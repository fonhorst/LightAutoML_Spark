--- conflicted
+++ resolved
@@ -254,21 +254,6 @@
         lgb_train = lgb.Dataset(train.data, label=train_target, weight=train_weight)
         lgb_valid = lgb.Dataset(valid.data, label=valid_target, weight=valid_weight)
 
-        # TODO: SPARK-LAMA remove later
-<<<<<<< HEAD
-        # with redirect_stdout(LoggerStream(logger, verbose_eval=100)):
-        model = lgb.train(
-            params,
-            lgb_train,
-            num_boost_round=num_trees,
-            valid_sets=[lgb_valid],
-            valid_names=["valid"],
-            fobj=fobj,
-            feval=feval,
-            early_stopping_rounds=early_stopping_rounds,
-            verbose_eval=verbose_eval,
-        )
-=======
         with redirect_stdout(LoggerStream(logger, verbose_eval=100)):
             model = lgb.train(
                 params,
@@ -281,7 +266,6 @@
                 early_stopping_rounds=early_stopping_rounds,
                 verbose_eval=verbose_eval,
             )
->>>>>>> 11b33e3f
 
         val_pred = model.predict(valid.data)
         val_pred = self.task.losses["lgb"].bw_func(val_pred)
