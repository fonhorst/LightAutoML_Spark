--- conflicted
+++ resolved
@@ -1,10 +1,6 @@
 from typing import List, Tuple, Union, Any, Optional
 
-<<<<<<< HEAD
-=======
-import numpy as np
-import torch
->>>>>>> 06cdc66c
+
 from collections import defaultdict
 import itertools
 import numpy as np
