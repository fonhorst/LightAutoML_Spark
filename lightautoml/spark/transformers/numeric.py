from typing import Optional, Dict

import numpy as np
import pandas as pd
from pyspark.ml.feature import QuantileDiscretizer, Bucketizer
from pyspark.sql import functions as F
<<<<<<< HEAD
from pyspark.sql.types import FloatType
from pyspark.ml.feature import Imputer
=======
from pyspark.sql.pandas.functions import pandas_udf, PandasUDFType
from pyspark.sql.types import FloatType, IntegerType
>>>>>>> 8f5c7de1

from lightautoml.dataset.roles import NumericRole, CategoryRole
from lightautoml.spark.dataset.base import SparkDataset
from lightautoml.spark.transformers.base import SparkTransformer
from lightautoml.transformers.numeric import numeric_check


class NaNFlags(SparkTransformer):
    _fit_checks = (numeric_check,)
    _transform_checks = ()
    # TODO: the value is copied from the corresponding LAMA transformer.
    # TODO: it is better to be taken from shared module as a string constant
    _fname_prefix = "nanflg"

    def __init__(self, nan_rate: float = 0.005):
        """

        Args:
            nan_rate: Nan rate cutoff.

        """
        self.nan_rate = nan_rate
        self.nan_cols: Optional[str] = None
        self._features: Optional[str] = None

    def _fit(self, dataset: SparkDataset) -> "NaNFlags":

        sdf = dataset.data

        row = sdf\
            .select([F.mean(F.isnan(c).astype(FloatType())).alias(c) for c in sdf.columns])\
            .collect()[0]

        self.nan_cols = [col for col, col_nan_rate in row.asDict(True).items() if col_nan_rate > self.nan_rate]
        self._features = list(self.nan_cols)

        return self

    def _transform(self, dataset: SparkDataset) -> SparkDataset:

        sdf = dataset.data

        new_sdf = sdf.select([
            F.isnan(c).astype(FloatType()).alias(feat)
            for feat, c in zip(self.features, self.nan_cols)
        ])

        output = dataset.empty()
        output.set_data(new_sdf, self.features, NumericRole(np.float32))

        return output


<<<<<<< HEAD
class FillInf(SparkTransformer):

    _fit_checks = (numeric_check,)
    _transform_checks = ()
    _fname_prefix = "fillinf"

    def _transform(self, dataset: SparkDataset) -> SparkDataset:

        df = dataset.data

        for i in df.columns:
            df = df \
                .withColumn(i,
                            F.when(
                                F.col(i).isin([F.lit("+Infinity").cast("double"), F.lit("-Infinity").cast("double")]),
                                np.nan)
                            .otherwise(F.col(i))
                            ) \
                .withColumnRenamed(i, f"{self._fname_prefix}__{i}")

        output = dataset.empty()
        output.set_data(df, self.features, NumericRole(np.float32))
=======
class FillnaMedian(SparkTransformer):
    """Fillna with median."""

    _fit_checks = (numeric_check,)
    _transform_checks = ()
    _fname_prefix = "fillnamed"

    def __init__(self):
        self.meds: Optional[Dict[str, float]] = None

    def fit(self, dataset: SparkDataset):
        """Approximately estimates medians.

        Args:
            dataset: SparkDataset with numerical features.

        Returns:
            self.

        """
        # set transformer names and add checks
        super().fit(dataset)

        sdf = dataset.data

        rows = sdf\
            .select([F.percentile_approx(c, 0.5).alias(c) for c in sdf.columns])\
            .select([F.when(F.isnan(c), 0).otherwise(F.col(c)).alias(c) for c in sdf.columns])\
            .collect()

        assert len(rows) == 1, f"Results count should be exactly 1, but it is {len(rows)}"

        self.meds = rows[0].asDict()

        self._features = [f"{self._fname_prefix}__{c}" for c in sdf.columns]

        return self

    def transform(self, dataset: SparkDataset) -> SparkDataset:
        """Transform - fillna with medians.

        Args:
            dataset: SparkDataset of numerical features

        Returns:
            SparkDataset with replaced NaN with medians

        """
        # checks here
        super().transform(dataset)

        sdf = dataset.data

        new_sdf = sdf.select([
            F.when(F.isnan(c), self.meds[c]).otherwise(F.col(c)).alias(f"{self._fname_prefix}__{c}")
            for c in sdf.columns
        ])

        output = dataset.empty()
        output.set_data(new_sdf, self.features, NumericRole(np.float32))
>>>>>>> 8f5c7de1

        return output


<<<<<<< HEAD
class FillnaMedian(SparkTransformer):

    _fit_checks = (numeric_check,)
    _transform_checks = ()
    _fname_prefix = "fillnamed"

    def _fit(self, dataset: SparkDataset) -> "FillnaMedian":

        return self

    def _transform(self, dataset: SparkDataset) -> SparkDataset:

        df = dataset.data

        imputer = Imputer(
            inputCols=df.columns,
            outputCols=df.columns
        ).setStrategy("median")

        df = imputer.fit(df).transform(df)

        for i in df.columns:
            df = df.withColumnRenamed(i, f"{self._fname_prefix}__{i}")

        output = dataset.empty()
        output.set_data(df, self.features, NumericRole(np.float32))

        return output
=======
class LogOdds(SparkTransformer):
    """Convert probs to logodds."""

    _fit_checks = (numeric_check,)
    _transform_checks = ()
    _fname_prefix = "logodds"

    def transform(self, dataset: SparkDataset) -> SparkDataset:
        """Transform - convert num values to logodds.

        Args:
            dataset: Pandas or Numpy dataset of categorical features.

        Returns:
            Numpy dataset with encoded labels.

        """
        # checks here
        super().transform(dataset)

        sdf = dataset.data

        # # transform
        # # TODO: maybe np.exp and then cliping and logodds?
        # data = np.clip(data, 1e-7, 1 - 1e-7)
        # data = np.log(data / (1 - data))

        new_sdf = sdf.select([
            F.when(F.col(c) < 1e-7, 1e-7)
            .when(F.col(c) > 1 - 1e-7, 1 - 1e-7)
            .otherwise(F.col(c))
            .alias(c)
            for c in sdf.columns
        ])\
        .select([F.log(F.col(c) / (F.lit(1) - F.col(c))).alias(f"{self._fname_prefix}__{c}") for c in sdf.columns])

        # create resulted
        output = dataset.empty()
        output.set_data(new_sdf, self.features, NumericRole(np.float32))

        return output


class StandardScaler(SparkTransformer):
    """Classic StandardScaler."""

    _fit_checks = (numeric_check,)
    _transform_checks = ()
    _fname_prefix = "scaler"

    def __init__(self):
        super().__init__()
        self._means_and_stds: Optional[Dict[str, float]] = None

    def fit(self, dataset: SparkDataset):
        """Estimate means and stds.

        Args:
            dataset: Pandas or Numpy dataset of categorical features.

        Returns:
            self.

        """
        # set transformer names and add checks
        super().fit(dataset)

        sdf = dataset.data

        means = [F.mean(c).alias(f"mean_{c}") for c in sdf.columns]
        stds = [
            F.when(F.stddev(c) == 0, 1).when(F.isnan(F.stddev(c)), 1).otherwise(F.stddev(c)).alias(f"std_{c}")
            for c in sdf.columns
        ]

        self._means_and_stds = sdf\
            .select(means + stds)\
            .collect()[0].asDict()

        return self

    def transform(self, dataset: SparkDataset) -> SparkDataset:
        """Scale test data.

        Args:
            dataset: Pandas or Numpy dataset of numeric features.

        Returns:
            Numpy dataset with encoded labels.

        """
        # checks here
        super().transform(dataset)

        sdf = dataset.data

        new_sdf = sdf.select([
            ((F.col(c) - self._means_and_stds[f"mean_{c}"]) / F.lit(self._means_and_stds[f"std_{c}"])).alias(f"{self._fname_prefix}__{c}")
            for c in sdf.columns
        ])

        # create resulted
        output = dataset.empty()
        output.set_data(new_sdf, self.features, NumericRole(np.float32))

        return output


class QuantileBinning(SparkTransformer):
    """Discretization of numeric features by quantiles."""

    _fit_checks = (numeric_check,)
    _transform_checks = ()
    _fname_prefix = "qntl"

    def __init__(self, nbins: int = 10):
        """

        Args:
            nbins: maximum number of bins.
                One more will be added to keep NaN values (bin num = 0)

        """
        self.nbins = nbins
        self._bucketizer: Optional[Bucketizer] = None

    def fit(self, dataset: SparkDataset):
        """Estimate bins borders.

        Args:
            dataset: Pandas or Numpy dataset of numeric features.

        Returns:
            self.

        """
        # set transformer names and add checks
        super().fit(dataset)

        sdf = dataset.data

        qdisc = QuantileDiscretizer(numBucketsArray=[self.nbins for _ in sdf.columns],
                                    handleInvalid="keep",
                                    inputCols=[c for c in sdf.columns],
                                    outputCols=[f"{self._fname_prefix}__{c}" for c in sdf.columns])

        self._bucketizer = qdisc.fit(sdf)

        return self

    def transform(self, dataset: SparkDataset) -> SparkDataset:
        """Apply bin borders.

        Args:
            dataset: Spark dataset of numeric features.

        Returns:
            Spark dataset with encoded labels.

        """
        # checks here
        super().transform(dataset)

        sdf = dataset.data

        # we do the last select to renumerate our bins
        # 0 bin is reserved for NaN's and the rest just shifted by +1
        # ...or keep (keep invalid values in a special additional bucket)
        # see: https://spark.apache.org/docs/latest/api/python/reference/api/pyspark.ml.feature.QuantileDiscretizer.html
        new_sdf = self._bucketizer\
            .transform(sdf)\
            .select([F.col(c).astype(IntegerType()).alias(c) for c in self._bucketizer.getOutputCols()])\
            .select([
                F.when(F.col(c) == self.nbins, 0).otherwise(F.col(c) + 1).alias(c)
                for c in self._bucketizer.getOutputCols()
            ])

        output = dataset.empty()
        output.set_data(new_sdf, self.features, CategoryRole(np.int32, label_encoded=True))

        return output
>>>>>>> 8f5c7de1
<|MERGE_RESOLUTION|>--- conflicted
+++ resolved
@@ -1,16 +1,11 @@
-from typing import Optional, Dict
+from typing import Optional
 
 import numpy as np
 import pandas as pd
 from pyspark.ml.feature import QuantileDiscretizer, Bucketizer
 from pyspark.sql import functions as F
-<<<<<<< HEAD
-from pyspark.sql.types import FloatType
-from pyspark.ml.feature import Imputer
-=======
 from pyspark.sql.pandas.functions import pandas_udf, PandasUDFType
 from pyspark.sql.types import FloatType, IntegerType
->>>>>>> 8f5c7de1
 
 from lightautoml.dataset.roles import NumericRole, CategoryRole
 from lightautoml.spark.dataset.base import SparkDataset
@@ -36,7 +31,10 @@
         self.nan_cols: Optional[str] = None
         self._features: Optional[str] = None
 
-    def _fit(self, dataset: SparkDataset) -> "NaNFlags":
+    def fit(self, dataset: SparkDataset) -> "NaNFlags":
+        # TODO: can be in the base class (SparkTransformer)
+        for check_func in self._fit_checks:
+            check_func(dataset)
 
         sdf = dataset.data
 
@@ -49,7 +47,10 @@
 
         return self
 
-    def _transform(self, dataset: SparkDataset) -> SparkDataset:
+    def transform(self, dataset: SparkDataset) -> SparkDataset:
+        # TODO: can be in the base class (SparkTransformer)
+        # checks here
+        super().transform(dataset)
 
         sdf = dataset.data
 
@@ -64,7 +65,6 @@
         return output
 
 
-<<<<<<< HEAD
 class FillInf(SparkTransformer):
 
     _fit_checks = (numeric_check,)
@@ -87,7 +87,10 @@
 
         output = dataset.empty()
         output.set_data(df, self.features, NumericRole(np.float32))
-=======
+
+        return output
+
+
 class FillnaMedian(SparkTransformer):
     """Fillna with median."""
 
@@ -148,41 +151,10 @@
 
         output = dataset.empty()
         output.set_data(new_sdf, self.features, NumericRole(np.float32))
->>>>>>> 8f5c7de1
-
-        return output
-
-
-<<<<<<< HEAD
-class FillnaMedian(SparkTransformer):
-
-    _fit_checks = (numeric_check,)
-    _transform_checks = ()
-    _fname_prefix = "fillnamed"
-
-    def _fit(self, dataset: SparkDataset) -> "FillnaMedian":
-
-        return self
-
-    def _transform(self, dataset: SparkDataset) -> SparkDataset:
-
-        df = dataset.data
-
-        imputer = Imputer(
-            inputCols=df.columns,
-            outputCols=df.columns
-        ).setStrategy("median")
-
-        df = imputer.fit(df).transform(df)
-
-        for i in df.columns:
-            df = df.withColumnRenamed(i, f"{self._fname_prefix}__{i}")
-
-        output = dataset.empty()
-        output.set_data(df, self.features, NumericRole(np.float32))
-
-        return output
-=======
+
+        return output
+
+
 class LogOdds(SparkTransformer):
     """Convert probs to logodds."""
 
@@ -363,5 +335,4 @@
         output = dataset.empty()
         output.set_data(new_sdf, self.features, CategoryRole(np.int32, label_encoded=True))
 
-        return output
->>>>>>> 8f5c7de1
+        return output