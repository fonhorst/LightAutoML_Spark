import itertools
import logging
from collections import defaultdict
<<<<<<< HEAD
from dataclasses import dataclass
=======
>>>>>>> 097395c7
from itertools import combinations
from typing import Optional, Sequence, List, Tuple, Dict, Any

import numpy as np
import pandas as pd
from pandas import Series
from pyspark.ml import Transformer
from pyspark.ml.feature import OneHotEncoder
from pyspark.ml.param.shared import Param, Params
from pyspark.sql import functions as F, types as SparkTypes, DataFrame as SparkDataFrame, Window, Column
from sklearn.utils.murmurhash import murmurhash3_32

from lightautoml.dataset.base import RolesDict
from lightautoml.dataset.roles import CategoryRole, NumericRole, ColumnRole
from lightautoml.spark.dataset.roles import NumericVectorOrArrayRole
from lightautoml.spark.transformers.base import SparkBaseEstimator, SparkBaseTransformer
from lightautoml.transformers.categorical import categorical_check, encoding_check, oof_task_check, \
    multiclass_task_check
<<<<<<< HEAD

from lightautoml.spark.transformers.scala_wrappers.laml_string_indexer import LAMLStringIndexer, LAMLStringIndexerModel
=======
>>>>>>> 097395c7

logger = logging.getLogger(__name__)


# FIXME SPARK-LAMA: np.nan in str representation is 'nan' while Spark's NaN is 'NaN'. It leads to different hashes.
# FIXME SPARK-LAMA: If udf is defined inside the class, it not works properly.
# "if murmurhash3_32 can be applied to a whole pandas Series, it would be better to make it via pandas_udf"
# https://github.com/fonhorst/LightAutoML/pull/57/files/57c15690d66fbd96f3ee838500de96c4637d59fe#r749534669
murmurhash3_32_udf = F.udf(lambda value: murmurhash3_32(value.replace("NaN", "nan"), seed=42) if value is not None else None, SparkTypes.IntegerType())


<<<<<<< HEAD
@dataclass
class OOfFeatsMapping:
    folds_column: str
    # count of different categories in the categorical column being processed
    dim_size: int
    # mapping from category to a continious reperesentation found by target encoder
    # category may be represented:
    # - cat (plain category)
    # - dim_size * folds_num + cat
    mapping: Dict[int, float]

=======
>>>>>>> 097395c7
class TypesHelper:
    _ad_hoc_types_mapper = defaultdict(
        lambda: "string",
        {
            "bool": "boolean",
            "int": "int",
            "int8": "int",
            "int16": "int",
            "int32": "int",
            "int64": "int",
            "int128": "bigint",
            "int256": "bigint",
            "integer": "int",
            "uint8": "int",
            "uint16": "int",
            "uint32": "int",
            "uint64": "int",
            "uint128": "bigint",
            "uint256": "bigint",
            "longlong": "long",
            "ulonglong": "long",
            "float16": "float",
            "float": "float",
            "float32": "float",
            "float64": "double",
            "float128": "double"
        }
    )

    _spark_numeric_types_str = (
        "ShortType",
        "IntegerType",
        "LongType",
        "FloatType",
        "DoubleType",
        "DecimalType"
    )


def pandas_dict_udf(broadcasted_dict):
<<<<<<< HEAD
=======

>>>>>>> 097395c7
    def f(s: Series) -> Series:
        values_dict = broadcasted_dict.value
        return s.map(values_dict)
    return F.pandas_udf(f, "double")
<<<<<<< HEAD
=======


class SparkLabelEncoderEstimator(SparkBaseEstimator, TypesHelper):

    _fit_checks = (categorical_check,)
    _transform_checks = ()
    _fname_prefix = "le"

    _fillna_val = 0

    def __init__(self,
                 input_cols: Optional[List[str]] = None,
                 input_roles: Optional[Dict[str, ColumnRole]] = None,
                 subs: Optional[float] = None,
                 random_state: Optional[int] = 42,
                 do_replace_columns: bool = False,
                 output_role: Optional[ColumnRole] = None):
        if not output_role:
            output_role = CategoryRole(np.int32, label_encoded=True)
        super().__init__(input_cols, input_roles, do_replace_columns=do_replace_columns, output_role=output_role)
        self._input_intermediate_columns = self.getInputCols()
        self._input_internediate_roles = self.getInputRoles()

    def _fit(self, dataset: SparkDataFrame) -> "SparkLabelEncoderTransformer":
        logger.info(f"[{type(self)} (LE)] fit is started")

        roles = self._input_internediate_roles

        df = dataset
>>>>>>> 097395c7


<<<<<<< HEAD
class SparkLabelEncoderEstimator(SparkBaseEstimator, TypesHelper):
=======
        for i in self._input_intermediate_columns:
>>>>>>> 097395c7

    _fit_checks = (categorical_check,)
    _transform_checks = ()
    _fname_prefix = "le"

    _fillna_val = 0.

    def __init__(self,
                 input_cols: Optional[List[str]] = None,
                 input_roles: Optional[Dict[str, ColumnRole]] = None,
                 subs: Optional[float] = None,
                 random_state: Optional[int] = 42,
                 do_replace_columns: bool = False,
                 output_role: Optional[ColumnRole] = None):
        if not output_role:
            output_role = CategoryRole(np.int32, label_encoded=True)
        super().__init__(input_cols, input_roles, do_replace_columns=do_replace_columns, output_role=output_role)
        self._input_intermediate_columns = self.getInputCols()
        self._input_intermediate_roles = self.getInputRoles()

    def _fit(self, dataset: SparkDataFrame) -> "SparkLabelEncoderTransformer":
        logger.info(f"[{type(self)} (LE)] fit is started")

        roles = self._input_intermediate_roles
        columns = self._input_intermediate_columns

        if self._fname_prefix == "inter":
            roles = self._input_roles
            columns = self._input_columns

        indexer = LAMLStringIndexer(
            inputCols=columns,
            outputCols=self.getOutputCols(),
            minFreqs=[roles[col_name].unknown for col_name in columns],
            handleInvalid="keep",
            defaultValue=self._fillna_val
        )

<<<<<<< HEAD
        self.indexer_model = indexer.fit(dataset)

=======
>>>>>>> 097395c7
        logger.info(f"[{type(self)} (LE)] fit is finished")

        return SparkLabelEncoderTransformer(input_cols=self.getInputCols(),
                                            output_cols=self.getOutputCols(),
                                            input_roles=self.getInputRoles(),
                                            output_roles=self.getOutputRoles(),
                                            do_replace_columns=self.getDoReplaceColumns(),
<<<<<<< HEAD
                                            indexer_model=self.indexer_model)


class SparkLabelEncoderTransformer(SparkBaseTransformer, TypesHelper):
    _transform_checks = ()
    _fname_prefix = "le"
=======
                                            dicts=self.dicts)


class SparkLabelEncoderTransformer(SparkBaseTransformer, TypesHelper):
    _transform_checks = ()
    _fname_prefix = "le"

    _fillna_val = 0

    fittedDicts = Param(Params._dummy(), "fittedDicts", "dicts from fitted Estimator")

    def __init__(self,
                 input_cols: List[str],
                 output_cols: List[str],
                 input_roles: RolesDict,
                 output_roles: RolesDict,
                 do_replace_columns: bool,
                 dicts: Dict):
        super().__init__(input_cols, output_cols, input_roles, output_roles, do_replace_columns)
        self.set(self.fittedDicts, dicts)
        self._dicts = dicts
        self._input_columns = self.getInputCols()

    def _transform(self, dataset: SparkDataFrame) -> SparkDataFrame:

        logger.info(f"[{type(self)} (LE)] transform is started")

        df = dataset
        sc = df.sql_ctx.sparkSession.sparkContext
>>>>>>> 097395c7

    _fillna_val = 0.

<<<<<<< HEAD
    def __init__(self,
                 input_cols: List[str],
                 output_cols: List[str],
                 input_roles: RolesDict,
                 output_roles: RolesDict,
                 do_replace_columns: bool,
                 indexer_model: LAMLStringIndexerModel):
        super().__init__(input_cols, output_cols, input_roles, output_roles, do_replace_columns)
        self.indexer_model = indexer_model
=======
        for i, out_col in zip(self._input_columns,  self.getOutputCols()):
            logger.debug(f"[{type(self)} (LE)] transform col {i}")
>>>>>>> 097395c7

    def _transform(self, dataset: SparkDataFrame) -> SparkDataFrame:

<<<<<<< HEAD
        logger.info(f"[{type(self)} (LE)] transform is started")
        columns = self.getInputCols()
        out_columns = self.getOutputCols()
        if self._fname_prefix == "inter":
            columns = self._input_columns
            out_columns = sorted(out_columns)

        model: LAMLStringIndexerModel = (
            self.indexer_model
                .setDefaultValue(self._fillna_val)
                .setHandleInvalid("keep")
                .setInputCols(columns)
                .setOutputCols(out_columns)
        )

        logger.info(f"[{type(self)} (LE)] Transform is finished")

        # output = self._make_output_df(model.transform(dataset), self.getOutputCols())
        output = model.transform(dataset)
=======
            if i not in self._dicts:
                col = _ic
            elif len(self._dicts[i]) == 0:
                col = F.lit(self._fillna_val)
            else:
                vals: dict = self._dicts[i].to_dict()

                null_value = self._fillna_val
                if None in vals:
                    null_value = vals[None]
                    _ = vals.pop(None, None)

                if len(vals) == 0:
                    col = F.when(_ic.isNull(), null_value).otherwise(None)
                else:

                    nan_value = self._fillna_val

                    # if np.isnan(list(vals.keys())).any():  # not working
                    # Вот этот кусок кода тут по сути из-за OrdinalEncoder, который
                    # в КАЖДЫЙ dicts пихает nan. И вот из-за этого приходится его отсюда чистить.
                    # Нужно подумать, как это всё зарефакторить.
                    new_dict = {}
                    for key, value in vals.items():
                        try:
                            if np.isnan(key):
                                nan_value = value
                            else:
                                new_dict[key] = value
                        except TypeError:
                            new_dict[key] = value

                    vals = new_dict

                    if len(vals) == 0:
                        col = F.when(F.isnan(_ic), nan_value).otherwise(None)
                    else:
                        logger.debug(f"[{type(self)} (LE)] map size: {len(vals)}")

                        labels = sc.broadcast(vals)

                        if type(df.schema[i].dataType) in self._spark_numeric_types:
                            col = F.when(_ic.isNull(), null_value) \
                                .otherwise(
                                    F.when(F.isnan(_ic), nan_value)
                                     .otherwise(pandas_dict_udf(labels)(_ic))
                                )
                        else:
                            col = F.when(_ic.isNull(), null_value) \
                                   .otherwise(pandas_dict_udf(labels)(_ic))

            cols_to_select.append(col.alias(out_col))

        logger.info(f"[{type(self)} (LE)] Transform is finished")

        output = self._make_output_df(df, cols_to_select).fillna(self._fillna_val)
>>>>>>> 097395c7

        return output


class SparkOrdinalEncoderEstimator(SparkLabelEncoderEstimator):
    _fit_checks = (categorical_check,)
    _fname_prefix = "ord"
    _fillna_val = float("nan")

    def __init__(self,
                 input_cols: Optional[List[str]] = None,
                 input_roles: Optional[Dict[str, ColumnRole]] = None,
                 subs: Optional[float] = None,
                 random_state: Optional[int] = 42):
        super().__init__(input_cols, input_roles, subs, random_state, output_role=NumericRole(np.float32))
        self.dicts = None
        self._use_cols = self.getInputCols()

    def _fit(self, dataset: SparkDataFrame) -> "Transformer":

        logger.info(f"[{type(self)} (ORD)] fit is started")

<<<<<<< HEAD
        cols_to_process = [
            col for col in self.getInputCols()
            if str(dataset.schema[col].dataType) not in self._spark_numeric_types_str
        ]

        min_freqs = [self._input_intermediate_roles[col].unknown for col in cols_to_process]

        indexer = LAMLStringIndexer(
            stringOrderType="alphabetAsc",
            inputCols=cols_to_process,
            outputCols=[f"{self._fname_prefix}__{col}" for col in cols_to_process],
            minFreqs=min_freqs,
            handleInvalid="keep",
            defaultValue=self._fillna_val,
            nanLast=True  # Only for ORD
        )

        self.indexer_model = indexer.fit(dataset)

        logger.info(f"[{type(self)} (ORD)] fit is finished")

        return SparkOrdinalEncoderTransformer(input_cols=self.getInputCols(),
                                              output_cols=self.getOutputCols(),
                                              input_roles=self.getInputRoles(),
                                              output_roles=self.getOutputRoles(),
                                              do_replace_columns=self.getDoReplaceColumns(),
                                              indexer_model=self.indexer_model)


class SparkOrdinalEncoderTransformer(SparkLabelEncoderTransformer):
    _transform_checks = ()
    _fname_prefix = "ord"
    _fillna_val = float("nan")

    def __init__(self,
                 input_cols: List[str],
                 output_cols: List[str],
                 input_roles: RolesDict,
                 output_roles: RolesDict,
                 do_replace_columns: bool,
                 indexer_model: LAMLStringIndexerModel):
        super().__init__(input_cols, output_cols, input_roles, output_roles, do_replace_columns, indexer_model)

    def _transform(self, dataset: SparkDataFrame) -> SparkDataFrame:

        logger.info(f"[{type(self)} (ORD)] transform is started")

        input_columns = self.getInputCols()
        output_columns = self.getOutputCols()

        cols_to_process = [
            col for col in self.getInputCols()
            if str(dataset.schema[col].dataType) not in self._spark_numeric_types_str
        ]

        # TODO: Fix naming
        transformed_cols = [f"{self._fname_prefix}__{col}" for col in cols_to_process]

        model: LAMLStringIndexerModel = (
            self.indexer_model
                .setDefaultValue(self._fillna_val)
                .setHandleInvalid("keep")
                .setInputCols(cols_to_process)
                .setOutputCols(transformed_cols)
        )

        indexed_dataset = model.transform(dataset)

        for input_col, output_col in zip(input_columns, output_columns):
            if output_col in transformed_cols:
                continue
            indexed_dataset = indexed_dataset.withColumn(output_col, F.col(input_col))

        indexed_dataset = indexed_dataset.replace(float('nan'), 0.0, subset=output_columns)

        logger.info(f"[{type(self)} (ORD)] Transform is finished")

        # output = self._make_output_df(indexed_dataset, self.getOutputCols())
        output = indexed_dataset

        return output
=======
        # roles = dataset.roles
        roles = self.getOrDefault(self.inputRoles)

        self.dicts = {}
        for i in self._use_cols:

            logger.debug(f"[{type(self)} (ORD)] fit column {i}")

            role = roles[i]

            if not type(dataset.schema[i].dataType) in self._spark_numeric_types:

                co = role.unknown

                cnts = dataset \
                    .groupBy(i).count() \
                    .where((F.col("count") > co) & F.col(i).isNotNull()) \

                # TODO SPARK-LAMA: isnan raises an exception if column is boolean.
                if type(dataset.schema[i].dataType) != SparkTypes.BooleanType:
                    cnts = cnts \
                        .where(~F.isnan(F.col(i)))

                cnts = cnts \
                    .select(i) \
                    .toPandas()

                logger.debug(f"[{type(self)} (ORD)] toPandas is completed")

                cnts = Series(cnts[i].astype(str).rank().values, index=cnts[i])
                self.dicts[i] = cnts.append(Series([cnts.shape[0] + 1], index=[float("nan")])).drop_duplicates()
                logger.debug(f"[{type(self)} (ORD)] pandas processing is completed")

        logger.info(f"[{type(self)} (ORD)] fit is finished")
>>>>>>> 097395c7

        return SparkOrdinalEncoderTransformer(input_cols=self.getInputCols(),
                                              output_cols=self.getOutputCols(),
                                              input_roles=self.getInputRoles(),
                                              output_roles=self.getOutputRoles(),
                                              do_replace_columns=self.getDoReplaceColumns(),
                                              dicts=self.dicts)

<<<<<<< HEAD
class SparkFreqEncoderEstimator(SparkLabelEncoderEstimator):
=======
>>>>>>> 097395c7

def ord_pandas_dict_udf(broadcasted_dict, fillna_value):

    def f(s: Series) -> Series:
        values_dict = broadcasted_dict.value
        fillna_val = fillna_value.value
        s[s == "nan"] = float("nan")
        s[s == None] = float("nan")
        return s.map(values_dict).fillna(fillna_val)
    return F.pandas_udf(f, "double")


class SparkOrdinalEncoderTransformer(SparkLabelEncoderTransformer):
    _transform_checks = ()
<<<<<<< HEAD
    _fname_prefix = "freq"

    _fillna_val = 1

    def __init__(self,
                 input_cols: List[str],
                 input_roles: RolesDict,
                 do_replace_columns: bool = False):
        super().__init__(input_cols, input_roles, do_replace_columns, output_role=NumericRole(np.float32))

    def _fit(self, dataset: SparkDataFrame) -> "SparkFreqEncoderTransformer":

        logger.info(f"[{type(self)} (FE)] fit is started")

        indexer = LAMLStringIndexer(
            inputCols=self._input_intermediate_columns,
            outputCols=self.getOutputCols(),
            minFreqs=[1 for _ in self._input_intermediate_columns],
            handleInvalid="keep",
            defaultValue=self._fillna_val,
            freqLabel=True  # Only for FREQ encoder
        )

        self.indexer_model = indexer.fit(dataset)

        logger.info(f"[{type(self)} (FE)] fit is finished")

        return SparkFreqEncoderTransformer(input_cols=self.getInputCols(),
                                           output_cols=self.getOutputCols(),
                                           input_roles=self.getInputRoles(),
                                           output_roles=self.getOutputRoles(),
                                           do_replace_columns=self.getDoReplaceColumns(),
                                           indexer_model=self.indexer_model)


class SparkFreqEncoderTransformer(SparkLabelEncoderTransformer):

    _fit_checks = (categorical_check,)
    _transform_checks = ()
    _fname_prefix = "freq"
    _fillna_val = 1.

    def __init__(self,
                 input_cols: List[str],
                 output_cols: List[str],
                 input_roles: RolesDict,
                 output_roles: RolesDict,
                 do_replace_columns: bool,
                 indexer_model: LAMLStringIndexerModel):
        super().__init__(input_cols, output_cols, input_roles, output_roles, do_replace_columns, indexer_model)


class SparkCatIntersectionsHelper:
    _fname_prefix = "inter"

    def _make_col_name(self, cols: Sequence[str]) -> str:
        return f"({'__'.join(cols)})"

    def _make_category(self, cols: Sequence[str]) -> Column:
        lit = F.lit("_")
        col_name = self._make_col_name(cols)
        columns_for_concat = []
        for col in cols:
            columns_for_concat.append(F.col(col))
            columns_for_concat.append(lit)
        columns_for_concat = columns_for_concat[:-1]

        return murmurhash3_32_udf(F.concat(*columns_for_concat)).alias(col_name)

    def _build_df(self, df: SparkDataFrame,
                  intersections: Optional[Sequence[Sequence[str]]]) -> SparkDataFrame:
        columns_to_select = [
            self._make_category(comb)
                .alias(f"{self._make_col_name(comb)}") for comb in intersections
        ]
        df = df.select('*', *columns_to_select)
        return df
=======
    _fname_prefix = "ord"
    _fillna_val = np.nan

    def __init__(self,
                 input_cols: List[str],
                 output_cols: List[str],
                 input_roles: RolesDict,
                 output_roles: RolesDict,
                 do_replace_columns: bool,
                 dicts: Dict):
        super().__init__(input_cols, output_cols, input_roles, output_roles, do_replace_columns, dicts)

    def _transform(self, dataset: SparkDataFrame) -> SparkDataFrame:

        logger.info(f"[{type(self)} (ORD)] transform is started")

        df = dataset.fillna(self._fillna_val)
        sc = df.sql_ctx.sparkSession.sparkContext
        fill_na_val = sc.broadcast(self._fillna_val)

        cols_to_select = []

        for i, out_col in zip(self._input_columns,  self.getOutputCols()):
            logger.debug(f"[{type(self)} (ORD)] transform col {i}")

            _ic = F.col(i)

            if i not in self._dicts:
                col = _ic
            elif len(self._dicts[i]) == 0:
                col = F.lit(self._fillna_val)
            else:
                vals = self._dicts[i].to_dict()

                null_value = self._fillna_val
                if None in vals:
                    null_value = vals[None]
                    _ = vals.pop(None, None)

                if len(vals) == 0:
                    col = F.when(_ic.isNull(), null_value).otherwise(None)
                else:

                    nan_value = self._fillna_val

                    # if np.isnan(list(vals.keys())).any():  # not working
                    # Вот этот кусок кода тут по сути из-за OrdinalEncoder, который
                    # в КАЖДЫЙ dicts пихает nan. И вот из-за этого приходится его отсюда чистить.
                    # Нужно подумать, как это всё зарефакторить.
                    new_dict = {}
                    for key, value in vals.items():
                        try:
                            if np.isnan(key):
                                nan_value = value
                            else:
                                new_dict[key] = value
                        except TypeError:
                            new_dict[key] = value

                    vals = new_dict

                    if len(vals) == 0:
                        col = F.lit(nan_value)
                    else:
                        logger.debug(f"[{type(self)} (ORD)] map size: {len(vals)}")

                        labels = sc.broadcast(self._dicts[i].to_dict())

                        col = ord_pandas_dict_udf(labels, fill_na_val)(_ic).astype("double")

            cols_to_select.append(col.alias(out_col))

        logger.info(f"[{type(self)} (ORD)] Transform is finished")
>>>>>>> 097395c7

        output = self._make_output_df(df, cols_to_select).fillna(self._fillna_val)

        return output

<<<<<<< HEAD
class SparkCatIntersectionsEstimator(SparkCatIntersectionsHelper, SparkLabelEncoderEstimator):
=======

class SparkFreqEncoderEstimator(SparkLabelEncoderEstimator):
>>>>>>> 097395c7

    _fit_checks = (categorical_check,)
    _transform_checks = ()
    _fname_prefix = "freq"

    _fillna_val = 1

    def __init__(self,
                 input_cols: List[str],
<<<<<<< HEAD
                 input_roles: Dict[str, ColumnRole],
                 intersections: Optional[Sequence[Sequence[str]]] = None,
                 max_depth: int = 2,
                 do_replace_columns: bool = False):

        super().__init__(input_cols,
                         input_roles,
                         do_replace_columns=do_replace_columns,
                         output_role=CategoryRole(np.int32, label_encoded=True))
        self.intersections = intersections
        self.max_depth = max_depth

        if self.intersections is None:
            self.intersections = []
            for i in range(2, min(self.max_depth, len(self.getInputCols())) + 1):
                self.intersections.extend(list(combinations(self.getInputCols(), i)))

        self._input_roles = {
            f"{self._make_col_name(comb)}": CategoryRole(
                np.int32,
                unknown=max((self.getInputRoles()[x].unknown for x in comb)),
                label_encoded=True,
            ) for comb in self.intersections
        }
        self._input_columns = sorted(list(self._input_roles.keys()))

        out_roles = {f"{self._fname_prefix}__{f}": role
                     for f, role in self._input_roles.items()}

        self.set(self.outputCols, list(out_roles.keys()))
        self.set(self.outputRoles, out_roles)

    def _fit(self, df: SparkDataFrame) -> Transformer:
        logger.info(f"[{type(self)} (CI)] fit is started")
        inter_df = self._build_df(df, self.intersections)

        super()._fit(inter_df)

        logger.info(f"[{type(self)} (CI)] fit is finished")

        return SparkCatIntersectionsTransformer(
            input_cols=self.getInputCols(),
            output_cols=self.getOutputCols(),
            input_roles=self.getInputRoles(),
            output_roles=self.getOutputRoles(),
            do_replace_columns=self.getDoReplaceColumns(),
            indexer_model=self.indexer_model,
            intersections=self.intersections
        )


class SparkCatIntersectionsTransformer(SparkCatIntersectionsHelper, SparkLabelEncoderTransformer):

    _fit_checks = (categorical_check,)
    _transform_checks = ()

    _fillna_val = 0

    def __init__(self,
                 input_cols: List[str],
                 output_cols: List[str],
                 input_roles: RolesDict,
                 output_roles: RolesDict,
                 do_replace_columns: bool,
                 indexer_model: LAMLStringIndexerModel,
                 intersections: Optional[Sequence[Sequence[str]]] = None):

        super().__init__(input_cols, output_cols, input_roles, output_roles, do_replace_columns, indexer_model)
        self.intersections = intersections

    def _transform(self, df: SparkDataFrame) -> SparkDataFrame:
        inter_df = self._build_df(df, self.intersections)
        temp_cols = sorted(list(set(inter_df.columns).difference(df.columns)))
        self._input_columns = temp_cols

        out_df = super()._transform(inter_df)

        out_df = out_df.drop(*temp_cols)
        return out_df
=======
                 input_roles: RolesDict,
                 do_replace_columns: bool = False):
        super().__init__(input_cols, input_roles, do_replace_columns, output_role=NumericRole(np.float32))

    def _fit(self, dataset: SparkDataFrame) -> "SparkFreqEncoderTransformer":

        logger.info(f"[{type(self)} (FE)] fit is started")

        df = dataset

        self.dicts = {}
        for i in self.getInputCols():

            logger.info(f"[{type(self)} (FE)] fit column {i}")

            vals = df \
                .groupBy(i).count() \
                .where(F.col("count") > 1) \
                .select(i, F.col("count")) \
                .toPandas()

            logger.debug(f"[{type(self)} (FE)] toPandas is completed")

            self.dicts[i] = vals.set_index(i)["count"]

            logger.debug(f"[{type(self)} (LE)] pandas processing is completed")

        logger.info(f"[{type(self)} (FE)] fit is finished")

        return SparkFreqEncoderTransformer(input_cols=self.getInputCols(),
                                           output_cols=self.getOutputCols(),
                                           input_roles=self.getInputRoles(),
                                           output_roles=self.getOutputRoles(),
                                           do_replace_columns=self.getDoReplaceColumns(),
                                           dicts=self.dicts)


class SparkFreqEncoderTransformer(SparkLabelEncoderTransformer):

    _fit_checks = (categorical_check,)
    _transform_checks = ()
    _fname_prefix = "freq"
    _fillna_val = 1

    def __init__(self,
                 input_cols: List[str],
                 output_cols: List[str],
                 input_roles: RolesDict,
                 output_roles: RolesDict,
                 do_replace_columns: bool,
                 dicts: Dict):
        super().__init__(input_cols, output_cols, input_roles, output_roles, do_replace_columns, dicts)


class SparkCatIntersectionsHelper:
    _fname_prefix = "inter"

    def _make_col_name(self, cols: Sequence[str]) -> str:
        return f"({'__'.join(cols)})"

    def _make_category(self, cols: Sequence[str]) -> Column:
        lit = F.lit("_")
        col_name = self._make_col_name(cols)
        columns_for_concat = []
        for col in cols:
            columns_for_concat.append(F.col(col))
            columns_for_concat.append(lit)
        columns_for_concat = columns_for_concat[:-1]

        return murmurhash3_32_udf(F.concat(*columns_for_concat)).alias(col_name)

    def _build_df(self, df: SparkDataFrame,
                  intersections: Optional[Sequence[Sequence[str]]]) -> SparkDataFrame:
        columns_to_select = [
            self._make_category(comb)
                .alias(f"{self._make_col_name(comb)}") for comb in intersections]
        df = df.select('*', *columns_to_select)
        return df


class SparkCatIntersectionsEstimator(SparkCatIntersectionsHelper, SparkLabelEncoderEstimator):

    _fit_checks = (categorical_check,)
    _transform_checks = ()

    def __init__(self,
                 input_cols: List[str],
                 input_roles: Dict[str, ColumnRole],
                 intersections: Optional[Sequence[Sequence[str]]] = None,
                 max_depth: int = 2,
                 do_replace_columns: bool = False):

        super().__init__(input_cols,
                         input_roles,
                         do_replace_columns=do_replace_columns,
                         output_role=CategoryRole(np.int32, label_encoded=True))
        self.intersections = intersections
        self.max_depth = max_depth

        if self.intersections is None:
            self.intersections = []
            for i in range(2, min(self.max_depth, len(self.getInputCols())) + 1):
                self.intersections.extend(list(combinations(self.getInputCols(), i)))

        self._input_roles = {
            f"{self._make_col_name(comb)}": CategoryRole(
                np.int32,
                unknown=max((self.getInputRoles()[x].unknown for x in comb)),
                label_encoded=True,
            ) for comb in self.intersections
        }
        self._input_columns = list(self._input_roles.keys())

        out_roles = {f"{self._fname_prefix}__{f}": role
                     for f, role in self._input_roles.items()}

        self.set(self.outputCols, list(out_roles.keys()))
        self.set(self.outputRoles, out_roles)

    def _fit(self, df: SparkDataFrame) -> Transformer:
        logger.info(f"[{type(self)} (CI)] fit is started")
        inter_df = self._build_df(df, self.intersections)

        super()._fit(inter_df)

        logger.info(f"[{type(self)} (CI)] fit is finished")

        return SparkCatIntersectionsTransformer(
            input_cols=self.getInputCols(),
            output_cols=self.getOutputCols(),
            input_roles=self.getInputRoles(),
            output_roles=self.getOutputRoles(),
            do_replace_columns=self.getDoReplaceColumns(),
            dicts=self.dicts,
            intersections=self.intersections
        )


class SparkCatIntersectionsTransformer(SparkCatIntersectionsHelper, SparkLabelEncoderTransformer):

    _fit_checks = (categorical_check,)
    _transform_checks = ()

    _fillna_val = 0

    def __init__(self,
                 input_cols: List[str],
                 output_cols: List[str],
                 input_roles: RolesDict,
                 output_roles: RolesDict,
                 do_replace_columns: bool,
                 dicts: Dict,
                 intersections: Optional[Sequence[Sequence[str]]] = None):

        super().__init__(input_cols, output_cols, input_roles, output_roles, do_replace_columns, dicts)
        self.intersections = intersections

    def _transform(self, df: SparkDataFrame) -> SparkDataFrame:
        inter_df = self._build_df(df, self.intersections)
        temp_cols = set(inter_df.columns).difference(df.columns)
        self._input_columns = temp_cols

        out_df = super()._transform(inter_df)
>>>>>>> 097395c7

        out_df = out_df.drop(*temp_cols)
        return out_df

<<<<<<< HEAD
=======

>>>>>>> 097395c7
class SparkOHEEncoderEstimator(SparkBaseEstimator):
    """
    Simple OneHotEncoder over label encoded categories.
    """

    _fit_checks = (categorical_check, encoding_check)
    _transform_checks = ()
    _fname_prefix = "ohe"

    @property
    def features(self) -> List[str]:
        """Features list."""
        return self._features

    def __init__(
        self,
        input_cols: List[str],
        input_roles: Dict[str, ColumnRole],
        do_replace_columns: bool = False,
        make_sparse: Optional[bool] = None,
        total_feats_cnt: Optional[int] = None,
        dtype: type = np.float32,
    ):
        """

        Args:
            make_sparse: Create sparse matrix.
            total_feats_cnt: Initial features number.
            dtype: Dtype of new features.

        """
        super().__init__(input_cols,
                         input_roles,
                         do_replace_columns=do_replace_columns,
                         output_role=None)

        self._make_sparse = make_sparse
        self._total_feats_cnt = total_feats_cnt
        self.dtype = dtype

        if self._make_sparse is None:
            assert self._total_feats_cnt is not None, "Param total_feats_cnt should be defined if make_sparse is None"

        self._ohe_transformer_and_roles: Optional[Tuple[Transformer, Dict[str, ColumnRole]]] = None

    def _fit(self, sdf: SparkDataFrame) -> Transformer:
        """Calc output shapes.

        Automatically do ohe in sparse form if approximate fill_rate < `0.2`.

        Args:
            dataset: Pandas or Numpy dataset of categorical features.

        Returns:
            self.

        """

        maxs = [F.max(c).alias(f"max_{c}") for c in self.getInputCols()]
        mins = [F.min(c).alias(f"min_{c}") for c in self.getInputCols()]
        mm = sdf.select(maxs + mins).first().asDict()

        ohe = OneHotEncoder(inputCols=self.getInputCols(), outputCols=self.getOutputCols(), handleInvalid="error")
        transformer = ohe.fit(sdf)

        roles = {
            f"{self._fname_prefix}__{c}": NumericVectorOrArrayRole(
                size=mm[f"max_{c}"] - mm[f"min_{c}"] + 1,
                element_col_name_template=[
                    f"{self._fname_prefix}_{i}__{c}"
                    for i in np.arange(mm[f"min_{c}"], mm[f"max_{c}"] + 1)
                ]
            ) for c in self.getInputCols()
        }

        self._ohe_transformer_and_roles = (transformer, roles)

        return OHEEncoderTransformer(
            transformer,
            input_cols=self.getInputCols(),
            output_cols=self.getOutputCols(),
            input_roles=self.getInputRoles(),
            output_roles=roles
        )


class OHEEncoderTransformer(SparkBaseTransformer):
    """OHEEncoder Transformer"""

    _fit_checks = (categorical_check, encoding_check)
    _transform_checks = ()
    _fname_prefix = "ohe"

    @property
    def features(self) -> List[str]:
        """Features list."""
        return self._features

    def __init__(self,
                 ohe_transformer: Transformer,
                 input_cols: List[str],
                 output_cols: List[str],
                 input_roles: RolesDict,
                 output_roles: RolesDict,
                 do_replace_columns: bool = False):
        super().__init__(input_cols, output_cols, input_roles, output_roles, do_replace_columns)
        self._ohe_transformer = ohe_transformer

    def _transform(self, sdf: SparkDataFrame) -> SparkDataFrame:
        """Transform categorical dataset to ohe.

        Args:
            dataset: Pandas or Numpy dataset of categorical features.

        Returns:
            Numpy dataset with encoded labels.

        """
        output = self._ohe_transformer.transform(sdf)

        return output


def te_mapping_udf(broadcasted_dict):
    def f(folds, current_column):
        values_dict = broadcasted_dict.value
        try:
            return values_dict[f"{folds}_{current_column}"]
        except KeyError:
            return np.nan
    return F.udf(f, "double")


class SparkTargetEncoderEstimator(SparkBaseEstimator):
    _fit_checks = (categorical_check, oof_task_check, encoding_check)
    _transform_checks = ()
    _fname_prefix = "oof"

    def __init__(self,
                 input_cols: List[str],
                 input_roles: Dict[str, ColumnRole],
                 alphas: Sequence[float] = (0.5, 1.0, 2.0, 5.0, 10.0, 50.0, 250.0, 1000.0),
                 task_name: Optional[str] = None,
                 folds_column: Optional[str] = None,
                 target_column: Optional[str] = None,
                 do_replace_columns: bool = False
                ):
        super().__init__(input_cols, input_roles, do_replace_columns,
                         NumericRole(np.float32, prob=task_name == "binary"))
        self.alphas = alphas
        self._task_name = task_name
        self._folds_column = folds_column
        self._target_column = target_column

    @staticmethod
    def score_func_binary(target, candidate) -> float:
        return -(
            target * np.log(candidate) + (1 - target) * np.log(1 - candidate)
        )

    @staticmethod
    def score_func_reg(target, candidate) -> float:
        return (target - candidate) ** 2

    def _fit(self, dataset: SparkDataFrame) -> "SparkTargetEncoderTransformer":
        logger.info(f"[{type(self)} (TE)] fit_transform is started")

        assert self._target_column in dataset.columns, "Target should be presented in the dataframe"
        assert self._folds_column in dataset.columns, "Folds should be presented in the dataframe"

<<<<<<< HEAD
        self.encodings: Dict[str, Dict[int, float]] = dict()
        oof_feats_encoding: Dict[str, OOfFeatsMapping] = dict()

        sdf = dataset
=======
        self.encodings = []

        sdf = dataset
        sc = sdf.sql_ctx.sparkSession.sparkContext
>>>>>>> 097395c7

        _fc = F.col(self._folds_column)
        _tc = F.col(self._target_column)

        n_folds, prior, total_target_sum, total_count = sdf.select(
            F.max(_fc) + 1,
            F.mean(_tc.cast("double")),
            F.sum(_tc).cast("double"),
            F.count(_tc)
        ).first()

        folds_prior_pdf = sdf.groupBy(_fc).agg(
            ((total_target_sum - F.sum(_tc)) / (total_count - F.count(_tc))).alias("_folds_prior")
        ).collect()

        def binary_score(col_name: str):
            return F.mean(-(_tc * F.log(col_name) + (1 - _tc) * F.log(1 - F.col(col_name)))).alias(col_name)

        def reg_score(col_name: str):
            return F.mean(F.pow((_tc - F.col(col_name)), F.lit(2))).alias(col_name)

        for feature in self.getInputCols():
            _cur_col = F.col(feature)
<<<<<<< HEAD
            dim_size, = sdf.select((F.max(_cur_col) + 1).alias("dim_size")).first()

=======
>>>>>>> 097395c7
            windowSpec = Window.partitionBy(_cur_col)
            f_df = sdf.groupBy(_cur_col, _fc).agg(F.sum(_tc).alias("f_sum"), F.count(_tc).alias("f_count")).cache()

            oof_df = (
                f_df
                    .select(
                    _cur_col,
                    _fc,
                    (F.sum('f_sum').over(windowSpec) - F.col("f_sum")).alias("oof_sum"),
                    (F.sum('f_count').over(windowSpec) - F.col("f_count")).alias("oof_count")
                )
            )

            mapping = {row[self._folds_column]: row["_folds_prior"] for row in folds_prior_pdf}
            folds_prior_exp = F.create_map(*[F.lit(x) for x in itertools.chain(*mapping.items())])
<<<<<<< HEAD

            candidates_cols = [
                ((F.col('oof_sum') + F.lit(alpha) * folds_prior_exp[_fc]) / (F.col('oof_count') + F.lit(alpha))).cast(
                    "double").alias(f"candidate_{i}")
                for i, alpha in enumerate(self.alphas)
            ]

            candidates_df = oof_df.select(_cur_col, _fc, *candidates_cols)

            score_func = binary_score if self._task_name == "binary" else reg_score

            scores = (
                sdf
                .join(candidates_df, on=[feature, self._folds_column])
                .select(*[score_func(f"candidate_{i}") for i, alpha in enumerate(self.alphas)])
                .first()
                .asDict()
            )

            seq_scores = [scores[f"candidate_{i}"] for i, alpha in enumerate(self.alphas)]
            best_alpha_idx = np.argmin(seq_scores)
            best_alpha = self.alphas[best_alpha_idx]

            encoding = f_df.groupby(_cur_col).agg(
                ((F.sum("f_sum") + best_alpha * prior) / (F.sum('f_count') + best_alpha)).alias("encoding")).collect()
            f_df.unpersist()

            encoding = {row[feature]: row['encoding'] for row in encoding}

            self.encodings[feature] = encoding

            oof_feats = candidates_df.select(_cur_col, _fc, F.col(f"candidate_{best_alpha_idx}").alias("encoding")).collect()
            oof_feats = OOfFeatsMapping(folds_column=self._folds_column, dim_size=dim_size, mapping={
                row[self._folds_column] * dim_size + row[feature]: row['encoding'] for row in oof_feats
            })
            oof_feats_encoding[feature] = oof_feats
=======

            candidates_cols = [
                ((F.col('oof_sum') + F.lit(alpha) * folds_prior_exp[_fc]) / (F.col('oof_count') + F.lit(alpha))).cast(
                    "double").alias(f"candidate_{i}")
                for i, alpha in enumerate(self.alphas)
            ]

            candidates_df = oof_df.select(_cur_col, _fc, *candidates_cols)

            score_func = binary_score if self._task_name == "binary" else reg_score

            scores = (
                sdf
                    .join(candidates_df, on=[feature, self._folds_column])
                    .select(*[score_func(f"candidate_{i}") for i, alpha in enumerate(self.alphas)])
                    .first()
                    .asDict()
            )

            seq_scores = [scores[f"candidate_{i}"] for i, alpha in enumerate(self.alphas)]
            best_alpha = self.alphas[np.argmin(seq_scores)]

            encoding = f_df.groupby(_cur_col).agg(
                ((F.sum("f_sum") + best_alpha * prior) / (F.sum('f_count') + best_alpha)).alias("encoding")).collect()
            f_df.unpersist()

            encoding = {row[feature]: row['encoding'] for row in encoding}

            self.encodings.append(encoding)
>>>>>>> 097395c7

            logger.debug(f"[{type(self)} (TE)] Encodings have been calculated")

        logger.info(f"[{type(self)} (TE)] fit_transform is finished")
<<<<<<< HEAD

        return SparkTargetEncoderTransformer(
            encodings=self.encodings,
            input_cols=self.getInputCols(),
            input_roles=self.getInputRoles(),
            output_cols=self.getOutputCols(),
            output_roles=self.getOutputRoles(),
            do_replace_columns=self.getDoReplaceColumns(),
            oof_feats_encoding=oof_feats_encoding
        )


class SparkTargetEncoderTransformer(SparkBaseTransformer):

    _fit_checks = (categorical_check, oof_task_check, encoding_check)
    _transform_checks = ()
    _fname_prefix = "oof"

    def __init__(self,
                 encodings: Dict[str, Dict[int, float]],
                 input_cols: List[str],
                 output_cols: List[str],
                 input_roles: RolesDict,
                 output_roles: RolesDict,
                 do_replace_columns: bool = False,
                 oof_feats_encoding: Optional[Dict[str, OOfFeatsMapping]] = None):
        super().__init__(input_cols, output_cols, input_roles, output_roles, do_replace_columns)
        self._encodings = encodings
        self._oof_feats_encoding = oof_feats_encoding

=======

        return SparkTargetEncoderTransformer(
            encodings=self.encodings,
            input_cols=self.getInputCols(),
            input_roles=self.getInputRoles(),
            output_cols=self.getOutputCols(),
            output_roles=self.getOutputRoles(),
            do_replace_columns=self.getDoReplaceColumns()
        )


class SparkTargetEncoderTransformer(SparkBaseTransformer):

    _fit_checks = (categorical_check, oof_task_check, encoding_check)
    _transform_checks = ()
    _fname_prefix = "oof"

    def __init__(self,
                 encodings: List[Dict[str, Any]],
                 input_cols: List[str],
                 output_cols: List[str],
                 input_roles: RolesDict,
                 output_roles: RolesDict,
                 do_replace_columns: bool = False):
        super().__init__(input_cols, output_cols, input_roles, output_roles, do_replace_columns)
        self._encodings = encodings

>>>>>>> 097395c7
    def _transform(self, dataset: SparkDataFrame) -> SparkDataFrame:

        cols_to_select = []
        logger.info(f"[{type(self)} (TE)] transform is started")

        sc = dataset.sql_ctx.sparkSession.sparkContext

        # TODO SPARK-LAMA: Нужно что-то придумать, чтобы ориентироваться по именам колонок, а не их индексу
        # Просто взять и забираться из dataset.features е вариант, т.к. в transform может прийти другой датасет
        # В оригинальной ламе об этом не парились, т.к. сразу переходили в numpy. Если прислали датасет не с тем
        # порядком строк - ну штоош, это проблемы того, кто датасет этот сюда вкинул. Стоит ли нам тоже придерживаться
        # этой логики?
<<<<<<< HEAD
        for col_name, out_name in zip(self.getInputCols(), self.getOutputCols()):
            _cur_col = F.col(col_name)

            if self._oof_feats_encoding is not None:
                oof_feats: OOfFeatsMapping = self._oof_feats_encoding[col_name]
                _fc = F.col(oof_feats.folds_column)
                # this is necessary to process data differently first time
                # e.g. during pipeline fitting
                values = sc.broadcast(oof_feats.mapping)
                cols_to_select.append(
                    pandas_dict_udf(values)(_fc * F.lit(oof_feats.dim_size) + _cur_col).alias(out_name)
                )
            else:
                logger.debug(
                    f"[{type(self)} (TE)] transform map size for column {col_name}: {len(self._encodings[col_name])}")
                values = sc.broadcast(self._encodings[col_name])
                cols_to_select.append(pandas_dict_udf(values)(_cur_col).alias(out_name))

        output = self._make_output_df(dataset, cols_to_select)

        self._oof_feats_encoding = None
=======
        for i, (col_name, out_name) in enumerate(zip(self.getInputCols(), self.getOutputCols())):
            _cur_col = F.col(col_name)
            logger.debug(f"[{type(self)} (TE)] transform map size for column {col_name}: {len(self._encodings[i])}")

            values = sc.broadcast(self._encodings[i])

            cols_to_select.append(pandas_dict_udf(values)(_cur_col).alias(out_name))

        output = self._make_output_df(dataset, cols_to_select)
>>>>>>> 097395c7

        logger.info(f"[{type(self)} (TE)] transform is finished")

        return output


# def mcte_mapping_udf(broadcasted_dict):
#     def f(folds, target, current_column):
#         values_dict = broadcasted_dict.value
#         try:
#             return values_dict[(folds, target, current_column)]
#         except KeyError:
#             return np.nan
#     return F.udf(f, "double")
<<<<<<< HEAD


=======


>>>>>>> 097395c7
def mcte_transform_udf(broadcasted_dict):
    def f(target, current_column):
        values_dict = broadcasted_dict.value
        try:
            return values_dict[(target, current_column)]
        except KeyError:
            return np.nan
    return F.udf(f, "double")


class SparkMulticlassTargetEncoderEstimator(SparkBaseEstimator):
    _fit_checks = (categorical_check, multiclass_task_check, encoding_check)
    _transform_checks = ()
    _fname_prefix = "multioof"

    def __init__(self,
                 input_cols: List[str],
                 input_roles: Dict[str, ColumnRole],
                 alphas: Sequence[float] = (0.5, 1.0, 2.0, 5.0, 10.0, 50.0, 250.0, 1000.0),
                 task_name: Optional[str] = None,
                 folds_column: Optional[str] = None,
                 target_column: Optional[str] = None,
                 do_replace_columns: bool = False
                 ):
        super().__init__(input_cols, input_roles, do_replace_columns,
                         NumericRole(np.float32, prob=True))
        self.alphas = alphas
        self._task_name = task_name
        self._folds_column = folds_column
        self._target_column = target_column

    def _fit(self, dataset: SparkDataFrame) -> "SparkMultiTargetEncoderTransformer":
        logger.info(f"[{type(self)} (MCTE)] fit_transform is started")
<<<<<<< HEAD

        assert self._target_column in dataset.columns, "Target should be presented in the dataframe"
        assert self._folds_column in dataset.columns, "Folds should be presented in the dataframe"

        self.encodings = []

        df = dataset
        sc = df.sql_ctx.sparkSession.sparkContext

        _fc = F.col(self._folds_column)
        _tc = F.col(self._target_column)

        tcn = self._target_column
        fcn = self._folds_column

        agg = df.groupBy([_fc, _tc]).count().toPandas().sort_values(by=[fcn, tcn])

=======

        assert self._target_column in dataset.columns, "Target should be presented in the dataframe"
        assert self._folds_column in dataset.columns, "Folds should be presented in the dataframe"

        self.encodings = []

        df = dataset
        sc = df.sql_ctx.sparkSession.sparkContext

        _fc = F.col(self._folds_column)
        _tc = F.col(self._target_column)

        tcn = self._target_column
        fcn = self._folds_column

        agg = df.groupBy([_fc, _tc]).count().toPandas().sort_values(by=[fcn, tcn])

>>>>>>> 097395c7
        rows_count = agg["count"].sum()
        prior = agg.groupby(tcn).agg({
            "count": sum
        })

        prior["prior"] = prior["count"] / float(rows_count)
        prior = prior.to_dict()["prior"]

        agg["tt_sum"] = agg[tcn].map(agg[[tcn, "count"]].groupby(tcn).sum()["count"].to_dict()) - agg["count"]
        agg["tf_sum"] = rows_count - agg[fcn].map(agg[[fcn, "count"]].groupby(fcn).sum()["count"].to_dict())

        agg["folds_prior"] = agg["tt_sum"] / agg["tf_sum"]
        folds_prior_dict = agg[[fcn, tcn, "folds_prior"]].groupby([fcn, tcn]).max().to_dict()["folds_prior"]

        # Folds column unique values
        fcvs = sorted(list(set([fold for fold, target in folds_prior_dict.keys()])))
        # Target column unique values
        tcvs = sorted(list(set([target for fold, target in folds_prior_dict.keys()])))

        # cols_to_select = []

        for ccn in self.getInputCols():

            logger.debug(f"[{type(self)} (MCTE)] column {ccn}")

            _cc = F.col(ccn)

            col_agg = df.groupby(_fc, _tc, _cc).count().toPandas()
            col_agg_dict = col_agg.groupby([ccn, fcn, tcn]).sum().to_dict()["count"]
            t_sum_dict = col_agg[[ccn, tcn, "count"]].groupby([ccn, tcn]).sum().to_dict()["count"]
            f_count_dict = col_agg[[ccn, fcn, "count"]].groupby([ccn, fcn]).sum().to_dict()["count"]
            t_count_dict = col_agg[[ccn, "count"]].groupby([ccn]).sum().to_dict()["count"]

            alphas_values = dict()
            # Current column unique values
            ccvs = sorted(col_agg[ccn].unique())

            for column_value in ccvs:
                for fold in fcvs:
                    oof_count = t_count_dict.get(column_value, 0) - f_count_dict.get((column_value, fold), 0)
                    for target in tcvs:
                        oof_sum = t_sum_dict.get((column_value, target), 0) - col_agg_dict.get((column_value, fold, target), 0)
                        alphas_values[(column_value, fold, target)] = [(oof_sum + a * folds_prior_dict[(fold, target)]) / (oof_count + a) for a in self.alphas]

            def make_candidates(x):
                fold, target, column_value, count = x
                values = alphas_values[(column_value, fold, target)]
                for i, a in enumerate(self.alphas):
                    x[f"alpha_{i}"] = values[i]
                return x

            candidates_df = col_agg.apply(make_candidates, axis=1)

            best_alpha_index = np.array([(-np.log(candidates_df[f"alpha_{i}"]) * candidates_df["count"]).sum() for i, a in enumerate(self.alphas)]).argmin()

            # bacn = f"alpha_{best_alpha_index}"
            # processing_df = pd.DataFrame(
            #     [[fv, tv, cv, alp[best_alpha_index]] for (cv, fv, tv), alp in alphas_values.items()],
            #     columns=[fcn, tcn, ccn, bacn]
            # )

            # mapping = processing_df.groupby([fcn, tcn, ccn]).max().to_dict()[bacn]
            # values = sc.broadcast(mapping)

            # for tcv in tcvs:
            #     cols_to_select.append(mcte_mapping_udf(values)(_fc, F.lit(tcv), _cc).alias(f"{self._fname_prefix}_{tcv}__{ccn}"))

            column_encodings_dict = pd.DataFrame(
                [
                    [
                        ccv, tcv,
                        (t_sum_dict.get((ccv, tcv), 0) + self.alphas[best_alpha_index] * prior[tcv])
                        / (t_count_dict[ccv] + self.alphas[best_alpha_index])
                    ]
                    for (ccv, fcv, tcv), _ in alphas_values.items()
                ],
                columns=[ccn, tcn, "encoding"]
            ).groupby([tcn, ccn]).max().to_dict()["encoding"]

            self.encodings.append(column_encodings_dict)

        logger.info(f"[{type(self)} (MCTE)] fit_transform is finished")

        return SparkMultiTargetEncoderTransformer(
            encodings=self.encodings,
            input_cols=self.getInputCols(),
            input_roles=self.getInputRoles(),
            output_cols=self.getOutputCols(),
            output_roles=self.getOutputRoles(),
            do_replace_columns=self.getDoReplaceColumns()
        )


class SparkMultiTargetEncoderTransformer(SparkBaseTransformer):

    _fit_checks = (categorical_check, multiclass_task_check, encoding_check)
    _transform_checks = ()
    _fname_prefix = "multioof"

    def __init__(self,
                 encodings: List[Dict[str, Any]],
                 input_cols: List[str],
                 output_cols: List[str],
                 input_roles: RolesDict,
                 output_roles: RolesDict,
                 do_replace_columns: bool = False):
        super().__init__(input_cols, output_cols, input_roles, output_roles, do_replace_columns)
        self._encodings = encodings

    def _transform(self, dataset: SparkDataFrame) -> SparkDataFrame:

        cols_to_select = []
        logger.info(f"[{type(self)} (MCTE)] transform is started")

        sc = dataset.sql_ctx.sparkSession.sparkContext

        for i, (col_name, out_name) in enumerate(zip(self.getInputCols(), self.getOutputCols())):
            _cc = F.col(col_name)
            logger.debug(f"[{type(self)} (MCTE)] transform map size for column {col_name}: {len(self._encodings[i])}")

            enc = self._encodings[i]
            values = sc.broadcast(enc)
            for tcv in {tcv for tcv, _ in enc.keys()}:
                cols_to_select.append(mcte_transform_udf(values)(F.lit(tcv), _cc).alias(out_name))

        output = self._make_output_df(dataset, cols_to_select)

        logger.info(f"[{type(self)} (MCTE)] transform is finished")

        return output<|MERGE_RESOLUTION|>--- conflicted
+++ resolved
@@ -1,10 +1,7 @@
 import itertools
 import logging
 from collections import defaultdict
-<<<<<<< HEAD
 from dataclasses import dataclass
-=======
->>>>>>> 097395c7
 from itertools import combinations
 from typing import Optional, Sequence, List, Tuple, Dict, Any
 
@@ -23,11 +20,8 @@
 from lightautoml.spark.transformers.base import SparkBaseEstimator, SparkBaseTransformer
 from lightautoml.transformers.categorical import categorical_check, encoding_check, oof_task_check, \
     multiclass_task_check
-<<<<<<< HEAD
 
 from lightautoml.spark.transformers.scala_wrappers.laml_string_indexer import LAMLStringIndexer, LAMLStringIndexerModel
-=======
->>>>>>> 097395c7
 
 logger = logging.getLogger(__name__)
 
@@ -39,7 +33,6 @@
 murmurhash3_32_udf = F.udf(lambda value: murmurhash3_32(value.replace("NaN", "nan"), seed=42) if value is not None else None, SparkTypes.IntegerType())
 
 
-<<<<<<< HEAD
 @dataclass
 class OOfFeatsMapping:
     folds_column: str
@@ -51,8 +44,6 @@
     # - dim_size * folds_num + cat
     mapping: Dict[int, float]
 
-=======
->>>>>>> 097395c7
 class TypesHelper:
     _ad_hoc_types_mapper = defaultdict(
         lambda: "string",
@@ -93,53 +84,13 @@
 
 
 def pandas_dict_udf(broadcasted_dict):
-<<<<<<< HEAD
-=======
-
->>>>>>> 097395c7
     def f(s: Series) -> Series:
         values_dict = broadcasted_dict.value
         return s.map(values_dict)
     return F.pandas_udf(f, "double")
-<<<<<<< HEAD
-=======
 
 
 class SparkLabelEncoderEstimator(SparkBaseEstimator, TypesHelper):
-
-    _fit_checks = (categorical_check,)
-    _transform_checks = ()
-    _fname_prefix = "le"
-
-    _fillna_val = 0
-
-    def __init__(self,
-                 input_cols: Optional[List[str]] = None,
-                 input_roles: Optional[Dict[str, ColumnRole]] = None,
-                 subs: Optional[float] = None,
-                 random_state: Optional[int] = 42,
-                 do_replace_columns: bool = False,
-                 output_role: Optional[ColumnRole] = None):
-        if not output_role:
-            output_role = CategoryRole(np.int32, label_encoded=True)
-        super().__init__(input_cols, input_roles, do_replace_columns=do_replace_columns, output_role=output_role)
-        self._input_intermediate_columns = self.getInputCols()
-        self._input_internediate_roles = self.getInputRoles()
-
-    def _fit(self, dataset: SparkDataFrame) -> "SparkLabelEncoderTransformer":
-        logger.info(f"[{type(self)} (LE)] fit is started")
-
-        roles = self._input_internediate_roles
-
-        df = dataset
->>>>>>> 097395c7
-
-
-<<<<<<< HEAD
-class SparkLabelEncoderEstimator(SparkBaseEstimator, TypesHelper):
-=======
-        for i in self._input_intermediate_columns:
->>>>>>> 097395c7
 
     _fit_checks = (categorical_check,)
     _transform_checks = ()
@@ -178,11 +129,8 @@
             defaultValue=self._fillna_val
         )
 
-<<<<<<< HEAD
         self.indexer_model = indexer.fit(dataset)
 
-=======
->>>>>>> 097395c7
         logger.info(f"[{type(self)} (LE)] fit is finished")
 
         return SparkLabelEncoderTransformer(input_cols=self.getInputCols(),
@@ -190,48 +138,15 @@
                                             input_roles=self.getInputRoles(),
                                             output_roles=self.getOutputRoles(),
                                             do_replace_columns=self.getDoReplaceColumns(),
-<<<<<<< HEAD
                                             indexer_model=self.indexer_model)
 
 
 class SparkLabelEncoderTransformer(SparkBaseTransformer, TypesHelper):
     _transform_checks = ()
     _fname_prefix = "le"
-=======
-                                            dicts=self.dicts)
-
-
-class SparkLabelEncoderTransformer(SparkBaseTransformer, TypesHelper):
-    _transform_checks = ()
-    _fname_prefix = "le"
-
-    _fillna_val = 0
-
-    fittedDicts = Param(Params._dummy(), "fittedDicts", "dicts from fitted Estimator")
-
-    def __init__(self,
-                 input_cols: List[str],
-                 output_cols: List[str],
-                 input_roles: RolesDict,
-                 output_roles: RolesDict,
-                 do_replace_columns: bool,
-                 dicts: Dict):
-        super().__init__(input_cols, output_cols, input_roles, output_roles, do_replace_columns)
-        self.set(self.fittedDicts, dicts)
-        self._dicts = dicts
-        self._input_columns = self.getInputCols()
-
-    def _transform(self, dataset: SparkDataFrame) -> SparkDataFrame:
-
-        logger.info(f"[{type(self)} (LE)] transform is started")
-
-        df = dataset
-        sc = df.sql_ctx.sparkSession.sparkContext
->>>>>>> 097395c7
 
     _fillna_val = 0.
 
-<<<<<<< HEAD
     def __init__(self,
                  input_cols: List[str],
                  output_cols: List[str],
@@ -241,14 +156,9 @@
                  indexer_model: LAMLStringIndexerModel):
         super().__init__(input_cols, output_cols, input_roles, output_roles, do_replace_columns)
         self.indexer_model = indexer_model
-=======
-        for i, out_col in zip(self._input_columns,  self.getOutputCols()):
-            logger.debug(f"[{type(self)} (LE)] transform col {i}")
->>>>>>> 097395c7
 
     def _transform(self, dataset: SparkDataFrame) -> SparkDataFrame:
 
-<<<<<<< HEAD
         logger.info(f"[{type(self)} (LE)] transform is started")
         columns = self.getInputCols()
         out_columns = self.getOutputCols()
@@ -268,64 +178,6 @@
 
         # output = self._make_output_df(model.transform(dataset), self.getOutputCols())
         output = model.transform(dataset)
-=======
-            if i not in self._dicts:
-                col = _ic
-            elif len(self._dicts[i]) == 0:
-                col = F.lit(self._fillna_val)
-            else:
-                vals: dict = self._dicts[i].to_dict()
-
-                null_value = self._fillna_val
-                if None in vals:
-                    null_value = vals[None]
-                    _ = vals.pop(None, None)
-
-                if len(vals) == 0:
-                    col = F.when(_ic.isNull(), null_value).otherwise(None)
-                else:
-
-                    nan_value = self._fillna_val
-
-                    # if np.isnan(list(vals.keys())).any():  # not working
-                    # Вот этот кусок кода тут по сути из-за OrdinalEncoder, который
-                    # в КАЖДЫЙ dicts пихает nan. И вот из-за этого приходится его отсюда чистить.
-                    # Нужно подумать, как это всё зарефакторить.
-                    new_dict = {}
-                    for key, value in vals.items():
-                        try:
-                            if np.isnan(key):
-                                nan_value = value
-                            else:
-                                new_dict[key] = value
-                        except TypeError:
-                            new_dict[key] = value
-
-                    vals = new_dict
-
-                    if len(vals) == 0:
-                        col = F.when(F.isnan(_ic), nan_value).otherwise(None)
-                    else:
-                        logger.debug(f"[{type(self)} (LE)] map size: {len(vals)}")
-
-                        labels = sc.broadcast(vals)
-
-                        if type(df.schema[i].dataType) in self._spark_numeric_types:
-                            col = F.when(_ic.isNull(), null_value) \
-                                .otherwise(
-                                    F.when(F.isnan(_ic), nan_value)
-                                     .otherwise(pandas_dict_udf(labels)(_ic))
-                                )
-                        else:
-                            col = F.when(_ic.isNull(), null_value) \
-                                   .otherwise(pandas_dict_udf(labels)(_ic))
-
-            cols_to_select.append(col.alias(out_col))
-
-        logger.info(f"[{type(self)} (LE)] Transform is finished")
-
-        output = self._make_output_df(df, cols_to_select).fillna(self._fillna_val)
->>>>>>> 097395c7
 
         return output
 
@@ -348,7 +200,6 @@
 
         logger.info(f"[{type(self)} (ORD)] fit is started")
 
-<<<<<<< HEAD
         cols_to_process = [
             col for col in self.getInputCols()
             if str(dataset.schema[col].dataType) not in self._spark_numeric_types_str
@@ -430,42 +281,6 @@
         output = indexed_dataset
 
         return output
-=======
-        # roles = dataset.roles
-        roles = self.getOrDefault(self.inputRoles)
-
-        self.dicts = {}
-        for i in self._use_cols:
-
-            logger.debug(f"[{type(self)} (ORD)] fit column {i}")
-
-            role = roles[i]
-
-            if not type(dataset.schema[i].dataType) in self._spark_numeric_types:
-
-                co = role.unknown
-
-                cnts = dataset \
-                    .groupBy(i).count() \
-                    .where((F.col("count") > co) & F.col(i).isNotNull()) \
-
-                # TODO SPARK-LAMA: isnan raises an exception if column is boolean.
-                if type(dataset.schema[i].dataType) != SparkTypes.BooleanType:
-                    cnts = cnts \
-                        .where(~F.isnan(F.col(i)))
-
-                cnts = cnts \
-                    .select(i) \
-                    .toPandas()
-
-                logger.debug(f"[{type(self)} (ORD)] toPandas is completed")
-
-                cnts = Series(cnts[i].astype(str).rank().values, index=cnts[i])
-                self.dicts[i] = cnts.append(Series([cnts.shape[0] + 1], index=[float("nan")])).drop_duplicates()
-                logger.debug(f"[{type(self)} (ORD)] pandas processing is completed")
-
-        logger.info(f"[{type(self)} (ORD)] fit is finished")
->>>>>>> 097395c7
 
         return SparkOrdinalEncoderTransformer(input_cols=self.getInputCols(),
                                               output_cols=self.getOutputCols(),
@@ -474,10 +289,7 @@
                                               do_replace_columns=self.getDoReplaceColumns(),
                                               dicts=self.dicts)
 
-<<<<<<< HEAD
 class SparkFreqEncoderEstimator(SparkLabelEncoderEstimator):
-=======
->>>>>>> 097395c7
 
 def ord_pandas_dict_udf(broadcasted_dict, fillna_value):
 
@@ -492,7 +304,6 @@
 
 class SparkOrdinalEncoderTransformer(SparkLabelEncoderTransformer):
     _transform_checks = ()
-<<<<<<< HEAD
     _fname_prefix = "freq"
 
     _fillna_val = 1
@@ -570,92 +381,12 @@
         ]
         df = df.select('*', *columns_to_select)
         return df
-=======
-    _fname_prefix = "ord"
-    _fillna_val = np.nan
-
-    def __init__(self,
-                 input_cols: List[str],
-                 output_cols: List[str],
-                 input_roles: RolesDict,
-                 output_roles: RolesDict,
-                 do_replace_columns: bool,
-                 dicts: Dict):
-        super().__init__(input_cols, output_cols, input_roles, output_roles, do_replace_columns, dicts)
-
-    def _transform(self, dataset: SparkDataFrame) -> SparkDataFrame:
-
-        logger.info(f"[{type(self)} (ORD)] transform is started")
-
-        df = dataset.fillna(self._fillna_val)
-        sc = df.sql_ctx.sparkSession.sparkContext
-        fill_na_val = sc.broadcast(self._fillna_val)
-
-        cols_to_select = []
-
-        for i, out_col in zip(self._input_columns,  self.getOutputCols()):
-            logger.debug(f"[{type(self)} (ORD)] transform col {i}")
-
-            _ic = F.col(i)
-
-            if i not in self._dicts:
-                col = _ic
-            elif len(self._dicts[i]) == 0:
-                col = F.lit(self._fillna_val)
-            else:
-                vals = self._dicts[i].to_dict()
-
-                null_value = self._fillna_val
-                if None in vals:
-                    null_value = vals[None]
-                    _ = vals.pop(None, None)
-
-                if len(vals) == 0:
-                    col = F.when(_ic.isNull(), null_value).otherwise(None)
-                else:
-
-                    nan_value = self._fillna_val
-
-                    # if np.isnan(list(vals.keys())).any():  # not working
-                    # Вот этот кусок кода тут по сути из-за OrdinalEncoder, который
-                    # в КАЖДЫЙ dicts пихает nan. И вот из-за этого приходится его отсюда чистить.
-                    # Нужно подумать, как это всё зарефакторить.
-                    new_dict = {}
-                    for key, value in vals.items():
-                        try:
-                            if np.isnan(key):
-                                nan_value = value
-                            else:
-                                new_dict[key] = value
-                        except TypeError:
-                            new_dict[key] = value
-
-                    vals = new_dict
-
-                    if len(vals) == 0:
-                        col = F.lit(nan_value)
-                    else:
-                        logger.debug(f"[{type(self)} (ORD)] map size: {len(vals)}")
-
-                        labels = sc.broadcast(self._dicts[i].to_dict())
-
-                        col = ord_pandas_dict_udf(labels, fill_na_val)(_ic).astype("double")
-
-            cols_to_select.append(col.alias(out_col))
-
-        logger.info(f"[{type(self)} (ORD)] Transform is finished")
->>>>>>> 097395c7
 
         output = self._make_output_df(df, cols_to_select).fillna(self._fillna_val)
 
         return output
 
-<<<<<<< HEAD
 class SparkCatIntersectionsEstimator(SparkCatIntersectionsHelper, SparkLabelEncoderEstimator):
-=======
-
-class SparkFreqEncoderEstimator(SparkLabelEncoderEstimator):
->>>>>>> 097395c7
 
     _fit_checks = (categorical_check,)
     _transform_checks = ()
@@ -665,7 +396,6 @@
 
     def __init__(self,
                  input_cols: List[str],
-<<<<<<< HEAD
                  input_roles: Dict[str, ColumnRole],
                  intersections: Optional[Sequence[Sequence[str]]] = None,
                  max_depth: int = 2,
@@ -745,179 +475,10 @@
 
         out_df = out_df.drop(*temp_cols)
         return out_df
-=======
-                 input_roles: RolesDict,
-                 do_replace_columns: bool = False):
-        super().__init__(input_cols, input_roles, do_replace_columns, output_role=NumericRole(np.float32))
-
-    def _fit(self, dataset: SparkDataFrame) -> "SparkFreqEncoderTransformer":
-
-        logger.info(f"[{type(self)} (FE)] fit is started")
-
-        df = dataset
-
-        self.dicts = {}
-        for i in self.getInputCols():
-
-            logger.info(f"[{type(self)} (FE)] fit column {i}")
-
-            vals = df \
-                .groupBy(i).count() \
-                .where(F.col("count") > 1) \
-                .select(i, F.col("count")) \
-                .toPandas()
-
-            logger.debug(f"[{type(self)} (FE)] toPandas is completed")
-
-            self.dicts[i] = vals.set_index(i)["count"]
-
-            logger.debug(f"[{type(self)} (LE)] pandas processing is completed")
-
-        logger.info(f"[{type(self)} (FE)] fit is finished")
-
-        return SparkFreqEncoderTransformer(input_cols=self.getInputCols(),
-                                           output_cols=self.getOutputCols(),
-                                           input_roles=self.getInputRoles(),
-                                           output_roles=self.getOutputRoles(),
-                                           do_replace_columns=self.getDoReplaceColumns(),
-                                           dicts=self.dicts)
-
-
-class SparkFreqEncoderTransformer(SparkLabelEncoderTransformer):
-
-    _fit_checks = (categorical_check,)
-    _transform_checks = ()
-    _fname_prefix = "freq"
-    _fillna_val = 1
-
-    def __init__(self,
-                 input_cols: List[str],
-                 output_cols: List[str],
-                 input_roles: RolesDict,
-                 output_roles: RolesDict,
-                 do_replace_columns: bool,
-                 dicts: Dict):
-        super().__init__(input_cols, output_cols, input_roles, output_roles, do_replace_columns, dicts)
-
-
-class SparkCatIntersectionsHelper:
-    _fname_prefix = "inter"
-
-    def _make_col_name(self, cols: Sequence[str]) -> str:
-        return f"({'__'.join(cols)})"
-
-    def _make_category(self, cols: Sequence[str]) -> Column:
-        lit = F.lit("_")
-        col_name = self._make_col_name(cols)
-        columns_for_concat = []
-        for col in cols:
-            columns_for_concat.append(F.col(col))
-            columns_for_concat.append(lit)
-        columns_for_concat = columns_for_concat[:-1]
-
-        return murmurhash3_32_udf(F.concat(*columns_for_concat)).alias(col_name)
-
-    def _build_df(self, df: SparkDataFrame,
-                  intersections: Optional[Sequence[Sequence[str]]]) -> SparkDataFrame:
-        columns_to_select = [
-            self._make_category(comb)
-                .alias(f"{self._make_col_name(comb)}") for comb in intersections]
-        df = df.select('*', *columns_to_select)
-        return df
-
-
-class SparkCatIntersectionsEstimator(SparkCatIntersectionsHelper, SparkLabelEncoderEstimator):
-
-    _fit_checks = (categorical_check,)
-    _transform_checks = ()
-
-    def __init__(self,
-                 input_cols: List[str],
-                 input_roles: Dict[str, ColumnRole],
-                 intersections: Optional[Sequence[Sequence[str]]] = None,
-                 max_depth: int = 2,
-                 do_replace_columns: bool = False):
-
-        super().__init__(input_cols,
-                         input_roles,
-                         do_replace_columns=do_replace_columns,
-                         output_role=CategoryRole(np.int32, label_encoded=True))
-        self.intersections = intersections
-        self.max_depth = max_depth
-
-        if self.intersections is None:
-            self.intersections = []
-            for i in range(2, min(self.max_depth, len(self.getInputCols())) + 1):
-                self.intersections.extend(list(combinations(self.getInputCols(), i)))
-
-        self._input_roles = {
-            f"{self._make_col_name(comb)}": CategoryRole(
-                np.int32,
-                unknown=max((self.getInputRoles()[x].unknown for x in comb)),
-                label_encoded=True,
-            ) for comb in self.intersections
-        }
-        self._input_columns = list(self._input_roles.keys())
-
-        out_roles = {f"{self._fname_prefix}__{f}": role
-                     for f, role in self._input_roles.items()}
-
-        self.set(self.outputCols, list(out_roles.keys()))
-        self.set(self.outputRoles, out_roles)
-
-    def _fit(self, df: SparkDataFrame) -> Transformer:
-        logger.info(f"[{type(self)} (CI)] fit is started")
-        inter_df = self._build_df(df, self.intersections)
-
-        super()._fit(inter_df)
-
-        logger.info(f"[{type(self)} (CI)] fit is finished")
-
-        return SparkCatIntersectionsTransformer(
-            input_cols=self.getInputCols(),
-            output_cols=self.getOutputCols(),
-            input_roles=self.getInputRoles(),
-            output_roles=self.getOutputRoles(),
-            do_replace_columns=self.getDoReplaceColumns(),
-            dicts=self.dicts,
-            intersections=self.intersections
-        )
-
-
-class SparkCatIntersectionsTransformer(SparkCatIntersectionsHelper, SparkLabelEncoderTransformer):
-
-    _fit_checks = (categorical_check,)
-    _transform_checks = ()
-
-    _fillna_val = 0
-
-    def __init__(self,
-                 input_cols: List[str],
-                 output_cols: List[str],
-                 input_roles: RolesDict,
-                 output_roles: RolesDict,
-                 do_replace_columns: bool,
-                 dicts: Dict,
-                 intersections: Optional[Sequence[Sequence[str]]] = None):
-
-        super().__init__(input_cols, output_cols, input_roles, output_roles, do_replace_columns, dicts)
-        self.intersections = intersections
-
-    def _transform(self, df: SparkDataFrame) -> SparkDataFrame:
-        inter_df = self._build_df(df, self.intersections)
-        temp_cols = set(inter_df.columns).difference(df.columns)
-        self._input_columns = temp_cols
-
-        out_df = super()._transform(inter_df)
->>>>>>> 097395c7
 
         out_df = out_df.drop(*temp_cols)
         return out_df
 
-<<<<<<< HEAD
-=======
-
->>>>>>> 097395c7
 class SparkOHEEncoderEstimator(SparkBaseEstimator):
     """
     Simple OneHotEncoder over label encoded categories.
@@ -1088,17 +649,10 @@
         assert self._target_column in dataset.columns, "Target should be presented in the dataframe"
         assert self._folds_column in dataset.columns, "Folds should be presented in the dataframe"
 
-<<<<<<< HEAD
         self.encodings: Dict[str, Dict[int, float]] = dict()
         oof_feats_encoding: Dict[str, OOfFeatsMapping] = dict()
 
         sdf = dataset
-=======
-        self.encodings = []
-
-        sdf = dataset
-        sc = sdf.sql_ctx.sparkSession.sparkContext
->>>>>>> 097395c7
 
         _fc = F.col(self._folds_column)
         _tc = F.col(self._target_column)
@@ -1122,11 +676,8 @@
 
         for feature in self.getInputCols():
             _cur_col = F.col(feature)
-<<<<<<< HEAD
             dim_size, = sdf.select((F.max(_cur_col) + 1).alias("dim_size")).first()
 
-=======
->>>>>>> 097395c7
             windowSpec = Window.partitionBy(_cur_col)
             f_df = sdf.groupBy(_cur_col, _fc).agg(F.sum(_tc).alias("f_sum"), F.count(_tc).alias("f_count")).cache()
 
@@ -1142,7 +693,6 @@
 
             mapping = {row[self._folds_column]: row["_folds_prior"] for row in folds_prior_pdf}
             folds_prior_exp = F.create_map(*[F.lit(x) for x in itertools.chain(*mapping.items())])
-<<<<<<< HEAD
 
             candidates_cols = [
                 ((F.col('oof_sum') + F.lit(alpha) * folds_prior_exp[_fc]) / (F.col('oof_count') + F.lit(alpha))).cast(
@@ -1179,42 +729,10 @@
                 row[self._folds_column] * dim_size + row[feature]: row['encoding'] for row in oof_feats
             })
             oof_feats_encoding[feature] = oof_feats
-=======
-
-            candidates_cols = [
-                ((F.col('oof_sum') + F.lit(alpha) * folds_prior_exp[_fc]) / (F.col('oof_count') + F.lit(alpha))).cast(
-                    "double").alias(f"candidate_{i}")
-                for i, alpha in enumerate(self.alphas)
-            ]
-
-            candidates_df = oof_df.select(_cur_col, _fc, *candidates_cols)
-
-            score_func = binary_score if self._task_name == "binary" else reg_score
-
-            scores = (
-                sdf
-                    .join(candidates_df, on=[feature, self._folds_column])
-                    .select(*[score_func(f"candidate_{i}") for i, alpha in enumerate(self.alphas)])
-                    .first()
-                    .asDict()
-            )
-
-            seq_scores = [scores[f"candidate_{i}"] for i, alpha in enumerate(self.alphas)]
-            best_alpha = self.alphas[np.argmin(seq_scores)]
-
-            encoding = f_df.groupby(_cur_col).agg(
-                ((F.sum("f_sum") + best_alpha * prior) / (F.sum('f_count') + best_alpha)).alias("encoding")).collect()
-            f_df.unpersist()
-
-            encoding = {row[feature]: row['encoding'] for row in encoding}
-
-            self.encodings.append(encoding)
->>>>>>> 097395c7
 
             logger.debug(f"[{type(self)} (TE)] Encodings have been calculated")
 
         logger.info(f"[{type(self)} (TE)] fit_transform is finished")
-<<<<<<< HEAD
 
         return SparkTargetEncoderTransformer(
             encodings=self.encodings,
@@ -1245,35 +763,6 @@
         self._encodings = encodings
         self._oof_feats_encoding = oof_feats_encoding
 
-=======
-
-        return SparkTargetEncoderTransformer(
-            encodings=self.encodings,
-            input_cols=self.getInputCols(),
-            input_roles=self.getInputRoles(),
-            output_cols=self.getOutputCols(),
-            output_roles=self.getOutputRoles(),
-            do_replace_columns=self.getDoReplaceColumns()
-        )
-
-
-class SparkTargetEncoderTransformer(SparkBaseTransformer):
-
-    _fit_checks = (categorical_check, oof_task_check, encoding_check)
-    _transform_checks = ()
-    _fname_prefix = "oof"
-
-    def __init__(self,
-                 encodings: List[Dict[str, Any]],
-                 input_cols: List[str],
-                 output_cols: List[str],
-                 input_roles: RolesDict,
-                 output_roles: RolesDict,
-                 do_replace_columns: bool = False):
-        super().__init__(input_cols, output_cols, input_roles, output_roles, do_replace_columns)
-        self._encodings = encodings
-
->>>>>>> 097395c7
     def _transform(self, dataset: SparkDataFrame) -> SparkDataFrame:
 
         cols_to_select = []
@@ -1286,7 +775,6 @@
         # В оригинальной ламе об этом не парились, т.к. сразу переходили в numpy. Если прислали датасет не с тем
         # порядком строк - ну штоош, это проблемы того, кто датасет этот сюда вкинул. Стоит ли нам тоже придерживаться
         # этой логики?
-<<<<<<< HEAD
         for col_name, out_name in zip(self.getInputCols(), self.getOutputCols()):
             _cur_col = F.col(col_name)
 
@@ -1308,17 +796,6 @@
         output = self._make_output_df(dataset, cols_to_select)
 
         self._oof_feats_encoding = None
-=======
-        for i, (col_name, out_name) in enumerate(zip(self.getInputCols(), self.getOutputCols())):
-            _cur_col = F.col(col_name)
-            logger.debug(f"[{type(self)} (TE)] transform map size for column {col_name}: {len(self._encodings[i])}")
-
-            values = sc.broadcast(self._encodings[i])
-
-            cols_to_select.append(pandas_dict_udf(values)(_cur_col).alias(out_name))
-
-        output = self._make_output_df(dataset, cols_to_select)
->>>>>>> 097395c7
 
         logger.info(f"[{type(self)} (TE)] transform is finished")
 
@@ -1333,13 +810,8 @@
 #         except KeyError:
 #             return np.nan
 #     return F.udf(f, "double")
-<<<<<<< HEAD
-
-
-=======
-
-
->>>>>>> 097395c7
+
+
 def mcte_transform_udf(broadcasted_dict):
     def f(target, current_column):
         values_dict = broadcasted_dict.value
@@ -1373,7 +845,6 @@
 
     def _fit(self, dataset: SparkDataFrame) -> "SparkMultiTargetEncoderTransformer":
         logger.info(f"[{type(self)} (MCTE)] fit_transform is started")
-<<<<<<< HEAD
 
         assert self._target_column in dataset.columns, "Target should be presented in the dataframe"
         assert self._folds_column in dataset.columns, "Folds should be presented in the dataframe"
@@ -1391,25 +862,6 @@
 
         agg = df.groupBy([_fc, _tc]).count().toPandas().sort_values(by=[fcn, tcn])
 
-=======
-
-        assert self._target_column in dataset.columns, "Target should be presented in the dataframe"
-        assert self._folds_column in dataset.columns, "Folds should be presented in the dataframe"
-
-        self.encodings = []
-
-        df = dataset
-        sc = df.sql_ctx.sparkSession.sparkContext
-
-        _fc = F.col(self._folds_column)
-        _tc = F.col(self._target_column)
-
-        tcn = self._target_column
-        fcn = self._folds_column
-
-        agg = df.groupBy([_fc, _tc]).count().toPandas().sort_values(by=[fcn, tcn])
-
->>>>>>> 097395c7
         rows_count = agg["count"].sum()
         prior = agg.groupby(tcn).agg({
             "count": sum
