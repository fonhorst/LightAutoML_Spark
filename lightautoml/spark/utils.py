--- conflicted
+++ resolved
@@ -1,9 +1,6 @@
 import logging
-<<<<<<< HEAD
-=======
 import os
 import socket
->>>>>>> 370d563e
 import time
 from contextlib import contextmanager
 from datetime import datetime
