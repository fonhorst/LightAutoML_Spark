--- conflicted
+++ resolved
@@ -1,10 +1,10 @@
 import logging
 import os
 import time
-from contextlib import contextmanager
 from datetime import datetime
 from typing import Optional, Tuple
 
+from decorator import contextmanager
 from pyspark import RDD
 from pyspark.sql import SparkSession
 
@@ -31,12 +31,8 @@
         SparkSession to be used and that is stopped upon exiting this context manager
     """
 
-<<<<<<< HEAD
     if not session_args:
         session_args = dict()
-=======
-    # os.environ['OPENBLAS_NUM_THREADS'] = '1'
->>>>>>> 2f0abcd2
 
     spark_sess_builder = (
         SparkSession
@@ -45,14 +41,6 @@
         .master(master)
         .config("spark.jars.packages", "com.microsoft.azure:synapseml_2.12:0.9.4")
         .config("spark.jars.repositories", "https://mmlspark.azureedge.net/maven")
-<<<<<<< HEAD
-=======
-        .config("spark.sql.shuffle.partitions", "4")
-        # .config("spark.driver.extraJavaOptions", "-Ddev.ludovic.netlib.blas.nativeLibPath=/usr/lib64/libopenblaso-r0.3.17.so")
-        # .config("spark.executor.extraJavaOptions", "-Ddev.ludovic.netlib.blas.nativeLibPath=/usr/lib64/libopenblaso-r0.3.17.so")
-        .config("spark.driver.cores", "4")
-        .config("spark.driver.memory", "16g")
->>>>>>> 2f0abcd2
         .config("spark.cores.max", "16")
         .config("spark.memory.fraction", "0.6")
         .config("spark.memory.storageFraction", "0.5")
