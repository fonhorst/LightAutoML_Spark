--- conflicted
+++ resolved
@@ -1,19 +1,14 @@
 import logging
-<<<<<<< HEAD
 from copy import deepcopy
 from typing import Optional, Any, List, Dict, Tuple
 
 import numpy as np
 import pandas as pd
 
-=======
 from copy import copy
-from typing import Optional, Any, List, Dict, Tuple, cast
-
-import numpy as np
+
 from pyspark.ml import Transformer
 from pyspark.ml.param import Param, Params
->>>>>>> 0d3e5a09
 from pyspark.sql import functions as F
 from pyspark.sql.types import IntegerType, NumericType, DoubleType, FloatType, StringType
 
@@ -24,11 +19,8 @@
 from lightautoml.reader.guess_roles import calc_encoding_rules, rule_based_roles_guess, calc_category_rules, \
     rule_based_cat_handler_guess
 from lightautoml.spark.dataset.base import SparkDataFrame, SparkDataset
-<<<<<<< HEAD
 from lightautoml.spark.reader.guess_roles import get_numeric_roles_stat, get_category_roles_stat, get_null_scores
-=======
 from lightautoml.spark.utils import Cacher
->>>>>>> 0d3e5a09
 from lightautoml.tasks import Task
 from lightautoml.utils.tmp_utils import log_data
 
@@ -678,7 +670,6 @@
         # ]
 
     # TODO: SPARK-LAMA will be implemented later
-<<<<<<< HEAD
     def advanced_roles_guess(self, dataset: SparkDataset, manual_roles: Optional[RolesDict] = None) -> RolesDict:
         """Advanced roles guess over user's definition and reader's simple guessing.
 
@@ -749,79 +740,6 @@
             new_roles_dict = {**new_roles_dict, **{x: DropRole() for x in rejected}}
 
         return new_roles_dict
-=======
-    # def advanced_roles_guess(self, dataset: SparkDataset, manual_roles: Optional[RolesDict] = None) -> RolesDict:
-    #     """Advanced roles guess over user's definition and reader's simple guessing.
-    #
-    #     Strategy - compute feature's NormalizedGini
-    #     for different encoding ways and calc stats over results.
-    #     Role is inferred by comparing performance stats with manual rules.
-    #     Rule params are params of roles guess in init.
-    #     Defaults are ok in general case.
-    #
-    #     Args:
-    #         dataset: Input PandasDataset.
-    #         manual_roles: Dict of user defined roles.
-    #
-    #     Returns:
-    #         Dict.
-    #
-    #     """
-    #     if manual_roles is None:
-    #         manual_roles = {}
-    #     top_scores = []
-    #     new_roles_dict = dataset.roles
-    #     advanced_roles_params = deepcopy(self.advanced_roles_params)
-    #     drop_co = advanced_roles_params.pop("drop_score_co")
-    #     # guess roles nor numerics
-    #
-    #     stat = get_numeric_roles_stat(
-    #         dataset,
-    #         manual_roles=manual_roles,
-    #         random_state=self.random_state,
-    #         subsample=self.samples,
-    #         n_jobs=self.n_jobs,
-    #     )
-    #
-    #     if len(stat) > 0:
-    #         # upd stat with rules
-    #
-    #         stat = calc_encoding_rules(stat, **advanced_roles_params)
-    #         new_roles_dict = {**new_roles_dict, **rule_based_roles_guess(stat)}
-    #         top_scores.append(stat["max_score"])
-    #     #
-    #     # # # guess categories handling type
-    #     stat = get_category_roles_stat(
-    #         dataset,
-    #         random_state=self.random_state,
-    #         subsample=self.samples,
-    #         n_jobs=self.n_jobs,
-    #     )
-    #     if len(stat) > 0:
-    #         # upd stat with rules
-    #         # TODO: add sample params
-    #
-    #         stat = calc_category_rules(stat)
-    #         new_roles_dict = {**new_roles_dict, **rule_based_cat_handler_guess(stat)}
-    #         top_scores.append(stat["max_score"])
-    #     #
-    #     # # get top scores of feature
-    #     if len(top_scores) > 0:
-    #         top_scores = pd.concat(top_scores, axis=0)
-    #         # TODO: Add sample params
-    #
-    #         null_scores = get_null_scores(
-    #             dataset,
-    #             list(top_scores.index),
-    #             random_state=self.random_state,
-    #             subsample=self.samples,
-    #         )
-    #         top_scores = pd.concat([null_scores, top_scores], axis=1).max(axis=1)
-    #         rejected = list(top_scores[top_scores < drop_co].index)
-    #         logger.info3("Feats was rejected during automatic roles guess: {0}".format(rejected))
-    #         new_roles_dict = {**new_roles_dict, **{x: DropRole() for x in rejected}}
-    #
-    #     return new_roles_dict
 
 
 class SparkToSparkReaderTransformer(Transformer, SparkReaderHelper):
@@ -889,5 +807,4 @@
             *[self._convert_column(feat, role) for feat, role in roles.items()]
         )
 
-        return data
->>>>>>> 0d3e5a09
+        return data