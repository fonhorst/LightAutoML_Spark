--- conflicted
+++ resolved
@@ -219,10 +219,7 @@
         for layer in tr_layers:
             cols_to_remove = []
             output_cols = []
-<<<<<<< HEAD
-=======
             layer_model = Pipeline(stages=layer).fit(current_train)
->>>>>>> eba29840
             for tr in layer:
                 tr = cast(SparkColumnsAndRoles, tr)
                 if tr.getDoReplaceColumns():
@@ -240,11 +237,7 @@
             cols_to_remove = set(c for c in cols_to_remove if c not in fp_input_features)
 
             cacher = Cacher(self._cacher_key)
-<<<<<<< HEAD
-            pipe = Pipeline(stages=list(layer) + [DropColumnsTransformer(list(cols_to_remove)), cacher])
-=======
             pipe = Pipeline(stages=[layer_model, DropColumnsTransformer(list(cols_to_remove)), cacher])
->>>>>>> eba29840
             stages.append(pipe.fit(current_train))
             current_train = cacher.dataset
 
