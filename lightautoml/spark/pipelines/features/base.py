--- conflicted
+++ resolved
@@ -1,11 +1,7 @@
 """Basic classes for features generation."""
 import itertools
 from copy import copy, deepcopy
-<<<<<<< HEAD
 from typing import Any, Callable, Union, cast, Dict, Set
-=======
-from typing import Any, Callable, Dict, Union, cast
->>>>>>> 91b3d64b
 from typing import List
 from typing import Optional
 from typing import Tuple
@@ -15,11 +11,7 @@
 import toposort
 from pandas import DataFrame
 from pandas import Series
-<<<<<<< HEAD
 from pyspark.ml import Transformer, Estimator, Pipeline
-=======
-from pyspark.ml import Transformer, Estimator, Pipeline, PipelineModel
->>>>>>> 91b3d64b
 from pyspark.ml.param.shared import HasInputCols, HasOutputCols
 from pyspark.sql import functions as F
 
@@ -34,9 +26,12 @@
     SparkSequentialTransformer, SparkEstOrTrans, SparkColumnsAndRoles
 from lightautoml.spark.transformers.categorical import CatIntersectionsEstimator, FreqEncoder, FreqEncoderEstimator, \
     LabelEncoderEstimator, OrdinalEncoder, LabelEncoder, OrdinalEncoderEstimator, \
-    TargetEncoder, CatIntersectstions
+    TargetEncoder, MultiClassTargetEncoder, CatIntersectstions
 from lightautoml.spark.transformers.categorical import TargetEncoderEstimator
 from lightautoml.spark.transformers.datetime import BaseDiff, BaseDiffTransformer, DateSeasons, DateSeasonsTransformer
+from lightautoml.spark.transformers.base import ChangeRolesTransformer, SequentialTransformer, ColumnsSelector, ChangeRoles, \
+    UnionTransformer, SparkTransformer
+from lightautoml.pipelines.utils import map_pipeline_names
 from lightautoml.spark.transformers.numeric import QuantileBinning
 
 
@@ -86,7 +81,12 @@
 class Cacher(Estimator):
     _cacher_dict: Dict[str, SparkDataFrame] = dict()
 
-    def __init__(self, key: str, remember_dataset: bool = False):
+    @property
+    def dataset(self) -> SparkDataFrame:
+        """Returns chached dataframe"""
+        return self._cacher_dict[self._key]
+
+    def __init__(self, key: str):
         super().__init__()
         self._key = key
         self._remember_dataset = remember_dataset
@@ -106,10 +106,6 @@
             self._dataset = dataset
 
         return NoOpTransformer()
-
-    @property
-    def dataset(self) -> SparkDataFrame:
-        return self._dataset
 
 
 class FeaturesPipelineSpark:
@@ -689,34 +685,6 @@
         return top
 
 
-class NoOpTransformer(Transformer):
-    def _transform(self, dataset):
-        return dataset
-
-class Cacher(Estimator):
-    _cacher_dict: Dict[str, SparkDataFrame] = dict()
-
-    @property
-    def dataset(self) -> SparkDataFrame:
-        """Returns chached dataframe"""
-        return self._cacher_dict[self._key]
-
-    def __init__(self, key: str):
-        super().__init__()
-        self._key = key
-
-    def _fit(self, dataset):
-        ds = dataset.cache()
-        ds.write.mode('overwrite').format('noop').save()
-
-        previous_ds = self._cacher_dict.get(self._key, None)
-        if previous_ds:
-            previous_ds.unpersist()
-
-        self._cacher_dict[self._key] = ds
-
-        return NoOpTransformer()
-
 class FeaturesPipeline:
     """Abstract class.
 
@@ -737,7 +705,6 @@
         super().__init__(**kwargs)
         self.pipes: List[Callable[[SparkDataset], SparkTransformer]] = [self.create_pipeline]
         self.sequential = False
-        self._transformer = None
 
     # TODO: visualize pipeline ?
     @property
@@ -766,15 +733,6 @@
         mapped = map_pipeline_names(self.input_features, self.output_features)
         return list(set(mapped))
 
-    @property
-    def transformer(self) -> PipelineModel:
-        """Returns Spark MLlib PipelineModel.
-        Represents a compiled pipeline with transformers and fitted models."""
-
-        assert self._transformer is not None, "Pipeline is not fitted!"
-
-        return self._transformer
-
     def create_pipeline(self, train: SparkDataset) -> SparkTransformer:
         """Analyse dataset and create composite transformer.
 
@@ -787,51 +745,6 @@
         """
         raise NotImplementedError
 
-    @staticmethod
-    def _build_graph(begin: SparkTransformer):
-        graph = dict()
-        def find_start_end(tr: SparkTransformer) -> Tuple[List[SparkTransformer], List[SparkTransformer]]:
-            if isinstance(tr, SequentialTransformer):
-                se = [st_or_end for el in tr.transformer_list for st_or_end in find_start_end(el)]
-
-                starts = se[0]
-                ends = se[-1]
-                middle = se[1:-1]
-
-                i = 0
-                while i < len(middle):
-                    for new_st, new_end in itertools.product(middle[i], middle[i + 1]):
-                        if new_end not in graph:
-                            graph[new_end] = set()
-                        graph[new_end].add(new_st)
-                    i += 2
-
-                return starts, ends
-
-            elif isinstance(tr, UnionTransformer):
-                se = [find_start_end(el) for el in tr.transformer_list]
-                starts = [s_el for s, _ in se for s_el in s]
-                ends = [e_el for _, e in se for e_el in e]
-                return starts, ends
-            else:
-                return [tr], [tr]
-
-        starts, _ = find_start_end(begin)
-
-        return graph
-
-    @staticmethod
-    def _optimize_pipeline(pipeline: SparkTransformer) -> Tuple[Pipeline, Cacher]:
-        graph = FeaturesPipeline._build_graph(pipeline)
-        tr_layers = list(toposort.toposort(graph))
-        stages = [tr for layer in tr_layers
-                  for tr in itertools.chain(layer, [Cacher('some_key')])]
-
-        cacher_stage = stages[-1]
-        assert isinstance(cacher_stage, Cacher), "Last stage of feature pipeline must be a Cacher"
-
-        return Pipeline(stages=stages), cacher_stage
-
     def fit_transform(self, train: SparkDataset) -> SparkDataset:
         """Create pipeline and then fit on train data and then transform.
 
@@ -842,25 +755,14 @@
             Dataset with new features.
 
         """
-
-        pipeline, features, roles = self.create_pipeline(train)
-        pipeline, last_cacher = self._optimize_pipeline(pipeline)
-        pipeline_model = pipeline.fit(train.data)
-        self._transformer = pipeline_model
-        sdf = last_cacher.dataset
-        sdf = sdf.select(SparkDataset.ID_COLUMN, *features)
-        output = train.empty()
-        output.set_data(sdf, features=features, roles=roles)
-        return output
-
-        # # TODO: Think about input/output features attributes
-        # self._input_features = train.features
-        # self._pipeline = self._merge_seq(train) if self.sequential else self._merge(train)
-
-        # # TODO: LAMA-SPARK a place with potential duplicate computations
-        # #        need to think carefully about it
-
-        # return self._pipeline.fit_transform(train)
+        # TODO: Think about input/output features attributes
+        self._input_features = train.features
+        self._pipeline = self._merge_seq(train) if self.sequential else self._merge(train)
+
+        # TODO: LAMA-SPARK a place with potential duplicate computations
+        #        need to think carefully about it
+
+        return self._pipeline.fit_transform(train)
 
     def transform(self, test: SparkDataset) -> SparkDataset:
         """Apply created pipeline to new data.
@@ -1164,6 +1066,7 @@
         # )
 
         num_processing = ChangeRolesTransformer(input_cols=feats_to_select,
+                                                input_roles=train.roles,
                                                 roles=NumericRole(np.float32))
 
         return num_processing
@@ -1199,7 +1102,7 @@
     @staticmethod
     def get_freq_encoding_new(
         train: SparkDataset, feats_to_select: Optional[List[str]] = None
-    ) -> Optional[FreqEncoderEstimator]:
+    ) -> Optional[SparkTransformer]:
         """Get frequency encoding part.
 
         Args:
@@ -1317,7 +1220,7 @@
 
     def get_categorical_raw_new(
         self, train: SparkDataset, feats_to_select: Optional[List[str]] = None
-    ) -> Optional[LabelEncoderEstimator]:
+    ) -> Optional[Estimator]:
         """Get label encoded categories data.
 
         Args:
