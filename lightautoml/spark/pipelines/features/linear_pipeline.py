from typing import Optional, Set, Union

import numpy as np

from lightautoml.dataset.roles import CategoryRole
from lightautoml.pipelines.selection.base import ImportanceEstimator
from lightautoml.spark.dataset.base import SparkDataset
from lightautoml.spark.pipelines.features.base import SparkFeaturesPipeline, SparkTabularDataFeatures
from lightautoml.spark.transformers.base import SparkChangeRolesTransformer, SparkUnionTransformer, \
    SparkSequentialTransformer, SparkEstOrTrans
# Same comments as for spark.pipelines.features.base
from lightautoml.spark.transformers.categorical import SparkOHEEncoderEstimator, SparkLabelEncoderEstimator
from lightautoml.spark.transformers.numeric import SparkFillInfTransformer, SparkFillnaMedianEstimator, \
    SparkLogOddsTransformer, SparkNaNFlagsEstimator, SparkStandardScalerEstimator


class SparkLinearFeatures(SparkFeaturesPipeline, SparkTabularDataFeatures):
    def __init__(
        self,
        feats_imp: Optional[ImportanceEstimator] = None,
        top_intersections: int = 5,
        max_bin_count: int = 10,
        max_intersection_depth: int = 3,
        subsample: Optional[Union[int, float]] = None,
        sparse_ohe: Union[str, bool] = "auto",
        auto_unique_co: int = 50,
        output_categories: bool = True,
        multiclass_te_co: int = 3,
        cacher_key: str = 'default_cacher',
        **_
    ):
        """

        Args:
            feats_imp: Features importances mapping.
            top_intersections: Max number of categories
              to generate intersections.
            max_bin_count: Max number of bins to discretize numbers.
            max_intersection_depth: Max depth of cat intersection.
            subsample: Subsample to calc data statistics.
            sparse_ohe: Should we output sparse if ohe encoding
              was used during cat handling.
            auto_unique_co: Switch to target encoding if high cardinality.
            output_categories: Output encoded categories or embed idxs.
            multiclass_te_co: Cutoff if use target encoding in cat handling
              on multiclass task if number of classes is high.

        """
        super().__init__(
            cacher_key=cacher_key,
            multiclass_te_co=multiclass_te_co,
            top_intersections=top_intersections,
            max_intersection_depth=max_intersection_depth,
            subsample=subsample,
            feats_imp=feats_imp,
            auto_unique_co=auto_unique_co,
            output_categories=output_categories,
<<<<<<< HEAD
            ascending_by_cardinality=False,
=======
            ascending_by_cardinality=True,
>>>>>>> eba29840
        )
        # self._input_features = input_features
        # self._input_roles = input_roles

    def _get_input_features(self) -> Set[str]:
        return set(self.input_features)

    def create_pipeline(self, train: SparkDataset) -> SparkEstOrTrans:
        """Create linear pipeline.

        Args:
            train: Dataset with train features.

        Returns:
            Transformer.

        """
        transformers_list = []
        dense_list = []
        sparse_list = []
        probs_list = []
        target_encoder = self.get_target_encoder(train)
        te_list = dense_list if train.task.name == "reg" else probs_list

        # handle categorical feats
        # split categories by handling type. This pipe use 4 encodings - freq/label/target/ohe/ordinal
        # 1 - separate freqs. It does not need label encoding
        dense_list.append(self.get_freq_encoding(train))

        # 2 - check 'auto' type (int is the same - no label encoded numbers in linear models)
        auto = self._cols_by_role(train, "Category", encoding_type="auto") + self._cols_by_role(
            train, "Category", encoding_type="int"
        )

        # if self.output_categories or target_encoder is None:
        if target_encoder is None:
            le = (
                    auto
                    + self._cols_by_role(train, "Category", encoding_type="oof")
                    + self._cols_by_role(train, "Category", encoding_type="ohe")
            )
            te = []

        else:
            te = self._cols_by_role(train, "Category", encoding_type="oof")
            le = self._cols_by_role(train, "Category", encoding_type="ohe")
            # split auto categories by unique values cnt
            un_values = self.get_uniques_cnt(train, auto)
            te = te + [x for x in un_values.index if un_values[x] > self.auto_unique_co]
            le = le + list(set(auto) - set(te))

        # get label encoded categories
        sparse_list.append(self.get_categorical_raw(train, le))

        # get target encoded categories
        te_part = self.get_categorical_raw(train, te)
        if te_part is not None:
            target_encoder_stage = target_encoder(
                input_cols=te_part.getOutputCols(),
                input_roles=te_part.getOutputRoles(),
                task_name=train.task.name,
                folds_column=train.folds_column,
                target_column=train.target_column,
                do_replace_columns=True)
            te_part = SparkSequentialTransformer([te_part, target_encoder_stage])
            te_list.append(te_part)
        
<<<<<<< HEAD
        # # get intersection of top categories
        # intersections = self.get_categorical_intersections(train)
        # if intersections is not None:
        #     if target_encoder is not None:
        #         target_encoder_stage = target_encoder(
        #             input_cols=intersections.getOutputCols(),
        #             input_roles=intersections.getOutputRoles(),
        #             task_name=train.task.name,
        #             folds_column=train.folds_column,
        #             target_column=train.target_column,
        #             do_replace_columns=True
        #         )
        #         ints_part = SparkSequentialTransformer([intersections, target_encoder_stage])
        #         te_list.append(ints_part)
        #     else:
        #         sparse_list.append(intersections)
=======
        # get intersection of top categories
        intersections = self.get_categorical_intersections(train)
        if intersections is not None:
            if target_encoder is not None:
                target_encoder_stage = target_encoder(
                    input_cols=intersections.getOutputCols(),
                    input_roles=intersections.getOutputRoles(),
                    task_name=train.task.name,
                    folds_column=train.folds_column,
                    target_column=train.target_column,
                    do_replace_columns=True
                )
                ints_part = SparkSequentialTransformer([intersections, target_encoder_stage])
                te_list.append(ints_part)
            else:
                sparse_list.append(intersections)
>>>>>>> eba29840

        # add datetime seasonality
        seas_cats = self.get_datetime_seasons(train, CategoryRole(np.int32))
        if seas_cats is not None:
            # sparse_list.append(SequentialTransformer([seas_cats, LabelEncoder()]))
            label_encoder_stage = SparkLabelEncoderEstimator(input_cols=seas_cats.outputCols(),
                                                             input_roles=seas_cats.outputRoles(),
                                                             do_replace_columns=True)
            sparse_list.append(SparkSequentialTransformer([seas_cats, label_encoder_stage]))

        # get quantile binning
        sparse_list.append(self.get_binned_data(train))
        # add numeric pipeline wo probs
        dense_list.append(self.get_numeric_data(train, prob=False))
        # add ordinal categories
        dense_list.append(self.get_ordinal_encoding(train))
        # add probs
        probs_list.append(self.get_numeric_data(train, prob=True))
        # add difference with base date
        dense_list.append(self.get_datetime_diffs(train))

        # combine it all together
        # handle probs if exists
        probs_list = [x for x in probs_list if x is not None]
        if len(probs_list) > 0:
            probs_pipe = SparkUnionTransformer(probs_list)
            probs_pipe = SparkSequentialTransformer([probs_pipe,
                                                     SparkLogOddsTransformer(input_cols=probs_pipe.get_output_cols(),
                                                                             input_roles=probs_pipe.get_output_roles(),
                                                                             do_replace_columns=True)])
            dense_list.append(probs_pipe)

        # handle dense
        dense_list = [x for x in dense_list if x is not None]
        if len(dense_list) > 0:
            # standartize, fillna, add null flags

            dense_pipe1 = SparkUnionTransformer(dense_list)
            fill_inf_stage = SparkFillInfTransformer(input_cols=dense_pipe1.get_output_cols(),
                                                     input_roles=dense_pipe1.get_output_roles(),
                                                     do_replace_columns=True)
            fill_na_median_stage = SparkFillnaMedianEstimator(input_cols=fill_inf_stage.getOutputCols(),
                                                              input_roles=fill_inf_stage.getOutputCols(),
                                                              do_replace_columns=True)
            standerd_scaler_stage = SparkStandardScalerEstimator(input_cols=fill_na_median_stage.getOutputCols(),
                                                                 input_roles=fill_na_median_stage.getOutputRoles(),
                                                                 do_replace_columns=True)

            dense_pipe = SparkSequentialTransformer(
                [
                    dense_pipe1,
                    SparkUnionTransformer([
                        SparkNaNFlagsEstimator(input_cols=dense_pipe1.get_output_cols(),
                                               input_roles=dense_pipe1.get_output_roles(),
                                               do_replace_columns=True),
                        SparkSequentialTransformer([fill_inf_stage, fill_na_median_stage, standerd_scaler_stage])
                    ])
                ]
            )
            transformers_list.append(dense_pipe)

        # handle categories - cast to float32 if categories are inputs or make ohe
        sparse_list = [x for x in sparse_list if x is not None]
        if len(sparse_list) > 0:
            sparse_pipe = SparkUnionTransformer(sparse_list)
            if self.output_categories:
                final = SparkChangeRolesTransformer(input_cols=sparse_pipe.get_output_cols(),
                                                    input_roles=sparse_pipe.get_output_roles(),
                                                    role=CategoryRole(np.float32))
            else:
                if self.sparse_ohe == "auto":
                    final = SparkOHEEncoderEstimator(input_cols=sparse_pipe.get_output_cols(),
                                                     input_roles=sparse_pipe.get_output_roles(),
                                                     total_feats_cnt=train.shape[1])
                else:
                    final = SparkOHEEncoderEstimator(input_cols=sparse_pipe.get_output_cols(),
                                                     input_roles=sparse_pipe.get_output_roles(),
                                                     make_sparse=self.sparse_ohe)
            sparse_pipe = SparkSequentialTransformer([sparse_pipe, final])

            transformers_list.append(sparse_pipe)

        # final pipeline
        union_all = SparkUnionTransformer(transformers_list)

        return union_all<|MERGE_RESOLUTION|>--- conflicted
+++ resolved
@@ -55,11 +55,7 @@
             feats_imp=feats_imp,
             auto_unique_co=auto_unique_co,
             output_categories=output_categories,
-<<<<<<< HEAD
-            ascending_by_cardinality=False,
-=======
             ascending_by_cardinality=True,
->>>>>>> eba29840
         )
         # self._input_features = input_features
         # self._input_roles = input_roles
@@ -127,24 +123,6 @@
             te_part = SparkSequentialTransformer([te_part, target_encoder_stage])
             te_list.append(te_part)
         
-<<<<<<< HEAD
-        # # get intersection of top categories
-        # intersections = self.get_categorical_intersections(train)
-        # if intersections is not None:
-        #     if target_encoder is not None:
-        #         target_encoder_stage = target_encoder(
-        #             input_cols=intersections.getOutputCols(),
-        #             input_roles=intersections.getOutputRoles(),
-        #             task_name=train.task.name,
-        #             folds_column=train.folds_column,
-        #             target_column=train.target_column,
-        #             do_replace_columns=True
-        #         )
-        #         ints_part = SparkSequentialTransformer([intersections, target_encoder_stage])
-        #         te_list.append(ints_part)
-        #     else:
-        #         sparse_list.append(intersections)
-=======
         # get intersection of top categories
         intersections = self.get_categorical_intersections(train)
         if intersections is not None:
@@ -161,7 +139,6 @@
                 te_list.append(ints_part)
             else:
                 sparse_list.append(intersections)
->>>>>>> eba29840
 
         # add datetime seasonality
         seas_cats = self.get_datetime_seasons(train, CategoryRole(np.int32))
