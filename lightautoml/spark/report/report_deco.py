"""Classes for report generation and add-ons."""

import logging
import math
import os
import warnings

from copy import copy
from copy import deepcopy
from operator import itemgetter
from typing import Optional

import matplotlib.pyplot as plt
import numpy as np
import pandas as pd
import seaborn as sns

from jinja2 import Environment
from jinja2 import FileSystemLoader
from json2html import json2html
from pyspark import RDD
from pyspark.mllib.linalg import DenseMatrix
from pyspark.sql import SparkSession, Column

from pyspark.sql.dataframe import DataFrame
from pyspark.mllib.evaluation import BinaryClassificationMetrics, RegressionMetrics, MulticlassMetrics
from pyspark.mllib.stat import KernelDensity
import pyspark.sql.functions as F

from sklearn.metrics import average_precision_score
from sklearn.metrics import confusion_matrix
from sklearn.metrics import explained_variance_score
from sklearn.metrics import f1_score
from sklearn.metrics import mean_absolute_error
from sklearn.metrics import mean_squared_error
from sklearn.metrics import median_absolute_error
from sklearn.metrics import precision_recall_curve
from sklearn.metrics import precision_recall_fscore_support
from sklearn.metrics import precision_score
from sklearn.metrics import r2_score
from sklearn.metrics import recall_score
from sklearn.metrics import roc_auc_score
from sklearn.metrics import roc_curve


from lightautoml.spark.tasks.base import SparkTask
from lightautoml.addons.uplift import metrics as uplift_metrics
from lightautoml.addons.uplift.metalearners import TLearner
from lightautoml.addons.uplift.metalearners import XLearner
from lightautoml.addons.uplift.utils import _get_treatment_role
from lightautoml.spark.dataset.base import SparkDataset
from lightautoml.spark.automl.presets.tabular_presets import ReadableIntoSparkDf, SparkTabularAutoML
from lightautoml.spark.report.handy_spark_utils import call2
from lightautoml.spark.transformers.scala_wrappers.laml_string_indexer import LAMLStringIndexer, LAMLStringIndexerModel

logger = logging.getLogger(__name__)

base_dir = os.path.dirname(__file__)


def extract_params(input_struct):
    params = dict()
    iterator = input_struct if isinstance(input_struct, dict) else input_struct.__dict__
    for key in iterator:
        if key.startswith(("_", "autonlp_params")):
            continue
        value = iterator[key]
        if type(value) in [bool, int, float, str]:
            params[key] = value
        elif value is None:
            params[key] = None
        elif hasattr(value, "__dict__") or isinstance(value, dict):
            params[key] = extract_params(value)
        else:
            params[key] = str(type(value))
    return params


def get_data_for_roc_and_pr_curve(input_data, scores_col_name, true_labels_col_name):
    data = round_score_col(input_data=input_data,
                           min_co=0.000,
                           max_co=1.000,
                           step=0.001,
                           scores_col_name=scores_col_name,
                           true_labels_col_name=true_labels_col_name)

    metrics = BinaryClassificationMetrics(
        scoreAndLabels=data.select(
            F.col(f"{scores_col_name}_rounded").astype("double"),
            F.col(true_labels_col_name).astype("double")
        ).rdd
    )

    thresholds = metrics.call("thresholds").collect()
    roc = call2(metrics, "roc").collect()[1:-1]
    pr = call2(metrics, "pr").collect()[1:-1]

    df = pd.DataFrame(
        list(
            zip(thresholds, map(itemgetter(0), roc), map(itemgetter(1), roc), map(itemgetter(1), pr))
        ) + [(0., 1., 1., 0.)]
    )
    df.columns = ["thresholds", "fpr", "recall", "precision"]

    auc_score = metrics.areaUnderROC
    ap_score = metrics.areaUnderPR

    return [df, auc_score, ap_score]


def plot_curves(input_data, scores_col_name, positive_rate, true_labels_col_name, roc_path, pr_path):
    rounded_data, auc_score, ap_score = get_data_for_roc_and_pr_curve(input_data, scores_col_name, true_labels_col_name)

    plot_roc_curve_image(rounded_data, auc_score, roc_path)
    plot_pr_curve_image(rounded_data, ap_score, positive_rate, pr_path)
    return auc_score, ap_score, rounded_data


def round_score_col(input_data, scores_col_name, true_labels_col_name, min_co=0.01, max_co=0.99, step=0.01):

    scores = F.col(scores_col_name)
    _id_col = F.col(SparkDataset.ID_COLUMN)
    true_labels = F.col(true_labels_col_name)

    return input_data.select(
        _id_col,
        true_labels,
        (F.ceil(scores / step) * step).alias("_scores_prepared_value")
    ).select(
        _id_col,
        true_labels,
        F.when(
            F.col("_scores_prepared_value") < min_co,
            min_co
        ).otherwise(
            F.when(
                F.col("_scores_prepared_value") > max_co,
                max_co
            ).otherwise(
                F.col("_scores_prepared_value")
            )
        ).alias(f"{scores_col_name}_rounded")
    )


def plot_roc_curve_image(data, auc_score, path):

    sns.set(style="whitegrid", font_scale=1.5)
    plt.figure(figsize=(10, 10))

    fpr = data["fpr"]
    tpr = data["recall"]

    lw = 2
    plt.plot(fpr, tpr, color="blue", lw=lw, label="Trained model")
    plt.plot([0, 1], [0, 1], color="red", lw=lw, linestyle="--", label="Random model")
    plt.xlim([-0.05, 1.05])
    plt.ylim([-0.05, 1.05])
    plt.xlabel("False Positive Rate")
    plt.ylabel("True Positive Rate")
    lgd = plt.legend(bbox_to_anchor=(0.5, -0.15), loc="upper center", ncol=2)
    plt.xticks(np.arange(0, 1.01, 0.05), rotation=45)
    plt.yticks(np.arange(0, 1.01, 0.05))
    plt.grid(color="gray", linestyle="-", linewidth=1)
    plt.title("Approx ROC curve (GINI = {:.3f})".format(2 * auc_score - 1))
    plt.savefig(path, bbox_extra_artists=(lgd,), bbox_inches="tight")
    plt.close()


def plot_pr_curve_image(data, ap_score, positive_rate, path):
    sns.set(style="whitegrid", font_scale=1.5)
    plt.figure(figsize=(10, 10))

    precision = data["precision"]
    recall = data["recall"]

    lw = 2
    plt.plot(recall, precision, color="blue", lw=lw, label="Trained model")
    plt.plot(
        [0, 1],
        [positive_rate, positive_rate],
        color="red",
        lw=lw,
        linestyle="--",
        label="Random model",
    )
    plt.xlim([-0.05, 1.05])
    plt.ylim([0.45, 1.05])
    plt.xlabel("Recall")
    plt.ylabel("Precision")
    lgd = plt.legend(bbox_to_anchor=(0.5, -0.15), loc="upper center", ncol=2)
    plt.xticks(np.arange(0, 1.01, 0.05), rotation=45)
    plt.yticks(np.arange(0, 1.01, 0.05))
    plt.grid(color="gray", linestyle="-", linewidth=1)
    plt.title("Approx PR curve (AP = {:.3f})".format(ap_score))
    plt.savefig(path, bbox_extra_artists=(lgd,), bbox_inches="tight")
    plt.close()


def plot_preds_distribution_by_bins(data, path):
    sns.set(style="whitegrid", font_scale=1.5)
    fig, axs = plt.subplots(figsize=(16, 10))

    box_plot_data = []
    labels = []
    for name, group in data.groupby("bin"):
        labels.append(name)
        box_plot_data.append(group["y_pred"].values)

    box = axs.boxplot(box_plot_data, patch_artist=True, labels=labels)
    for patch in box["boxes"]:
        patch.set_facecolor("green")
    axs.set_yscale("log")
    axs.set_xlabel("Bin number")
    axs.set_ylabel("Prediction")
    axs.set_title("Distribution of object predictions by bin")

    fig.savefig(path, bbox_inches="tight")
    plt.close()


def plot_distribution_of_logits(input_data, path, scores_col_name, true_labels_col_name):

    prep_data = round_score_col(input_data=input_data,
                                min_co=0.000,
                                max_co=1.000,
                                step=0.001,
                                scores_col_name=scores_col_name,
                                true_labels_col_name=true_labels_col_name)

    logits_col_name = f"{scores_col_name}_rounded"
    logits_col = F.col(logits_col_name)
    true_labels_col = F.col(true_labels_col_name)

    data = prep_data.select(true_labels_col, logits_col).groupby(true_labels_col, logits_col).count().toPandas()

    sns.set(style="whitegrid", font_scale=1.5)
    fig, axs = plt.subplots(figsize=(16, 10))

    data["proba_logit"] = np.log(data[logits_col_name].values / (1 - data[logits_col_name].values))

    data_0 = data[data[true_labels_col_name] == 0]
    sns.kdeplot(
        data_0["proba_logit"],
        shade=True,
        color="r",
        label="Class 0 logits",
        ax=axs,
        weights=data_0["count"]
    )

    data_1 = data[data[true_labels_col_name] == 1]
    sns.kdeplot(
        data_1["proba_logit"],
        shade=True,
        color="g",
        label="Class 1 logits",
        ax=axs,
        weights=data_1["count"]
    )
    axs.set_xlabel("Logits")
    axs.set_ylabel("Density")
    axs.set_title("Logits distribution of object predictions (by classes)")
    fig.savefig(path, bbox_inches="tight")
    plt.close()


def plot_pie_f1_metric(data: RDD, path):
    metrics = MulticlassMetrics(predictionAndLabels=data)
    tn, fp, fn, tp = metrics.confusionMatrix().values
    F1 = metrics.fMeasure(1.0)
    prec = metrics.precision(1.0)
    rec = metrics.recall(1.0)

    sns.set(style="whitegrid", font_scale=1.5)
    fig, ax = plt.subplots(figsize=(20, 10), subplot_kw=dict(aspect="equal"))

    recipe = [
        "{} True Positives".format(tp),
        "{} False Positives".format(fp),
        "{} False Negatives".format(fn),
        "{} True Negatives".format(tn),
    ]

    wedges, texts = ax.pie([tp, fp, fn, tn], wedgeprops=dict(width=0.5), startangle=-40)

    bbox_props = dict(boxstyle="square,pad=0.3", fc="w", ec="k", lw=0.72)
    kw = dict(
        arrowprops=dict(arrowstyle="-", color="k"),
        bbox=bbox_props,
        zorder=0,
        va="center",
    )

    for i, p in enumerate(wedges):
        ang = (p.theta2 - p.theta1) / 2.0 + p.theta1
        y = np.sin(np.deg2rad(ang))
        x = np.cos(np.deg2rad(ang))
        horizontalalignment = {-1: "right", 1: "left"}[int(np.sign(x))]
        connectionstyle = "angle,angleA=0,angleB={}".format(ang)
        kw["arrowprops"].update({"connectionstyle": connectionstyle})
        ax.annotate(
            recipe[i], xy=(x, y), xytext=(1.35 * np.sign(x), 1.4 * y), horizontalalignment=horizontalalignment, **kw
        )

    ax.set_title(
        "Trained model: Precision = {:.2f}%, Recall = {:.2f}%, F1-Score = {:.2f}%".format(
            prec * 100, rec * 100, F1 * 100
        )
    )
    plt.savefig(path, bbox_inches="tight")
    plt.close()
    return prec, rec, F1


def f1_score_w_co(input_data, true_labels_col_name, scores_col_name, min_co=0.01, max_co=0.99, step=0.01):

    true_labels = F.col(true_labels_col_name)
    scores = F.col(scores_col_name)
    rounded_scores_col_name = f"{scores_col_name}_rounded"
    rounded_scores = F.col(rounded_scores_col_name)

    data = round_score_col(input_data=input_data,
                           min_co=min_co,
                           max_co=max_co,
                           step=step,
                           true_labels_col_name=true_labels_col_name,
                           scores_col_name=scores_col_name)

    _grp = data.groupby(rounded_scores).agg(
        F.sum(true_labels).alias("sum"),
        F.count(true_labels).alias("count")
    ).toPandas()
    pos = _grp["sum"].sum()
    neg = _grp["count"].sum() - pos

    positive_rate = pos / _grp["count"].sum()

    grp = _grp.groupby(rounded_scores_col_name).agg(sum=("sum", "sum"), count=("count", "sum"))
    grp.sort_index(inplace=True)

    grp["fp"] = grp["sum"].cumsum()
    grp["tp"] = pos - grp["fp"]
    grp["tn"] = (grp["count"] - grp["sum"]).cumsum()
    grp["fn"] = neg - grp["tn"]

    grp["pr"] = grp["tp"] / (grp["tp"] + grp["fp"])
    grp["rec"] = grp["tp"] / (grp["tp"] + grp["fn"])

    grp["f1_score"] = 2 * (grp["pr"] * grp["rec"]) / (grp["pr"] + grp["rec"])

    best_score = grp["f1_score"].max()
    best_co = grp.index.values[grp["f1_score"] == best_score].mean()

    return best_score, best_co, positive_rate


def get_bins_table(data: DataFrame, n_bins=20):
    df: pd.DataFrame = data.groupby(
        F.col("y_pred"), F.col("y_true")
    ).count().toPandas().sort_values(
        by=["y_pred", "y_true"],
        ascending=[False, False]
    )

    total_count = df["count"].sum()
    bin_size = math.ceil(total_count / n_bins)




    bins_table = data.groupby("bin").agg({"y_true": [len, np.mean], "y_pred": [np.min, np.mean, np.max]}).reset_index()
    bins_table.columns = [
        "Bin number",
        "Amount of objects",
        "Mean target",
        "Min probability",
        "Average probability",
        "Max probability",
    ]
    return bins_table.to_html(index=False)


# Regression plots:


def plot_target_distribution_1(data, path):
    sns.set(style="whitegrid", font_scale=1.5)
    fig, axs = plt.subplots(2, 1, figsize=(16, 20))

    sns.kdeplot(data["y_true"], shade=True, color="g", ax=axs[0])
    axs[0].set_xlabel("Target value")
    axs[0].set_ylabel("Density")
    axs[0].set_title("Target distribution (y_true)")

    sns.kdeplot(data["y_pred"], shade=True, color="r", ax=axs[1])
    axs[1].set_xlabel("Target value")
    axs[1].set_ylabel("Density")
    axs[1].set_title("Target distribution (y_pred)")

    fig.savefig(path, bbox_inches="tight")
    plt.close()


def plot_target_distribution(data, path):

    sns.set(style="whitegrid", font_scale=1.5)
    g = sns.displot(
        data,
        bins=100,
        weights="count",
        x="Target value",
        row="source",
        height=9,
        aspect=1.5,
        kde=True,
        color="m",
        facet_kws=dict(margin_titles=True),
    )
    g.fig.suptitle("Target distribution")
    g.fig.tight_layout()
    g.fig.subplots_adjust(top=0.95)

    g.fig.savefig(path, bbox_inches="tight")
    plt.close()


def plot_error_hist(data, path):
    sns.set(style="whitegrid", font_scale=1.5)
    fig, ax = plt.subplots(figsize=(16, 10))

    sns.kdeplot(data["err"], shade=True, color="m", ax=ax, weights=data["count"])
    ax.set_xlabel("Error = y_pred - y_true")
    ax.set_ylabel("Density")
    ax.set_title("Error histogram")

    fig.savefig(path, bbox_inches="tight")
    plt.close()


def plot_reg_scatter(data, path):
    sns.set(style="whitegrid", font_scale=1.5)
    g = sns.jointplot(
        x="y_pred",
        y="y_true",
        data=data,
        kind="reg",
        truncate=False,
        color="m",
        height=14,
        weights="count"
    )
    g.fig.suptitle("Scatter plot")
    g.fig.tight_layout()
    g.fig.subplots_adjust(top=0.95)

    g.fig.savefig(path, bbox_inches="tight")
    plt.close()


# Multiclass plots:


def plot_confusion_matrix(data: DenseMatrix, path):
    arr = data.toArray()
    cmat: "np.array" = arr / arr.sum(axis=1, keepdims=True)
    # cmat: "np.array" = confusion_matrix(data["y_true"], data["y_pred"], normalize="true")
    sns.set(style="whitegrid", font_scale=1.5)
    fig, ax = plt.subplots(figsize=(16, 12))

    sns.heatmap(cmat, annot=True, linewidths=0.5, cmap="Purples", ax=ax)
    ax.set_xlabel("y_pred")
    ax.set_ylabel("y_true")
    ax.set_title("Confusion matrix")

    fig.savefig(path, bbox_inches="tight")
    plt.close()


# Feature importance


def plot_feature_importance(feat_imp, path, features_max=100):
    sns.set(style="whitegrid", font_scale=1.5)
    fig, axs = plt.subplots(figsize=(16, features_max / 2.5))
    sns.barplot(x="Importance", y="Feature", data=feat_imp[:features_max], ax=axs, color="m")
    plt.savefig(path, bbox_inches="tight")
    plt.close()


class ReportDeco:
    """
    Decorator to wrap :class:`~lightautoml.automl.base.AutoML` class to generate html report on ``fit_predict`` and ``predict``.

    Example:

        >>> report_automl = ReportDeco(output_path="output_path", report_file_name="report_file_name")(automl).
        >>> report_automl.fit_predict(train_data)
        >>> report_automl.predict(test_data)

    Report will be generated at output_path/report_file_name automatically.

    Warning:
         Do not use it just to inference (if you don"t need report), because:

            - It needs target variable to calc performance metrics.
            - It takes additional time to generate report.
            - Dump of decorated automl takes more memory to store.

    To get unwrapped fitted instance to pickle
    and inferecne access ``report_automl.model`` attribute.

    """

    @property
    def model(self):
        """Get unwrapped model.

        Returns:
            model.

        """
        return self._model

    @property
    def mapping(self):
        return self._model.reader.class_mapping

    @property
    def task(self):
        return self._model.reader.task._name

    def __init__(self, *args, **kwargs):
        """

        Note:
            Valid kwargs are:

                - output_path: Folder with report files.
                - report_file_name: Name of main report file.

        Args:
            *args: Arguments.
            **kwargs: Additional parameters.

        """
        if not kwargs:
            kwargs = {}

        # default params
        self.fi_params = {"method": "fast", "n_sample": 100_000}
        self.interpretation_params = {
            "top_n_features": 5,
            "top_n_categories": 10,
            "ton_n_classes": 10,
            "n_bins": 5,
            "datetime_level": "year",
            "n_sample": 100_000,
        }

        fi_input_params = kwargs.get("fi_params", {})
        self.fi_params.update(fi_input_params)
        interpretation_input_params = kwargs.get("interpretation_params", {})
        self.interpretation_params.update(interpretation_input_params)
        self.interpretation = kwargs.get("interpretation", False)

        self.n_bins = kwargs.get("n_bins", 20)
        self.template_path = kwargs.get("template_path", os.path.join(base_dir, "lama_report_templates/"))
        self.output_path = kwargs.get("output_path", "lama_report/")
        self.report_file_name = kwargs.get("report_file_name", "lama_interactive_report.html")
        self.pdf_file_name = kwargs.get("pdf_file_name", None)

        if not os.path.exists(self.output_path):
            os.makedirs(self.output_path, exist_ok=True)

        self._base_template_path = "lama_base_template.html"
        self._model_section_path = "model_section.html"
        self._train_set_section_path = "train_set_section.html"
        self._results_section_path = "results_section.html"
        self._fi_section_path = "feature_importance_section.html"
        self._interpretation_section_path = "interpretation_section.html"
        self._interpretation_subsection_path = "interpretation_subsection.html"

        self._inference_section_path = {
            "binary": "binary_inference_section.html",
            "reg": "reg_inference_section.html",
            "multiclass": "multiclass_inference_section.html",
        }

        self.title = "Spark-LAMA report"
        if self.interpretation:
            self.sections_order = [
                "intro",
                "model",
                "train_set",
                "fi",
                "interpretation",
                "results",
            ]
            self._interpretation_top = []
        else:
            self.sections_order = ["intro", "model", "train_set", "fi", "results"]
        self._sections = {}
        self._sections["intro"] = "<p>This report was generated automatically.</p>"
        self._model_results = []

        self.generate_report()

    def __call__(self, model):
        self._model = model

        # add informataion to report
        self._model_name = model.__class__.__name__
        self._model_parameters = json2html.convert(extract_params(model))
        self._model_summary = None

        self._sections = {}
        self._sections["intro"] = "<p>This report was generated automatically.</p>"
        self._model_results = []
        self._n_test_sample = 0

        self._generate_model_section()
        self.generate_report()
        return self

    def _binary_classification_details(self, data, positive_rate,
                                       true_labels_col_name, scores_col_name, predicted_labels_col_name):
        # self._inference_content["sample_bins_table"] = get_bins_table(data)
        # plot_preds_distribution_by_bins(
        #     data,
        #     path=os.path.join(self.output_path, self._inference_content["preds_distribution_by_bins"]),
        # )

        # Done
        prec, rec, F1 = plot_pie_f1_metric(
            data.select(
                F.col(predicted_labels_col_name).astype("double"),
                F.col(true_labels_col_name).astype("double")
            ).rdd,
            path=os.path.join(self.output_path, self._inference_content["pie_f1_metric"]),
        )

        # Done
        auc_score, ap_score, rounded_data = plot_curves(
            input_data=data,
            scores_col_name=scores_col_name,
            positive_rate=positive_rate,
            true_labels_col_name=true_labels_col_name,
            roc_path=os.path.join(self.output_path, self._inference_content["roc_curve"]),
            pr_path=os.path.join(self.output_path, self._inference_content["pr_curve"])
        )

        # Done
        plot_distribution_of_logits(
            input_data=data,
            path=os.path.join(self.output_path, self._inference_content["distribution_of_logits"]),
            scores_col_name=scores_col_name,
            true_labels_col_name=true_labels_col_name
        )

        return auc_score, prec, rec, F1

    def _regression_details(self, data, true_values_col_name, predictions_col_name):

        true_col = F.col(true_values_col_name)
        pred_col = F.col(predictions_col_name)

        true_max, pred_max = data.select(
            F.max(F.abs(true_col)),
            F.max(F.abs(pred_col))
        ).first()

        _data = data.select(
            (F.round(true_col / float(true_max), 3) * true_max).alias(true_values_col_name),
            (F.round(pred_col / float(pred_max), 3) * pred_max).alias(predictions_col_name)
        ).cache()

        _pred = _data.groupBy(pred_col).count().toPandas()
        _true = _data.groupBy(true_col).count().toPandas()

        pred_data = pd.DataFrame(
            {"Target value": _pred[predictions_col_name], "count": _pred["count"]}
        )
        pred_data["source"] = "y_pred"

        true_data = pd.DataFrame(
            {"Target value": _true[true_values_col_name], "count": _true["count"]}
        )
        true_data["source"] = "y_true"

        target_distribution_data = pd.concat([pred_data, true_data], ignore_index=True)

        plot_target_distribution(
            target_distribution_data,
            path=os.path.join(self.output_path, self._inference_content["target_distribution"]),
        )

        errs = data.select(
            (pred_col - true_col).alias("err")
        )

        err_max, err_min = errs.select(F.max(F.col("err")), F.min(F.col("err"))).first()

        val = err_max if abs(err_max) > abs(err_min) else err_min

        err_data = errs.select(
            (F.round(F.col("err") / val, 3) * val).alias("err")
        ).groupBy(F.col("err")).count().toPandas()

        plot_error_hist(
            err_data,
            path=os.path.join(self.output_path, self._inference_content["error_hist"]),
        )

        # plot_reg_scatter(
        #     data,
        #     path=os.path.join(self.output_path, self._inference_content["scatter_plot"]),
        # )

        # metrics
        metrics = RegressionMetrics(
            predictionAndObservations=data.select(
                F.col(predictions_col_name).astype("double"),
                F.col(true_values_col_name).astype("double")
            ).rdd
        )

        mean_ae = metrics.meanAbsoluteError
        # mean_ae = mean_absolute_error(data["y_true"], data["y_pred"])

        median_ae = data.select(
            F.percentile_approx(
                F.abs(
                    F.col(predictions_col_name).astype("double") - F.col(true_values_col_name).astype("double")
                ),
                0.5
            )
        ).first()[0]
        # median_ae = median_absolute_error(data["y_true"], data["y_pred"])

        mse = metrics.meanSquaredError
        # mse = mean_squared_error(data["y_true"], data["y_pred"])

        r2 = metrics.r2
        # r2 = r2_score(data["y_true"], data["y_pred"])

        evs = metrics.explainedVariance
        # evs = explained_variance_score(data["y_true"], data["y_pred"])

        return mean_ae, median_ae, mse, r2, evs

    def _multiclass_details(self, data, predicted_labels_col_name, true_labels_col_name):

        true_labels_col = F.col(true_labels_col_name)

        metrics = MulticlassMetrics(
            predictionAndLabels=data.select(
                F.col(predicted_labels_col_name).astype("double"),
                true_labels_col.astype("double")
            ).rdd
        )

        # tn, fp, fn, tp = metrics.confusionMatrix().values
        labels_counts: pd.DataFrame = data.select(true_labels_col).groupby(true_labels_col).count().toPandas()
        labels_counts.sort_values(by=[true_labels_col_name], ascending=True, inplace=True)

        total_labels_number = len(labels_counts["count"])

        # https://scikit-learn.org/stable/modules/generated/sklearn.metrics.precision_score.html

        p_micro = metrics.accuracy  # TODO: ???
        p_macro_sum = 0.
        for label in labels_counts[true_labels_col_name]:
            p_macro_sum += metrics.precision(float(label))
        p_macro = p_macro_sum / total_labels_number
        p_weighted = metrics.weightedPrecision

        r_micro = metrics.accuracy  # TODO: ???
        r_macro_sum = 0.
        for label in labels_counts[true_labels_col_name]:
            r_macro_sum += metrics.recall(float(label))
        r_macro = r_macro_sum / total_labels_number
        r_weighted = metrics.weightedRecall

        f_micro = metrics.accuracy  # TODO: ???
        f_macro_sum = 0.
        for label in labels_counts[true_labels_col_name]:
            f_macro_sum += metrics.fMeasure(float(label))
        f_macro = f_macro_sum / total_labels_number
        f_weighted = metrics.weightedFMeasure()

        # y_true = data["y_true"]
        # y_pred = data["y_pred"]
        # precision
        # p_micro = precision_score(y_true, y_pred, average="micro")
        # p_macro = precision_score(y_true, y_pred, average="macro")
        # p_weighted = precision_score(y_true, y_pred, average="weighted")
        # recall
        # r_micro = recall_score(y_true, y_pred, average="micro")
        # r_macro = recall_score(y_true, y_pred, average="macro")
        # r_weighted = recall_score(y_true, y_pred, average="weighted")
        # f1-score
        # f_micro = f1_score(y_true, y_pred, average="micro")
        # f_macro = f1_score(y_true, y_pred, average="macro")
        # f_weighted = f1_score(y_true, y_pred, average="weighted")

        # classification report for features
        if self.mapping:
            classes = sorted(self.mapping, key=self.mapping.get)
        else:
            classes = np.arange(self._N_classes)

        p = [metrics.precision(float(label)) for label in labels_counts[true_labels_col_name]]
        r = [metrics.recall(float(label)) for label in labels_counts[true_labels_col_name]]
        f = [metrics.fMeasure(float(label)) for label in labels_counts[true_labels_col_name]]
        s = list(labels_counts["count"])

        # p, r, f, s = precision_recall_fscore_support(y_true, y_pred)
        cls_report = pd.DataFrame(
            {
                "Class name": classes,
                "Precision": p,
                "Recall": r,
                "F1-score": f,
                "Support": s,
            }
        )
        self._inference_content["classification_report"] = cls_report.to_html(
            index=False, float_format="{:.4f}".format, justify="left"
        )

        plot_confusion_matrix(
            metrics.confusionMatrix(),
            path=os.path.join(self.output_path, self._inference_content["confusion_matrix"]),
        )

        return [
            p_micro,
            p_macro,
            p_weighted,
            r_micro,
            r_macro,
            r_weighted,
            f_micro,
            f_macro,
            f_weighted,
        ]

    def _collect_data(self,
                      preds: SparkDataset,
                      sample,
                      true_values_col_name,
                      raw_predictions_col_name,
                      predicted_labels_col_name) -> DataFrame:
        # predict_column = preds.features[0]
        data = preds.data.join(
            sample,  # sample.select(F.col(SparkDataset.ID_COLUMN), F.col(self._target)),
            on=SparkDataset.ID_COLUMN
        ).select(
            F.col(SparkDataset.ID_COLUMN),
            F.col(self._target).alias(true_values_col_name),
            F.col(raw_predictions_col_name).alias(raw_predictions_col_name),
            F.col(predicted_labels_col_name).alias(predicted_labels_col_name)
        ).where(
            (~F.isnan(F.col(predicted_labels_col_name))) & (F.col(predicted_labels_col_name).isNotNull())
        )
        # TODO SPARK-LAMA: Create an UDF to map values for multiclass task

        # data = pd.DataFrame({"y_true": sample[self._target].values})
        # if self.task in "multiclass":
        #     if self.mapping is not None:
        #         data["y_true"] = np.array([self.mapping[y] for y in data["y_true"].values])
        #     data["y_pred"] = preds._data.argmax(axis=1)
        #     data = data[~np.isnan(preds._data).any(axis=1)]
        # else:
        #     data["y_pred"] = preds._data[:, 0]
        #     data.sort_values("y_pred", ascending=False, inplace=True)
        #     data["bin"] = (np.arange(data.shape[0]) / data.shape[0] * self.n_bins).astype(int)
        #     data = data[~data["y_pred"].isnull()]
        return data

    def fit_predict(self, *args, **kwargs):
        """Wrapped ``automl.fit_predict`` method.

        Valid args, kwargs are the same as wrapped automl.

        Args:
            *args: Arguments.
            **kwargs: Additional parameters.

        Returns:
            OOF predictions.

        """
        # TODO: parameters parsing in general case

        preds: SparkDataset = self._model.fit_predict(*args, **kwargs)
        #
        csv_df = pd.read_csv("/mnt/hgfs/Projects/Sber/LAMA/Sber-LAMA-Stuff/dumps/labels_preds.csv")
        csv_df = csv_df[["y_true", "y_pred", "label"]]
        csv_df.columns = ["y_true", "raw", "label"]
        csv_df["_id"] = range(1, len(csv_df)+1)

        true_values_col_name = "y_true"
        scores_col_name = "raw"
        predictions_col_name = "label"

        train_data: DataFrame = kwargs["train_data"] if "train_data" in kwargs else args[0]
        input_roles = kwargs["roles"] if "roles" in kwargs else args[1]
        self._target = input_roles["target"]
        valid_data: Optional[DataFrame] = kwargs.get("valid_data", None)

        # if valid_data is None:
            data = SparkSession.builder.getOrCreate().createDataFrame(csv_df)
        #     # data = self._collect_data(
        #     #     preds, train_data, true_values_col_name, scores_col_name, predictions_col_name
        #     # )
        # else:
        #     data = self._collect_data(
        #         preds, valid_data, true_values_col_name, scores_col_name, predictions_col_name
        #     )

        self._inference_content = {}
        if self.task == "binary":
            # filling for html
            self._inference_content = {}
            self._inference_content["roc_curve"] = "valid_roc_curve.png"
            self._inference_content["pr_curve"] = "valid_pr_curve.png"
            self._inference_content["pie_f1_metric"] = "valid_pie_f1_metric.png"
            self._inference_content["preds_distribution_by_bins"] = "valid_preds_distribution_by_bins.png"
            self._inference_content["distribution_of_logits"] = "valid_distribution_of_logits.png"
            # graphics and metrics
            _, self._F1_thresh, positive_rate = f1_score_w_co(
                data,
                true_labels_col_name=true_values_col_name,
                scores_col_name=scores_col_name
            )
            auc_score, prec, rec, F1 = self._binary_classification_details(
                data,
                positive_rate,
                true_labels_col_name=true_values_col_name,
                scores_col_name=scores_col_name,
                predicted_labels_col_name=predictions_col_name
            )
            # update model section
            evaluation_parameters = ["AUC-score", "Precision", "Recall", "F1-score"]
            self._model_summary = pd.DataFrame(
                {
                    "Evaluation parameter": evaluation_parameters,
                    "Validation sample": [auc_score, prec, rec, F1],
                }
            )
        elif self.task == "reg":
            # filling for html
            self._inference_content["target_distribution"] = "valid_target_distribution.png"
            self._inference_content["error_hist"] = "valid_error_hist.png"
            self._inference_content["scatter_plot"] = "valid_scatter_plot.png"
            # graphics and metrics

            # JUST FOR TEST
            # REMOVE AFTER THE DEBUGGING
            predictions_col_name = scores_col_name

            mean_ae, median_ae, mse, r2, evs = self._regression_details(data, true_values_col_name, predictions_col_name)
            # model section
            evaluation_parameters = [
                "Mean absolute error",
                "Median absolute error",
                "Mean squared error",
                "R^2 (coefficient of determination)",
                "Explained variance",
            ]
            self._model_summary = pd.DataFrame(
                {
                    "Evaluation parameter": evaluation_parameters,
                    "Validation sample": [mean_ae, median_ae, mse, r2, evs],
                }
            )
        elif self.task == "multiclass":
            self._N_classes = train_data.select(F.count_distinct(F.col(self._target))).first()[0]

            self._inference_content["confusion_matrix"] = "valid_confusion_matrix.png"

            index_names = np.array([["Precision", "Recall", "F1-score"], ["micro", "macro", "weighted"]])
            index = pd.MultiIndex.from_product(index_names, names=["Evaluation metric", "Average"])

            summary = self._multiclass_details(data, predictions_col_name, true_values_col_name)
            self._model_summary = pd.DataFrame({"Validation sample": summary}, index=index)

        self._inference_content["title"] = "Results on validation sample"

        self._generate_model_section()

        # generate train data section
        self._train_data_overview = self._data_genenal_info(train_data)
        self._describe_roles(train_data)
        self._describe_dropped_features(train_data)
        self._generate_train_set_section()

        # generate fit_predict section
        self._generate_inference_section()

        # generate feature importance and interpretation sections
        self._generate_fi_section(valid_data)

        if self.interpretation:
            self._generate_interpretation_section(valid_data)

        self.generate_report()
        return preds

    def predict(self, *args, **kwargs):
        """Wrapped automl.predict method.

        Valid args, kwargs are the same as wrapped automl.

        Args:
            *args: arguments.
            **kwargs: additional parameters.

        Returns:
            predictions.

        """
        self._n_test_sample += 1
        # get predictions
        test_preds = self._model.predict(*args, **kwargs)

        test_data = kwargs["test"] if "test" in kwargs else args[0]
        data = self._collect_data(test_preds, test_data)

        if self.task == "binary":
            # filling for html
            self._inference_content = {}
            self._inference_content["roc_curve"] = "test_roc_curve_{}.png".format(self._n_test_sample)
            self._inference_content["pr_curve"] = "test_pr_curve_{}.png".format(self._n_test_sample)
            self._inference_content["pie_f1_metric"] = "test_pie_f1_metric_{}.png".format(self._n_test_sample)
            self._inference_content["bins_preds"] = "test_bins_preds_{}.png".format(self._n_test_sample)
            self._inference_content["preds_distribution_by_bins"] = "test_preds_distribution_by_bins_{}.png".format(
                self._n_test_sample
            )
            self._inference_content["distribution_of_logits"] = "test_distribution_of_logits_{}.png".format(
                self._n_test_sample
            )
            # graphics and metrics
            # positive_rate = data.where()
            auc_score, prec, rec, F1 = self._binary_classification_details(data)

            if self._n_test_sample >= 2:
                self._model_summary["Test sample {}".format(self._n_test_sample)] = [
                    auc_score,
                    prec,
                    rec,
                    F1,
                ]
            else:
                self._model_summary["Test sample"] = [auc_score, prec, rec, F1]

        elif self.task == "reg":
            # filling for html
            self._inference_content = {}
            self._inference_content["target_distribution"] = "test_target_distribution_{}.png".format(
                self._n_test_sample
            )
            self._inference_content["error_hist"] = "test_error_hist_{}.png".format(self._n_test_sample)
            self._inference_content["scatter_plot"] = "test_scatter_plot_{}.png".format(self._n_test_sample)
            # graphics
            mean_ae, median_ae, mse, r2, evs = self._regression_details(data)
            # update model section
            if self._n_test_sample >= 2:
                self._model_summary["Test sample {}".format(self._n_test_sample)] = [
                    mean_ae,
                    median_ae,
                    mse,
                    r2,
                    evs,
                ]
            else:
                self._model_summary["Test sample"] = [mean_ae, median_ae, mse, r2, evs]

        elif self.task == "multiclass":
            self._inference_content["confusion_matrix"] = "test_confusion_matrix_{}.png".format(self._n_test_sample)
            test_summary = self._multiclass_details(data)
            if self._n_test_sample >= 2:
                self._model_summary["Test sample {}".format(self._n_test_sample)] = test_summary
            else:
                self._model_summary["Test sample"] = test_summary

        # layout depends on number of test samples
        if self._n_test_sample >= 2:
            self._inference_content["title"] = "Results on test sample {}".format(self._n_test_sample)

        else:
            self._inference_content["title"] = "Results on test sample"

        # update model section
        self._generate_model_section()
        # generate predict section
        self._generate_inference_section()

        self.generate_report()
        return test_preds

    # TODO SPARK-LAMA: Required method _model.get_feature_scores is not implemented for Spark.
    def _generate_fi_section(self, valid_data: Optional[DataFrame]):
        # total_count = valid_data.count()
        # if (
        #     self.fi_params["method"] == "accurate"
        #     and valid_data is not None
        #     and total_count > self.fi_params["n_sample"]
        # ):
        #     valid_data = valid_data.sample(n=self.fi_params["n_sample"])
        #     print(
        #         "valid_data was sampled for feature importance calculation: n_sample = {}".format(
        #             self.fi_params["n_sample"]
        #         )
        #     )

        if self.fi_params["method"] == "accurate" and valid_data is None:
            # raise ValueError("You must set valid_data with accurate feature importance method")
            self.fi_params["method"] = "fast"
            warnings.warn(
                "You must set valid_data with 'accurate' feature importance method. Changed to 'fast' automatically."
            )

        self.feat_imp = self._model.get_feature_scores(
            calc_method=self.fi_params["method"], data=valid_data, silent=False
        )
        if self.feat_imp is None:
            fi_path = None
        else:
            fi_path = "feature_importance.png"
            plot_feature_importance(self.feat_imp, path=os.path.join(self.output_path, fi_path))
        # add to _sections
        fi_content = {
            "fi_method": self.fi_params["method"],
            "feature_importance": fi_path,
        }
        env = Environment(loader=FileSystemLoader(searchpath=self.template_path))
        fi_section = env.get_template(self._fi_section_path).render(fi_content)
        self._sections["fi"] = fi_section

    # TODO SPARK-LAMA: Required method _model.get_individual_pdp is not implemented for Spark.
    def _generate_interpretation_content(self, test_data):
        self._interpretation_content = {}
        if test_data is None:
            self._interpretation_content["interpretation_top"] = None
            return
        if self.feat_imp is None:
            interpretation_feat_list = list(self._model.reader._roles.keys())[
                : self.interpretation_params["top_n_features"]
            ]
        else:
            interpretation_feat_list = self.feat_imp["Feature"].values[: self.interpretation_params["top_n_features"]]
        for feature_name in interpretation_feat_list:
            interpretaton_subsection = {}
            interpretaton_subsection["feature_name"] = feature_name
            interpretaton_subsection["feature_interpretation_plot"] = feature_name + "_interpretation.png"
            self._plot_pdp(
                test_data,
                feature_name,
                path=os.path.join(
                    self.output_path,
                    interpretaton_subsection["feature_interpretation_plot"],
                ),
            )
            env = Environment(loader=FileSystemLoader(searchpath=self.template_path))
            interpretation_subsection = env.get_template(self._interpretation_subsection_path).render(
                interpretaton_subsection
            )
            self._interpretation_top.append(interpretation_subsection)
            print(f"Interpretation info for {feature_name} appended")
        self._interpretation_content["interpretation_top"] = self._interpretation_top

<<<<<<< HEAD
    def _generate_interpretation_section(self, test_data):
        # if test_data is not None and test_data.shape[0] > self.interpretation_params["n_sample"]:
        #     test_data = test_data.sample(n=self.interpretation_params["n_sample"])
=======
    def _generate_interpretation_section(self, test_data: DataFrame):
        if test_data is not None and test_data.count() > self.interpretation_params["n_sample"]:
            test_data = test_data.sample(n=self.interpretation_params["n_sample"])
>>>>>>> 100c1d8f
        self._generate_interpretation_content(test_data)
        env = Environment(loader=FileSystemLoader(searchpath=self.template_path))
        interpretation_section = env.get_template(self._interpretation_section_path).render(
            self._interpretation_content
        )
        self._sections["interpretation"] = interpretation_section

    def _plot_pdp(self, test_data, feature_name, path):
        feature_role = self._model.reader._roles[feature_name].name
        # I. Count interpretation
        print("Calculating interpretation for {}:".format(feature_name))
        grid, ys, counts = self._model.get_individual_pdp(
            test_data=test_data,
            feature_name=feature_name,
            n_bins=self.interpretation_params["n_bins"],
            top_n_categories=self.interpretation_params["top_n_categories"],
            datetime_level=self.interpretation_params["datetime_level"],
        )

        if self._model.reader._roles[feature_name].name == "Numeric":
            test_data = test_data.select(F.col(feature_name).cast("double")).toPandas()
        else:
            test_data = test_data.select(feature_name).toPandas()

        # II. Plot pdp
        sns.set(style="whitegrid", font_scale=1.5)
        fig, axs = plt.subplots(2, 1, figsize=(16, 12), gridspec_kw={"height_ratios": [3, 1]})
        axs[0].set_title("PDP plot: " + feature_name)
        n_classes = ys[0].shape[1]
        if n_classes == 1:
            data = pd.concat(
                [pd.DataFrame({"x": grid[i], "y": ys[i].ravel()}) for i, _ in enumerate(grid)]
            ).reset_index(drop=True)
            if feature_role in ["Numeric", "Datetime"]:
                g0 = sns.lineplot(data=data, x="x", y="y", ax=axs[0], color="m")
            else:
                g0 = sns.boxplot(data=data, x="x", y="y", ax=axs[0], showfliers=False, color="m")
        else:
            if self.mapping:
                classes = sorted(self.mapping, key=self.mapping.get)[: self.interpretation_params["top_n_classes"]]
            else:
                classes = np.arange(min(n_classes, self.interpretation_params["top_n_classes"]))
            data = pd.concat(
                [
                    pd.DataFrame({"x": grid[i], "y": ys[i][:, k], "class": name})
                    for i, _ in enumerate(grid)
                    for k, name in enumerate(classes)
                ]
            ).reset_index(drop=True)
            if self._model.reader._roles[feature_name].name in ["Numeric", "Datetime"]:
                g0 = sns.lineplot(data=data, x="x", y="y", hue="class", ax=axs[0])
            else:
                g0 = sns.boxplot(data=data, x="x", y="y", hue="class", ax=axs[0], showfliers=False)
        g0.set(ylabel="y_pred")
        # III. Plot distribution
        counts = np.array(counts) / sum(counts)
        if feature_role == "Numeric":
            g0.set(xlabel="feature value")
            g1 = sns.histplot(test_data[feature_name], kde=True, color="gray", ax=axs[1])
        elif feature_role == "Category":
            g0.set(xlabel=None)
            axs[0].set_xticklabels(grid, rotation=90)
            g1 = sns.barplot(x=grid, y=counts, ax=axs[1], color="gray")
        else:
            g0.set(xlabel=self.interpretation_params["datetime_level"])
            g1 = sns.barplot(x=grid, y=counts, ax=axs[1], color="gray")
        g1.set(xlabel=None)
        g1.set(ylabel="Frequency")
        g1.set(xticklabels=[])
        # IV. Save picture
        plt.tight_layout()
        fig.savefig(path, bbox_inches="tight")
        plt.close()

    def _data_genenal_info(self, data):
        general_info = pd.DataFrame(columns=["Parameter", "Value"])
        general_info.loc[0] = ("Number of records", data.count())
        general_info.loc[1] = ("Total number of features", len(data.columns))
        general_info.loc[2] = ("Used features", len(self._model.reader._used_features))
        general_info.loc[3] = (
            "Dropped features",
            len(self._model.reader._dropped_features),
        )
        # general_info.loc[4] = ("Number of positive cases", np.sum(data[self._target] == 1))
        # general_info.loc[5] = ("Number of negative cases", np.sum(data[self._target] == 0))
        return general_info.to_html(index=False, justify="left")

    def _get_column_nan_ratio(self, column: Column, column_name: str, total_count: int) -> Column:
        return (F.sum(
            F.when(
                F.isnan(column), 1
            ).otherwise(
                F.when(
                    F.isnull(column), 1
                ).otherwise(0)
            )
        ) / total_count).alias(f"nanratio_{column_name}")  # column._jc.toString()

    def _exclude_nan_values(self, column: Column) -> Column:
        return F.when(F.isnan(column), None).otherwise(column)

    def _get_column_min(self, column: Column, column_name: str, astype: Optional[str] = None) -> Column:
        if astype:
            column = column.astype(astype)
        return F.min(column).alias(f"min_{column_name}")

    def _get_column_percentile(self, column: Column, column_name: str, percentile: float,
                               astype: Optional[str] = None) -> Column:
        if astype:
            column = column.astype(astype)
        return F.percentile_approx(column, percentile).alias(f"perc{percentile}_{column_name}")

    def _get_column_avg(self, column: Column, column_name: str, astype: Optional[str] = None) -> Column:
        if astype:
            column = column.astype(astype)
        return F.avg(column).alias(f"avg_{column_name}")

    def _get_column_max(self, column: Column, column_name: str, astype: Optional[str] = None) -> Column:
        if astype:
            column = column.astype(astype)
        return F.max(column).alias(f"max_{column_name}")

    def _describe_roles(self, train_data):

        # detect feature roles
        roles = self._model.reader._roles
        numerical_features = [feat_name for feat_name in roles if roles[feat_name].name == "Numeric"]
        categorical_features = [feat_name for feat_name in roles if roles[feat_name].name == "Category"]
        datetime_features = [feat_name for feat_name in roles if roles[feat_name].name == "Datetime"]

        total_count = train_data.count()
        # numerical roles
        numerical_features_df = []

        columns_to_select = list()

        for feature_name in numerical_features:
            column = F.col(feature_name)
            columns_to_select.append(self._get_column_nan_ratio(column, feature_name, total_count))

            filtered_column = self._exclude_nan_values(column)
            columns_to_select.append(self._get_column_min(filtered_column, feature_name, astype="double"))
            columns_to_select.append(self._get_column_percentile(filtered_column, feature_name, 0.25, astype="double"))
            columns_to_select.append(self._get_column_avg(filtered_column, feature_name, astype="double"))
            columns_to_select.append(self._get_column_percentile(filtered_column, feature_name, 0.5, astype="double"))
            columns_to_select.append(self._get_column_percentile(filtered_column, feature_name, 0.75, astype="double"))
            columns_to_select.append(self._get_column_max(filtered_column, feature_name, astype="double"))

        for feature_name in categorical_features:
            columns_to_select.append(self._get_column_nan_ratio(F.col(feature_name), feature_name, total_count))

        for feature_name in datetime_features:
            column = F.col(feature_name)
            columns_to_select.append(self._get_column_nan_ratio(column, feature_name, total_count))

            filtered_column = self._exclude_nan_values(column)
            columns_to_select.append(self._get_column_min(filtered_column, feature_name))
            columns_to_select.append(self._get_column_max(filtered_column, feature_name))

        stat_data: pd.DataFrame = train_data.select(*columns_to_select).toPandas()
        # +-----------------+------------+-----+------------+------------+
        # | nanratio_<col1> | min_<col1> | ... | avg_<colN> | max_<colN> |
        # +-----------------+------------+-----+------------+------------+
        # |             0.0 |      162.0 | ... |    113.274 |      999.0 |
        # +-----------------+------------+-----+------------+------------+

        for feature_name in numerical_features:
            item = {"Feature name": feature_name}
            item["NaN ratio"] = "{:.4f}".format(stat_data[f"nanratio_{feature_name}"][0])
            item["min"] = stat_data[f"min_{feature_name}"][0]
            item["quantile_25"] = stat_data[f"perc0.25_{feature_name}"][0]
            item["average"] = stat_data[f"avg_{feature_name}"][0]
            item["median"] = stat_data[f"perc0.5_{feature_name}"][0]
            item["quantile_75"] = stat_data[f"perc0.75_{feature_name}"][0]
            item["max"] = stat_data[f"max_{feature_name}"][0]
            numerical_features_df.append(item)
        if len(numerical_features_df) == 0:
            self._numerical_features_table = None
        else:
            self._numerical_features_table = pd.DataFrame(numerical_features_df).to_html(
                index=False, float_format="{:.2f}".format, justify="left"
            )

        indexer = LAMLStringIndexer(
            inputCols=categorical_features,
            outputCols=[f"{col}_out" for col in categorical_features],
            minFreqs=[0 for _ in categorical_features],
            handleInvalid="skip",
            defaultValue=0.,
            freqLabel=True
        )

        indexer_model: LAMLStringIndexerModel = indexer.fit(train_data)

        encodings = indexer_model.labelsArray

        # categorical roles
        categorical_features_df = []
        for feature_name, enc in zip(categorical_features, encodings):
            sorted_enc: list = [
                pair for pair in sorted(enc, key=lambda x: int(x[1]), reverse=True)
                if pair[0] is not None and pair[0] != "None"
            ]

            item = {"Feature name": feature_name}
            item["NaN ratio"] = "{:.4f}".format(stat_data[f"nanratio_{feature_name}"][0])
            item["Number of unique values"] = len(sorted_enc)
            item["Most frequent value"] = sorted_enc[0][0]
            item["Occurance of most frequent"] = "{:.1f}%".format(100 * (int(sorted_enc[0][1]) / float(total_count)))
            item["Least frequent value"] = sorted_enc[-1][0]
            item["Occurance of least frequent"] = "{:.1f}%".format(100 * (int(sorted_enc[-1][1]) / float(total_count)))
            categorical_features_df.append(item)
        if len(categorical_features_df) == 0:
            self._categorical_features_table = None
        else:
            self._categorical_features_table = pd.DataFrame(categorical_features_df).to_html(
                index=False, justify="left"
            )

        # datetime roles
        datetime_features_df = []
        for feature_name in datetime_features:
            item = {"Feature name": feature_name}
            item["NaN ratio"] = "{:.4f}".format(stat_data[f"nanratio_{feature_name}"][0])
            item["min"] = stat_data[f"min_{feature_name}"][0]
            item["min"] = stat_data[f"max_{feature_name}"][0]
            item["base_date"] = self._model.reader._roles[feature_name].base_date
            datetime_features_df.append(item)
        if len(datetime_features_df) == 0:
            self._datetime_features_table = None
        else:
            self._datetime_features_table = pd.DataFrame(datetime_features_df).to_html(index=False, justify="left")

    def _describe_dropped_features(self, train_data):
        total_count = train_data.count()
        self._max_nan_rate = self._model.reader.max_nan_rate
        self._max_constant_rate = self._model.reader.max_constant_rate
        self._features_dropped_list = self._model.reader._dropped_features
        # dropped features table
        dropped_list = [col for col in self._features_dropped_list if col != self._target]
        if len(dropped_list) == 0:
            self._dropped_features_table = None
        else:
            dropped_nan_ratio = train_data.select(
                *[
                    (F.sum(
                        F.when(
                            F.isnan(F.col(col_name)), 1
                        ).otherwise(
                            F.when(
                                F.isnull(F.col(col_name)), 1
                            ).otherwise(0)
                        )
                    ) / total_count).alias(col_name)
                    for col_name in dropped_list
                ]
            ).toPandas()

            indexer = LAMLStringIndexer(
                inputCols=dropped_list,
                outputCols=[f"{col}_out" for col in dropped_list],
                minFreqs=[0 for _ in dropped_list],
                handleInvalid="skip",
                defaultValue=0.,
                freqLabel=True
            )

            indexer_model: LAMLStringIndexerModel = indexer.fit(train_data)

            encodings = indexer_model.labelsArray  # list of string tuples ('key', 'count'), example: ('key', '11')
            dropped_most_occured = [
                int(sorted(enc, key=lambda x: int(x[1]), reverse=True)[0][1]) / float(total_count)
                if len(enc) > 0 else 0.
                for enc in encodings
            ]

            dropped_features_table = pd.DataFrame(
                [{"Название переменной": var_name, "nan_rate": nan_ratio, "constant_rate": most_occured} for var_name, nan_ratio, most_occured in zip(dropped_nan_ratio, dropped_nan_ratio.iloc[0], dropped_most_occured)]
            )
            self._dropped_features_table = (
                dropped_features_table
                .to_html(index=False, justify="left")
            )

    def _generate_model_section(self):
        model_summary = None
        if self._model_summary is not None:
            model_summary = self._model_summary.to_html(
                index=self.task == "multiclass",
                justify="left",
                float_format="{:.4f}".format,
            )

        env = Environment(loader=FileSystemLoader(searchpath=self.template_path))
        model_section = env.get_template(self._model_section_path).render(
            model_name=self._model_name,
            model_parameters=self._model_parameters,
            model_summary=model_summary,
        )
        self._sections["model"] = model_section

    def _generate_train_set_section(self):
        env = Environment(loader=FileSystemLoader(searchpath=self.template_path))
        train_set_section = env.get_template(self._train_set_section_path).render(
            train_data_overview=self._train_data_overview,
            numerical_features_table=self._numerical_features_table,
            categorical_features_table=self._categorical_features_table,
            datetime_features_table=self._datetime_features_table,
            target=self._target,
            max_nan_rate=self._max_nan_rate,
            max_constant_rate=self._max_constant_rate,
            dropped_features_table=self._dropped_features_table,
        )
        self._sections["train_set"] = train_set_section

    def _generate_inference_section(self):
        env = Environment(loader=FileSystemLoader(searchpath=self.template_path))
        inference_section = env.get_template(self._inference_section_path[self.task]).render(self._inference_content)
        self._model_results.append(inference_section)

    def _generate_results_section(self):
        if self._model_results:
            env = Environment(loader=FileSystemLoader(searchpath=self.template_path))
            results_section = env.get_template(self._results_section_path).render(model_results=self._model_results)
            self._sections["results"] = results_section

    def generate_report(self):
        # collection sections
        self._generate_results_section()
        sections_list = []
        for sec_name in self.sections_order:
            if sec_name in self._sections:
                sections_list.append(self._sections[sec_name])
        # put sections inside
        env = Environment(loader=FileSystemLoader(searchpath=self.template_path))
        report = env.get_template(self._base_template_path).render(
            title=self.title, sections=sections_list, pdf=self.pdf_file_name
        )

        with open(os.path.join(self.output_path, self.report_file_name), "w", encoding="utf-8") as f:
            f.write(report)

        if self.pdf_file_name:
            try:
                from weasyprint import HTML

                HTML(string=report, base_url=self.output_path).write_pdf(
                    os.path.join(self.output_path, self.pdf_file_name)
                )
            except ModuleNotFoundError:
                print("Can't generate PDF report: check manual for installing pdf extras.")<|MERGE_RESOLUTION|>--- conflicted
+++ resolved
@@ -1103,18 +1103,18 @@
 
     # TODO SPARK-LAMA: Required method _model.get_feature_scores is not implemented for Spark.
     def _generate_fi_section(self, valid_data: Optional[DataFrame]):
-        # total_count = valid_data.count()
-        # if (
-        #     self.fi_params["method"] == "accurate"
-        #     and valid_data is not None
-        #     and total_count > self.fi_params["n_sample"]
-        # ):
-        #     valid_data = valid_data.sample(n=self.fi_params["n_sample"])
-        #     print(
-        #         "valid_data was sampled for feature importance calculation: n_sample = {}".format(
-        #             self.fi_params["n_sample"]
-        #         )
-        #     )
+        total_count = valid_data.count()
+        if (
+            self.fi_params["method"] == "accurate"
+            and valid_data is not None
+            and total_count > self.fi_params["n_sample"]
+        ):
+            valid_data = valid_data.sample(n=self.fi_params["n_sample"])
+            print(
+                "valid_data was sampled for feature importance calculation: n_sample = {}".format(
+                    self.fi_params["n_sample"]
+                )
+            )
 
         if self.fi_params["method"] == "accurate" and valid_data is None:
             # raise ValueError("You must set valid_data with accurate feature importance method")
@@ -1172,15 +1172,9 @@
             print(f"Interpretation info for {feature_name} appended")
         self._interpretation_content["interpretation_top"] = self._interpretation_top
 
-<<<<<<< HEAD
-    def _generate_interpretation_section(self, test_data):
-        # if test_data is not None and test_data.shape[0] > self.interpretation_params["n_sample"]:
-        #     test_data = test_data.sample(n=self.interpretation_params["n_sample"])
-=======
     def _generate_interpretation_section(self, test_data: DataFrame):
         if test_data is not None and test_data.count() > self.interpretation_params["n_sample"]:
             test_data = test_data.sample(n=self.interpretation_params["n_sample"])
->>>>>>> 100c1d8f
         self._generate_interpretation_content(test_data)
         env = Environment(loader=FileSystemLoader(searchpath=self.template_path))
         interpretation_section = env.get_template(self._interpretation_section_path).render(
@@ -1453,7 +1447,6 @@
             encodings = indexer_model.labelsArray  # list of string tuples ('key', 'count'), example: ('key', '11')
             dropped_most_occured = [
                 int(sorted(enc, key=lambda x: int(x[1]), reverse=True)[0][1]) / float(total_count)
-                if len(enc) > 0 else 0.
                 for enc in encodings
             ]
 
