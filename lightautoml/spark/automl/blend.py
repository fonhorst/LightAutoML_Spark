from abc import ABC
<<<<<<< HEAD
from copy import deepcopy
import logging
from typing import Callable, List, Optional, Sequence, Tuple, cast

import numpy as np
from scipy.optimize import minimize_scalar
=======
from copy import copy
from typing import List, Optional, Sequence, Tuple, cast

import numpy as np
from pyspark.ml import Transformer
from pyspark.ml.param import Params
from pyspark.ml.param.shared import HasInputCols, HasOutputCol, Param
from pyspark.ml.util import MLWritable
>>>>>>> 3f2b1173
from pyspark.sql import functions as F
from pyspark.sql.functions import isnan

from lightautoml.automl.blend import Blender, \
    WeightedBlender as LAMAWeightedBlender
from lightautoml.dataset.roles import ColumnRole, NumericRole
from lightautoml.reader.base import RolesDict
from lightautoml.spark.dataset.base import SparkDataset, SparkDataFrame
from lightautoml.spark.dataset.roles import NumericVectorOrArrayRole
from lightautoml.spark.ml_algo.base import AveragingTransformer
from lightautoml.spark.pipelines.ml.base import SparkMLPipeline
from lightautoml.spark.tasks.base import DEFAULT_PREDICTION_COL_NAME
from lightautoml.spark.transformers.base import ColumnsSelectorTransformer
from lightautoml.spark.utils import NoOpTransformer


logger = logging.getLogger(__name__)

class SparkBlender(ABC):
    """Basic class for blending.

    Blender learns how to make blend
    on sequence of prediction datasets and prune pipes,
    that are not used in final blend.

    """

    def __init__(self):
        super().__init__()
        self._transformer = None
        self._single_prediction_col_name = DEFAULT_PREDICTION_COL_NAME
        self._pred_role: Optional[ColumnRole] = None
        self._output_roles: Optional[RolesDict] = None

    @property
    def output_roles(self) -> RolesDict:
        assert self._output_roles is not None, "Blender has not been fitted yet"
        return self._output_roles

    @property
    def transformer(self) -> Transformer:
        """Returns Spark MLlib Transformer.
        Represents a Transformer with fitted models."""

        assert self._transformer is not None, "Pipeline is not fitted!"

        return self._transformer

    def fit_predict(
        self, predictions: SparkDataset, pipes: Sequence[SparkMLPipeline]
    ) -> Tuple[SparkDataset, Sequence[SparkMLPipeline]]:

        if len(pipes) == 1 and len(pipes[0].ml_algos) == 1:
            self._transformer = ColumnsSelectorTransformer(
                input_cols=[SparkDataset.ID_COLUMN] + list(pipes[0].output_roles.keys()),
                optional_cols=[predictions.target_column] if predictions.target_column else []
            )
            self._output_roles = copy(predictions.roles)
            return predictions, pipes

        self._set_metadata(predictions, pipes)

        return self._fit_predict(predictions, pipes)

    def _fit_predict(self, predictions: SparkDataset, pipes: Sequence[SparkMLPipeline]) \
        -> Tuple[SparkDataset, Sequence[SparkMLPipeline]]:
        raise NotImplementedError()

    def split_models(self, predictions: SparkDataset, pipes: Sequence[SparkMLPipeline]) \
            -> List[Tuple[str, int, int]]:
        """Split predictions by single model prediction datasets.

        Args:
            predictions: Dataset with predictions.

        Returns:
            Each tuple in the list is:
            - prediction column name
            - corresponding model index (in the pipe)
            - corresponding pipe index

        """
        return [
            (ml_algo.prediction_feature, j, i)
            for i, pipe in enumerate(pipes)
            for j, ml_algo in enumerate(pipe.ml_algos)
        ]

    def _set_metadata(self, predictions: SparkDataset, pipes: Sequence[SparkMLPipeline]):
        self._pred_role = predictions.roles[pipes[0].ml_algos[0].prediction_feature]

        if isinstance(self._pred_role, NumericVectorOrArrayRole):
            self._outp_dim = self._pred_role.size
        else:
            self._outp_dim = 1
        self._outp_prob = predictions.task.name in ["binary", "multiclass"]
        self._score = predictions.task.get_dataset_metric()

    def _make_single_pred_ds(self, predictions: SparkDataset, pred_col: str) -> SparkDataset:
        pred_sdf = predictions.data.select(
            SparkDataset.ID_COLUMN,
            predictions.target_column,
            F.col(pred_col).alias(self._single_prediction_col_name)
        )
        pred_roles = {c: predictions.roles[c] for c in pred_sdf.columns}
        pred_ds = predictions.empty()
        pred_ds.set_data(pred_sdf, pred_sdf.columns, pred_roles)

        return pred_ds

    def score(self, dataset: SparkDataset) -> float:
        """Score metric for blender.

        Args:
            dataset: Blended predictions dataset.

        Returns:
            Metric value.

        """
        return self._score(dataset, True)


class SparkBestModelSelector(SparkBlender):
    def _fit_predict(self, predictions: SparkDataset, pipes: Sequence[SparkMLPipeline]) \
            -> Tuple[SparkDataset, Sequence[SparkMLPipeline]]:
        """Simple fit - just take one best.

                Args:
                    predictions: Sequence of datasets with predictions.
                    pipes: Sequence of pipelines.

                Returns:
                    Single prediction dataset and Sequence of pruned pipelines.

                """
        splitted_models_and_pipes = self.split_models(predictions, pipes)

        best_pred = None
        best_pipe_idx = 0
        best_model_idx = 0
        best_score = -np.inf

        for pred_col, mod, pipe in splitted_models_and_pipes:
            pred_ds = self._make_single_pred_ds(predictions, pred_col)
            score = self.score(pred_ds)

            if score > best_score:
                best_pipe_idx = pipe
                best_model_idx = mod
                best_score = score
                best_pred = pred_ds

        best_pipe = pipes[best_pipe_idx]
        best_pipe.ml_algos = [best_pipe.ml_algos[best_model_idx]]

        self._transformer = ColumnsSelectorTransformer(
            input_cols=[SparkDataset.ID_COLUMN, self._single_prediction_col_name]
        )

        self._output_roles = copy(best_pred.roles)

        return best_pred, [best_pipe]


class SparkWeightedBlender(SparkBlender):
<<<<<<< HEAD
=======
    def __init__(self, max_nonzero_coef: float = 0.05):
        super().__init__()
        self.wts = None
        self._max_nonzero_coef = max_nonzero_coef

    def _fit_predict(self,
                     predictions: SparkDataset,
                     pipes: Sequence[SparkMLPipeline]
                     ) -> Tuple[SparkDataset, Sequence[SparkMLPipeline]]:
>>>>>>> 3f2b1173

    """Weighted Blender based on coord descent, optimize task metric directly.

    Weight sum eq. 1.
    Good blender for tabular data,
    even if some predictions are NaN (ex. timeout).
    Model with low weights will be pruned.

    """

    def __init__(
        self,
        max_iters: int = 5,
        max_inner_iters: int = 7,
        max_nonzero_coef: float = 0.05,
    ):
        """

        Args:
            max_iters: Max number of coord desc loops.
            max_inner_iters: Max number of iters to solve
              inner scalar optimization task.
            max_nonzero_coef: Maximum model weight value to stay in ensemble.

        """
        super().__init__()
        self.max_iters = max_iters
        self.max_inner_iters = max_inner_iters
        self.max_nonzero_coef = max_nonzero_coef
        self.wts = [1]

    def _get_weighted_pred(self,
                           predictions: SparkDataset,
                           prediction_cols: List[str],
                           wts: Optional[np.ndarray]) -> SparkDataset:
                           
        length = len(prediction_cols)
        if wts is None:
            wts = np.ones(length, dtype=np.float32) / length

        transformer = WeightedBlenderTransformer(
            task_name=predictions.task.name,
            input_cols=prediction_cols,
            output_col=self._single_prediction_col_name,
<<<<<<< HEAD
            wts=wts,
            remove_cols=prediction_cols
=======
            remove_cols=pred_cols,
            wts=self.wts
>>>>>>> 3f2b1173
        )

        df = transformer.transform(predictions.data)

        if predictions.task.name in ["binary", "multiclass"]:
            assert isinstance(self._pred_role, NumericVectorOrArrayRole)
            output_role = NumericVectorOrArrayRole(
                self._pred_role.size,
                f"WeightedBlend_{{}}",
                dtype=np.float32,
                prob=self._outp_prob,
                is_vector=self._pred_role.is_vector
            )
        else:
            output_role = NumericRole(np.float32, prob=self._outp_prob)

        # roles = {f: predictions.roles[f] for f in predictions.features if f not in prediction_cols}
        # roles[self._single_prediction_col_name] = output_role
        pred_ds = predictions.empty()
        # pred_ds.set_data(df, df.columns, roles)
        pred_ds.set_data(df.select(SparkDataset.ID_COLUMN,
                                   predictions.target_column,
                                   self._single_prediction_col_name),
                         [self._single_prediction_col_name],
                         output_role)

        return pred_ds


        # weighted_pred = np.nansum([x.data * w for (x, w) in zip(splitted_preds, wts)], axis=0).astype(np.float32)

        # not_nulls = np.sum(
        #     [np.logical_not(np.isnan(x.data).any(axis=1)) * w for (x, w) in zip(splitted_preds, wts)],
        #     axis=0,
        # ).astype(np.float32)

        # not_nulls = not_nulls[:, np.newaxis]

        # weighted_pred /= not_nulls
        # weighted_pred = np.where(not_nulls == 0, np.nan, weighted_pred)

        # outp = splitted_preds[0].empty()
        # outp.set_data(
        #     weighted_pred,
        #     ["WeightedBlend_{0}".format(x) for x in range(weighted_pred.shape[1])],
        #     NumericRole(np.float32, prob=self._outp_prob),
        # )

        return outp

    def _get_candidate(self, wts: np.ndarray, idx: int, value: float):

        candidate = wts.copy()
        sl = np.arange(wts.shape[0]) != idx
        s = candidate[sl].sum()
        candidate[sl] = candidate[sl] / s * (1 - value)
        candidate[idx] = value

        # this is the part for pipeline pruning
        order = candidate.argsort()
        for idx in order:
            if candidate[idx] < self.max_nonzero_coef:
                candidate[idx] = 0
                candidate /= candidate.sum()
            else:
                break

        return candidate

    def _get_scorer(self, 
                    predictions: SparkDataset,
                    prediction_cols: List[str],
                    idx: int,
                    wts: np.ndarray) -> Callable:
        def scorer(x):
            candidate = self._get_candidate(wts, idx, x)

            pred = self._get_weighted_pred(predictions, prediction_cols, candidate)
            score = self.score(pred)

            return -score

        return scorer

    def _optimize(self, predictions: SparkDataset, prediction_cols: List[str]) -> np.ndarray:

        length = len(prediction_cols)
        candidate = np.ones(length, dtype=np.float32) / length
        best_pred = self._get_weighted_pred(predictions, prediction_cols, candidate)

        best_score = self.score(best_pred)
        logger.info("Blending: optimization starts with equal weights and score \x1b[1m{0}\x1b[0m".format(best_score))
        score = best_score
        for _ in range(self.max_iters):
            flg_no_upd = True
            for i in range(len(prediction_cols)):
                if candidate[i] == 1:
                    continue

                obj = self._get_scorer(predictions, prediction_cols, i, candidate)
                opt_res = minimize_scalar(
                    obj,
                    method="Bounded",
                    bounds=(0, 1),
                    options={"disp": False, "maxiter": self.max_inner_iters},
                )
                w = opt_res.x
                score = -opt_res.fun
                if score > best_score:
                    flg_no_upd = False
                    best_score = score
                    # if w < self.max_nonzero_coef:
                    #     w = 0

                    candidate = self._get_candidate(candidate, i, w)

            logger.info(
                "Blending: iteration \x1b[1m{0}\x1b[0m: score = \x1b[1m{1}\x1b[0m, weights = \x1b[1m{2}\x1b[0m".format(
                    _, score, candidate
                )
            )

            if flg_no_upd:
                logger.info("Blending: no score update. Terminated\n")
                break

        return candidate

    @staticmethod
    def _prune_pipe(
        pipes: Sequence[SparkMLPipeline], wts: np.ndarray, pipe_idx: np.ndarray
    ) -> Tuple[Sequence[SparkMLPipeline], np.ndarray]:
        new_pipes = []

        for i in range(max(pipe_idx) + 1):
            pipe = pipes[i]
            weights = wts[np.array(pipe_idx) == i]

            pipe.ml_algos = [x for (x, w) in zip(pipe.ml_algos, weights) if w > 0]

            new_pipes.append(pipe)

        new_pipes = [x for x in new_pipes if len(x.ml_algos) > 0]
        wts = wts[wts > 0]
        return new_pipes, wts

    def _fit_predict(self,
                     predictions: SparkDataset,
                     pipes: Sequence[SparkMLPipeline]
                     ) -> Tuple[SparkDataset, Sequence[SparkMLPipeline]]:

        pred_cols = []
        pipe_idx = []
        for pred_col, _, pipe_id in self.split_models(predictions, pipes):
            pred_cols.append(pred_col)
            pipe_idx.append(pipe_id)
        # pred_cols = [pred_col for pred_col, _, pipe_idx in self.split_models(predictions, pipes)]

        wts = self._optimize(predictions, pred_cols)
        pred_cols = [x for (x, w) in zip(pred_cols, wts) if w > 0]
        pipes, self.wts = self._prune_pipe(pipes, wts, pipe_idx)

        # self._transformer = WeightedBlenderTransformer(
        #     task_name=predictions.task.name,
        #     input_cols=pred_cols,
        #     output_col=self._single_prediction_col_name,
        #     wts=wts,
        #     remove_cols=pred_cols
        # )

        # df = self._transformer.transform(predictions.data)

        # if predictions.task.name in ["binary", "multiclass"]:
        #     assert isinstance(self._pred_role, NumericVectorOrArrayRole)
        #     output_role = NumericVectorOrArrayRole(
        #         self._pred_role.size,
        #         f"WeightedBlend_{{}}",
        #         dtype=np.float32,
        #         prob=self._outp_prob,
        #         is_vector=self._pred_role.is_vector
        #     )
        # else:
        #     output_role = NumericRole(np.float32, prob=self._outp_prob)

        # roles = {f: predictions.roles[f] for f in predictions.features if f not in pred_cols}
        # roles[self._single_prediction_col_name] = output_role
        # pred_ds = predictions.empty()
        # pred_ds.set_data(df, df.columns, roles)

        pred_ds = self._get_weighted_pred(predictions, pred_cols, self.wts)

        self._output_roles = copy(roles)

        return pred_ds, pipes

    def fit_predict(self, predictions: SparkDataset, pipes: Sequence[SparkMLPipeline]) -> Tuple[
        SparkDataset, Sequence[SparkMLPipeline]]:

        pred_cols = [pred_col for pred_col, _, _ in self.split_models(predictions, pipes)]

        length = len(pred_cols)

        if self.wts is None:
            self.wts = np.array([1.0 / length for col in pred_cols])
        else:
            assert len(self.wts) == length, 'Number of prediction cols and number of col weights must be equal'
            self.wts = np.array([w for col, w in zip(pred_cols, self.wts)])

        return super().fit_predict(predictions, pipes)


class WeightedBlenderTransformer(Transformer, HasInputCols, HasOutputCol, MLWritable):
    taskName = Param(Params._dummy(), "taskName", "task name")
    removeCols = Param(Params._dummy(), "removeCols", "cols to remove")
    wts = Param(Params._dummy(), "wts", "weights")

    def __init__(self,
                 task_name: str,
                 input_cols: List[str],
                 output_col: str,
                 wts: Optional[np.ndarray],
                 remove_cols: Optional[List[str]] = None):
        super().__init__()
        self.set(self.taskName, task_name)
        self.set(self.inputCols, input_cols)
        self.set(self.outputCol, output_col)
        if not remove_cols:
            remove_cols = []
        self.set(self.removeCols, remove_cols)
<<<<<<< HEAD

        wts = {col: float(w) for col, w in zip(input_cols, wts)}
=======
>>>>>>> 3f2b1173
        self.set(self.wts, wts)

    def getRemoveCols(self) -> List[str]:
        return self.getOrDefault(self.removeCols)

    def getWts(self) -> List[str]:
        return self.getOrDefault(self.wts)

    def _transform(self, dataset: SparkDataFrame) -> SparkDataFrame:
        wts = self.getWts()
        pred_cols = self.getInputCols()
        if self.getOrDefault(self.taskName) in ["binary", "multiclass"]:
            def sum_arrays(x):
                is_all_nth_elements_nan = sum(F.when(isnan(x[c]), 1).otherwise(0) for c in pred_cols) == len(pred_cols)
                sum_weights_where_nan = sum(F.when(isnan(x[c]), wts[c]).otherwise(0.0) for c in pred_cols)
                sum_weights_where_nonnan = sum(F.when(isnan(x[c]), 0.0).otherwise(wts[c]) for c in pred_cols)
                # sum of non-nan nth elements multiplied by normalized weights
                weighted_sum = sum(F.when(isnan(x[c]), 0).otherwise(x[c]*(wts[c]+wts[c]*sum_weights_where_nan/sum_weights_where_nonnan)) for c in pred_cols)
                return F.when(is_all_nth_elements_nan, float('nan')) \
                        .otherwise(weighted_sum)
            out_col = F.transform(F.arrays_zip(*pred_cols), sum_arrays).alias(self.getOutputCol())
        else:
            is_all_columns_nan = sum(F.when(isnan(F.col(c)), 1).otherwise(0) for c in pred_cols) == len(pred_cols)
            sum_weights_where_nan = sum(F.when(isnan(F.col(c)), wts[c]).otherwise(0.0) for c in pred_cols)
            sum_weights_where_nonnan = sum(F.when(isnan(F.col(c)), 0.0).otherwise(wts[c]) for c in pred_cols)
            # sum of non-nan predictions multiplied by normalized weights
            weighted_sum = sum(F.when(isnan(F.col(c)), 0).otherwise(F.col(c)*(wts[c]+wts[c]*sum_weights_where_nan/sum_weights_where_nonnan)) for c in pred_cols)
            out_col = F.when(is_all_columns_nan, float('nan')).otherwise(weighted_sum).alias(self.getOutputCol())

        cols_to_remove = set(self.getRemoveCols())
        cols_to_select = [c for c in dataset.columns if c not in cols_to_remove]
        out_df = dataset.select(*cols_to_select, out_col)
        return out_df

    def write(self):
        pass


class SparkMeanBlender(SparkBlender):
    def _fit_predict(self,
                     predictions: SparkDataset,
                     pipes: Sequence[SparkMLPipeline]
                     ) -> Tuple[SparkDataset, Sequence[SparkMLPipeline]]:

        pred_cols = [pred_col for pred_col, _, _ in self.split_models(predictions, pipes)]

        self._transformer = AveragingTransformer(
            task_name=predictions.task.name,
            input_cols=pred_cols,
            output_col=self._single_prediction_col_name,
            remove_cols=pred_cols,
            convert_to_array_first=not (predictions.task.name == "reg"),
            dim_num=self._outp_dim
        )

        df = self._transformer.transform(predictions.data)

        if predictions.task.name in ["binary", "multiclass"]:
            assert isinstance(self._pred_role, NumericVectorOrArrayRole)
            output_role = NumericVectorOrArrayRole(
                self._pred_role.size,
                f"MeanBlend_{{}}",
                dtype=np.float32,
                prob=self._outp_prob,
                is_vector=self._pred_role.is_vector
            )
        else:
            output_role = NumericRole(np.float32, prob=self._outp_prob)

        roles = {f: predictions.roles[f] for f in predictions.features if f not in pred_cols}
        roles[self._single_prediction_col_name] = output_role
        pred_ds = predictions.empty()
        pred_ds.set_data(df, df.columns, roles)

        self._output_roles = copy(roles)

        return pred_ds, pipes
<|MERGE_RESOLUTION|>--- conflicted
+++ resolved
@@ -1,21 +1,14 @@
 from abc import ABC
-<<<<<<< HEAD
-from copy import deepcopy
+from copy import copy
 import logging
 from typing import Callable, List, Optional, Sequence, Tuple, cast
 
 import numpy as np
 from scipy.optimize import minimize_scalar
-=======
-from copy import copy
-from typing import List, Optional, Sequence, Tuple, cast
-
-import numpy as np
 from pyspark.ml import Transformer
 from pyspark.ml.param import Params
 from pyspark.ml.param.shared import HasInputCols, HasOutputCol, Param
 from pyspark.ml.util import MLWritable
->>>>>>> 3f2b1173
 from pyspark.sql import functions as F
 from pyspark.sql.functions import isnan
 
@@ -182,18 +175,6 @@
 
 
 class SparkWeightedBlender(SparkBlender):
-<<<<<<< HEAD
-=======
-    def __init__(self, max_nonzero_coef: float = 0.05):
-        super().__init__()
-        self.wts = None
-        self._max_nonzero_coef = max_nonzero_coef
-
-    def _fit_predict(self,
-                     predictions: SparkDataset,
-                     pipes: Sequence[SparkMLPipeline]
-                     ) -> Tuple[SparkDataset, Sequence[SparkMLPipeline]]:
->>>>>>> 3f2b1173
 
     """Weighted Blender based on coord descent, optimize task metric directly.
 
@@ -238,13 +219,8 @@
             task_name=predictions.task.name,
             input_cols=prediction_cols,
             output_col=self._single_prediction_col_name,
-<<<<<<< HEAD
             wts=wts,
             remove_cols=prediction_cols
-=======
-            remove_cols=pred_cols,
-            wts=self.wts
->>>>>>> 3f2b1173
         )
 
         df = transformer.transform(predictions.data)
@@ -407,53 +383,36 @@
         pred_cols = [x for (x, w) in zip(pred_cols, wts) if w > 0]
         pipes, self.wts = self._prune_pipe(pipes, wts, pipe_idx)
 
-        # self._transformer = WeightedBlenderTransformer(
-        #     task_name=predictions.task.name,
-        #     input_cols=pred_cols,
-        #     output_col=self._single_prediction_col_name,
-        #     wts=wts,
-        #     remove_cols=pred_cols
-        # )
-
-        # df = self._transformer.transform(predictions.data)
-
-        # if predictions.task.name in ["binary", "multiclass"]:
-        #     assert isinstance(self._pred_role, NumericVectorOrArrayRole)
-        #     output_role = NumericVectorOrArrayRole(
-        #         self._pred_role.size,
-        #         f"WeightedBlend_{{}}",
-        #         dtype=np.float32,
-        #         prob=self._outp_prob,
-        #         is_vector=self._pred_role.is_vector
-        #     )
-        # else:
-        #     output_role = NumericRole(np.float32, prob=self._outp_prob)
-
-        # roles = {f: predictions.roles[f] for f in predictions.features if f not in pred_cols}
-        # roles[self._single_prediction_col_name] = output_role
-        # pred_ds = predictions.empty()
-        # pred_ds.set_data(df, df.columns, roles)
-
-        pred_ds = self._get_weighted_pred(predictions, pred_cols, self.wts)
+        self._transformer = WeightedBlenderTransformer(
+            task_name=predictions.task.name,
+            input_cols=pred_cols,
+            output_col=self._single_prediction_col_name,
+            wts=wts,
+            remove_cols=pred_cols
+        )
+
+        df = self._transformer.transform(predictions.data)
+
+        if predictions.task.name in ["binary", "multiclass"]:
+            assert isinstance(self._pred_role, NumericVectorOrArrayRole)
+            output_role = NumericVectorOrArrayRole(
+                self._pred_role.size,
+                f"WeightedBlend_{{}}",
+                dtype=np.float32,
+                prob=self._outp_prob,
+                is_vector=self._pred_role.is_vector
+            )
+        else:
+            output_role = NumericRole(np.float32, prob=self._outp_prob)
+
+        roles = {f: predictions.roles[f] for f in predictions.features if f not in pred_cols}
+        roles[self._single_prediction_col_name] = output_role
+        pred_ds = predictions.empty()
+        pred_ds.set_data(df, df.columns, roles)
 
         self._output_roles = copy(roles)
 
         return pred_ds, pipes
-
-    def fit_predict(self, predictions: SparkDataset, pipes: Sequence[SparkMLPipeline]) -> Tuple[
-        SparkDataset, Sequence[SparkMLPipeline]]:
-
-        pred_cols = [pred_col for pred_col, _, _ in self.split_models(predictions, pipes)]
-
-        length = len(pred_cols)
-
-        if self.wts is None:
-            self.wts = np.array([1.0 / length for col in pred_cols])
-        else:
-            assert len(self.wts) == length, 'Number of prediction cols and number of col weights must be equal'
-            self.wts = np.array([w for col, w in zip(pred_cols, self.wts)])
-
-        return super().fit_predict(predictions, pipes)
 
 
 class WeightedBlenderTransformer(Transformer, HasInputCols, HasOutputCol, MLWritable):
@@ -474,11 +433,8 @@
         if not remove_cols:
             remove_cols = []
         self.set(self.removeCols, remove_cols)
-<<<<<<< HEAD
 
         wts = {col: float(w) for col, w in zip(input_cols, wts)}
-=======
->>>>>>> 3f2b1173
         self.set(self.wts, wts)
 
     def getRemoveCols(self) -> List[str]:
