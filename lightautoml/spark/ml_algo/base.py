import logging
from typing import Tuple, cast, List, Optional, Union

import numpy as np
from pyspark.ml import PredictionModel, PipelineModel, Transformer
from pyspark.ml.functions import vector_to_array, array_to_vector
from pyspark.ml.param import Params
from pyspark.ml.param.shared import HasInputCols, HasOutputCol, Param
<<<<<<< HEAD
from pyspark.ml.util import DefaultParamsWritable, DefaultParamsReadable
=======
from pyspark.ml.util import MLWritable
>>>>>>> eba29840
from pyspark.sql import functions as F
from pyspark.sql.types import IntegerType

from lightautoml.dataset.roles import NumericRole, ColumnRole
from lightautoml.ml_algo.base import MLAlgo
from lightautoml.spark.dataset.base import SparkDataset, SparkDataFrame
from lightautoml.spark.dataset.roles import NumericVectorOrArrayRole
from lightautoml.spark.pipelines.base import InputFeaturesAndRoles
from lightautoml.spark.utils import Cacher
from lightautoml.spark.validation.base import SparkBaseTrainValidIterator
from lightautoml.utils.timer import TaskTimer

logger = logging.getLogger(__name__)

SparkMLModel = Union[PredictionModel, PipelineModel]


class SparkTabularMLAlgo(MLAlgo, InputFeaturesAndRoles):
    """Machine learning algorithms that accepts numpy arrays as input."""

    _name: str = "SparkTabularMLAlgo"
    _default_validation_col_name: str = SparkBaseTrainValidIterator.TRAIN_VAL_COLUMN

    def __init__(
            self,
            cacher_key: str,
            default_params: Optional[dict] = None,
            freeze_defaults: bool = True,
            timer: Optional[TaskTimer] = None,
            optimization_search_space: Optional[dict] = {},
    ):
        super().__init__(default_params, freeze_defaults, timer, optimization_search_space)
        self._cacher_key = cacher_key
        self.n_classes: Optional[int] = None
        # names of columns that should contain predictions of individual models
        self._models_prediction_columns: Optional[List[str]] = None
        self._transformer: Optional[Transformer] = None

<<<<<<< HEAD
        self._prediction_col = f"prediction_{self._name}"
=======
        # self._prediction_col = f"prediction_{self._name}"
>>>>>>> eba29840
        self._prediction_role = None

    @property
    def prediction_feature(self) -> str:
<<<<<<< HEAD
        return self._prediction_col
=======
        # return self._prediction_col
        return f"prediction_{self._name}"

>>>>>>> eba29840

    @property
    def prediction_role(self) -> ColumnRole:
        return self._prediction_role

    @property
    def validation_column(self) -> str:
        return self._default_validation_col_name

    @property
    def transformer(self) -> Transformer:
        """Returns Spark MLlib Transformer.
        Represents a Transformer with fitted models."""

        assert self._transformer is not None, "Pipeline is not fitted!"

        return self._transformer

    def fit_predict(self, train_valid_iterator: SparkBaseTrainValidIterator) -> SparkDataset:
        """Fit and then predict accordig the strategy that uses train_valid_iterator.

        If item uses more then one time it will
        predict mean value of predictions.
        If the element is not used in training then
        the prediction will be ``numpy.nan`` for this item

        Args:
            train_valid_iterator: Classic cv-iterator.

        Returns:
            Dataset with predicted values.

        """

        logger.info(f"Input columns for MLALgo: {sorted(train_valid_iterator.input_features)}")
        logger.info(f"Train size for MLAlgo: {train_valid_iterator.train.data.count()}")

<<<<<<< HEAD
        prob = train_valid_iterator.train.task.name in ["binary", "multiclass"]
        self._prediction_role = NumericRole(np.float32, force_input=True, prob=prob)

=======
>>>>>>> eba29840
        # log_data(f"spark_fit_predict_{type(self).__name__}", {"train": train_valid_iterator.train.to_pandas()})

        assert self.is_fitted is False, "Algo is already fitted"
        # init params on input if no params was set before
        if self._params is None:
            self.params = self.init_params_on_input(train_valid_iterator)

        iterator_len = len(train_valid_iterator)
        if iterator_len > 1:
            logger.info("Start fitting \x1b[1m{}\x1b[0m ...".format(self._name))
            logger.debug(f"Training params: {self.params}")

        # save features names
        self._features = train_valid_iterator.features
        # get metric and loss if None
        self.task = train_valid_iterator.train.task

        valid_ds = cast(SparkDataset, train_valid_iterator.get_validation_data())

        # spark
        prob = train_valid_iterator.train.task.name in ["binary", "multiclass"]
        outp_dim = 1
        if self.task.name == "multiclass":
            outp_dim = valid_ds.data.select(F.max(valid_ds.target_column).alias("max")).first()
            outp_dim = outp_dim["max"] + 1
<<<<<<< HEAD
        elif self.task.name == "binary":
            outp_dim = 2
=======
            self._prediction_role = NumericVectorOrArrayRole(outp_dim,
                                                             f"{self.prediction_feature}" + "_{}",
                                                             np.float32,
                                                             force_input=True,
                                                             prob=True)
        elif self.task.name == "binary":
            outp_dim = 2
            self._prediction_role = NumericVectorOrArrayRole(outp_dim,
                                                             f"{self.prediction_feature}" + "_{}",
                                                             np.float32,
                                                             force_input=True,
                                                             prob=True)
        else:
            self._prediction_role = NumericRole(np.float32, force_input=True, prob=False)
>>>>>>> eba29840

        self.n_classes = outp_dim

        preds_dfs: List[SparkDataFrame] = []

        pred_col_prefix = self._predict_feature_name()

        self._models_prediction_columns = []
        for n, (full, train, valid) in enumerate(train_valid_iterator):
            if iterator_len > 1:
                logger.info2(
                    "===== Start working with \x1b[1mfold {}\x1b[0m for \x1b[1m{}\x1b[0m =====".format(n, self._name)
                )
            self.timer.set_control_point()

            model_prediction_col = f"{pred_col_prefix}_{n}"
            model, val_pred, _ = self.fit_predict_single_fold(model_prediction_col, full, train, valid)

            self._models_prediction_columns.append(model_prediction_col)
            self.models.append(model)
            preds_dfs.append(val_pred)

            self.timer.write_run_info()

            if (n + 1) != len(train_valid_iterator):
                # split into separate cases because timeout checking affects parent pipeline timer
                if self.timer.time_limit_exceeded():
                    logger.info("Time limit exceeded after calculating fold {0}\n".format(n))
                    break

        # combining results for different folds
        # 1. folds - union
        # 2. dummy - nothing
        # 3. holdout - nothing
        # 4. custom - union + groupby
        # neutral_element = (
        #     array_to_vector(F.array(*[F.lit(float('nan')) for _ in range(self.n_classes)]))
        #     if self.task.name in ["binary", "multiclass"]
        #     else F.lit(float('nan'))
        # )

        neutral_element = None

        preds_dfs = [
            df.select(
                '*',
                *[F.lit(neutral_element).alias(c) for c in self._models_prediction_columns if c not in df.columns]
            )
            for df in preds_dfs
        ]
        full_preds_df = train_valid_iterator.combine_val_preds(preds_dfs, include_train=False)
        full_preds_df = self._build_averaging_transformer().transform(full_preds_df)
<<<<<<< HEAD
        full_preds_df = Cacher(key='main_cache').fit(full_preds_df).transform(full_preds_df)
=======
        full_preds_df = Cacher(key=self._cacher_key).fit(full_preds_df).transform(full_preds_df)
>>>>>>> eba29840

        # create Spark MLlib Transformer and save to property var
        self._transformer = self._build_transformer()

        pred_ds = self._set_prediction(valid_ds.empty(), full_preds_df)

        if iterator_len > 1:
            single_pred_ds = self._make_single_prediction_dataset(pred_ds)
            logger.info(
                f"Fitting \x1b[1m{self._name}\x1b[0m finished. score = \x1b[1m{self.score(single_pred_ds)}\x1b[0m")

        if iterator_len > 1 or "Tuned" not in self._name:
            logger.info("\x1b[1m{}\x1b[0m fitting and predicting completed".format(self._name))

        return pred_ds

    def fit_predict_single_fold(self,
                                fold_prediction_column: str,
                                full: SparkDataset,
                                train: SparkDataset,
                                valid: SparkDataset) -> Tuple[SparkMLModel, SparkDataFrame, str]:
        """Train on train dataset and predict on holdout dataset.

        Args:
            fold_prediction_column: column name for predictions made for this fold
            full: Full dataset that include train and valid parts and a bool column that delimits records
            train: Train Dataset.
            valid: Validation Dataset.

        Returns:
            Target predictions for valid dataset.

        """
        raise NotImplementedError

    def predict_single_fold(self, model: SparkMLModel, dataset: SparkDataset) -> SparkDataFrame:
        raise NotImplementedError("Not supported for Spark. Use transformer property instead ")
        pass

    def predict(self, dataset: SparkDataset) -> SparkDataset:
        sdf = self.transformer.transform(dataset.data)

        ds = dataset.empty()
        ds.set_data(sdf, [self.prediction_feature], self.prediction_role)

        return ds

    @staticmethod
    def _get_predict_column(model: SparkMLModel) -> str:
        # TODO SPARK-LAMA: Rewrite using class recognition.
        try:
            return model.getPredictionCol()
        except AttributeError:
            if isinstance(model, PipelineModel):
                return model.stages[-1].getPredictionCol()

            raise TypeError("Unknown model type! Unable ro retrieve prediction column")

    def _predict_feature_name(self):
        return f"{self._name}_prediction"

    def _set_prediction(self, dataset: SparkDataset,  preds: SparkDataFrame) -> SparkDataset:
        """Insert predictions to dataset with. Inplace transformation.

        Args:
            dataset: Dataset to transform.
            preds: A spark dataframe  with predicted values.

        Returns:
            Transformed dataset.

        """

        prob = self.task.name in ["binary", "multiclass"]

        if self.task.name in ["binary", "multiclass"]:
            role = NumericVectorOrArrayRole(size=self.n_classes,
                                            element_col_name_template=self._predict_feature_name() + "_{}",
                                            dtype=np.float32,
                                            force_input=True,
                                            prob=prob)
        else:
            role = NumericRole(dtype=np.float32, force_input=True, prob=prob)

        output: SparkDataset = dataset.empty()
        output.set_data(preds, [self._predict_feature_name()], role)

        return output

    def _build_transformer(self) -> Transformer:
        raise NotImplementedError()

    def _build_averaging_transformer(self) -> Transformer:
        raise NotImplementedError()

    def _make_single_prediction_dataset(self, dataset: SparkDataset) -> SparkDataset:
        preds = dataset.data.select(SparkDataset.ID_COLUMN, dataset.target_column, self.prediction_feature)
        roles = {self.prediction_feature: dataset.roles[self.prediction_feature]}

        output: SparkDataset = dataset.empty()
        output.set_data(preds, preds.columns, roles)

        return output


<<<<<<< HEAD
class AveragingTransformer(Transformer, HasInputCols, HasOutputCol, DefaultParamsWritable, DefaultParamsReadable):
=======
class AveragingTransformer(Transformer, HasInputCols, HasOutputCol, MLWritable):
>>>>>>> eba29840
    taskName = Param(Params._dummy(), "taskName", "task name")
    removeCols = Param(Params._dummy(), "removeCols", "cols to remove")
    convertToArrayFirst = Param(Params._dummy(), "convertToArrayFirst", "convert to array first")
    weights = Param(Params._dummy(), "weights", "weights")
    dimNum = Param(Params._dummy(), "dimNum", "dim num")

    def __init__(self,
<<<<<<< HEAD
                 task_name: str = None,
                 input_cols: List[str] = [],
                 output_col: str = "averaged_values",
=======
                 task_name: str,
                 input_cols: List[str],
                 output_col: str,
>>>>>>> eba29840
                 remove_cols: Optional[List[str]] = None,
                 convert_to_array_first: bool = False,
                 weights: Optional[List[int]] = None,
                 dim_num: int = 1):
        super().__init__()
        self.set(self.taskName, task_name)
        self.set(self.inputCols, input_cols)
        self.set(self.outputCol, output_col)
        if not remove_cols:
            remove_cols = []
        self.set(self.removeCols, remove_cols)
        self.set(self.convertToArrayFirst, convert_to_array_first)
        if weights is None:
            weights = [1.0 for _ in input_cols]

        assert len(input_cols) == len(weights)

        self.set(self.weights, weights)
        self.set(self.dimNum, dim_num)

    def getTaskName(self) -> str:
        return self.getOrDefault(self.taskName)

    def getRemoveCols(self) -> List[str]:
        return self.getOrDefault(self.removeCols)

    def getConvertToArrayFirst(self) -> bool:
        return self.getOrDefault(self.convertToArrayFirst)

    def getWeights(self) -> List[int]:
        return self.getOrDefault(self.weights)

    def getDimNum(self) -> int:
        return self.getOrDefault(self.dimNum)

    def _transform(self, dataset: SparkDataFrame) -> SparkDataFrame:
        logger.info(f"In transformer {type(self)}. Columns: {sorted(dataset.columns)}")

        pred_cols = self.getInputCols()
        dim_size = self.getInputCols()
        weights = {c: w for w, c in zip(self.getWeights(), pred_cols)}
        non_null_count_col = (F.lit(len(pred_cols)) - sum(F.isnull(c).astype(IntegerType()) for c in pred_cols))

        if self.getTaskName() in ["binary", "multiclass"]:
            def convert_column(c):
                return vector_to_array(c).alias(c) if self.getConvertToArrayFirst() else F.col(c)

            normalized_cols = [
                F.when(F.isnull(c), F.array(*[F.lit(0.0) for _ in range(self.getDimNum())]))
                    .otherwise(convert_column(c)).alias(c)
                for c in pred_cols
            ]
            arr_fields_summ = F.transform(F.arrays_zip(*normalized_cols), lambda x: F.aggregate(
                F.array(*[x[c] * F.lit(weights[c]) for c in pred_cols]),
                F.lit(0.0),
                lambda acc, x: acc + x
            ) / non_null_count_col)

            out_col = array_to_vector(arr_fields_summ) if self.getConvertToArrayFirst() else arr_fields_summ
        else:
            scalar_fields_summ = F.aggregate(
                F.array(*[F.col(c) * F.lit(weights[c]) for c in pred_cols]),
                F.lit(0.0),
                lambda acc, x: acc + F.when(F.isnull(x), F.lit(0.0)).otherwise(x)
            ) / non_null_count_col

            out_col = scalar_fields_summ

        cols_to_remove = set(self.getRemoveCols())
        cols_to_select = [c for c in dataset.columns if c not in cols_to_remove]
        out_df = dataset.select(*cols_to_select, out_col.alias(self.getOutputCol()))

        logger.info(f"In the end of transformer {type(self)}. Columns: {sorted(dataset.columns)}")

<<<<<<< HEAD
        return out_df
=======
        return out_df

    def write(self):
        pass
>>>>>>> eba29840
<|MERGE_RESOLUTION|>--- conflicted
+++ resolved
@@ -6,11 +6,7 @@
 from pyspark.ml.functions import vector_to_array, array_to_vector
 from pyspark.ml.param import Params
 from pyspark.ml.param.shared import HasInputCols, HasOutputCol, Param
-<<<<<<< HEAD
 from pyspark.ml.util import DefaultParamsWritable, DefaultParamsReadable
-=======
-from pyspark.ml.util import MLWritable
->>>>>>> eba29840
 from pyspark.sql import functions as F
 from pyspark.sql.types import IntegerType
 
@@ -49,22 +45,14 @@
         self._models_prediction_columns: Optional[List[str]] = None
         self._transformer: Optional[Transformer] = None
 
-<<<<<<< HEAD
-        self._prediction_col = f"prediction_{self._name}"
-=======
         # self._prediction_col = f"prediction_{self._name}"
->>>>>>> eba29840
         self._prediction_role = None
 
     @property
     def prediction_feature(self) -> str:
-<<<<<<< HEAD
-        return self._prediction_col
-=======
         # return self._prediction_col
         return f"prediction_{self._name}"
 
->>>>>>> eba29840
 
     @property
     def prediction_role(self) -> ColumnRole:
@@ -102,12 +90,6 @@
         logger.info(f"Input columns for MLALgo: {sorted(train_valid_iterator.input_features)}")
         logger.info(f"Train size for MLAlgo: {train_valid_iterator.train.data.count()}")
 
-<<<<<<< HEAD
-        prob = train_valid_iterator.train.task.name in ["binary", "multiclass"]
-        self._prediction_role = NumericRole(np.float32, force_input=True, prob=prob)
-
-=======
->>>>>>> eba29840
         # log_data(f"spark_fit_predict_{type(self).__name__}", {"train": train_valid_iterator.train.to_pandas()})
 
         assert self.is_fitted is False, "Algo is already fitted"
@@ -133,10 +115,6 @@
         if self.task.name == "multiclass":
             outp_dim = valid_ds.data.select(F.max(valid_ds.target_column).alias("max")).first()
             outp_dim = outp_dim["max"] + 1
-<<<<<<< HEAD
-        elif self.task.name == "binary":
-            outp_dim = 2
-=======
             self._prediction_role = NumericVectorOrArrayRole(outp_dim,
                                                              f"{self.prediction_feature}" + "_{}",
                                                              np.float32,
@@ -151,7 +129,6 @@
                                                              prob=True)
         else:
             self._prediction_role = NumericRole(np.float32, force_input=True, prob=False)
->>>>>>> eba29840
 
         self.n_classes = outp_dim
 
@@ -204,11 +181,7 @@
         ]
         full_preds_df = train_valid_iterator.combine_val_preds(preds_dfs, include_train=False)
         full_preds_df = self._build_averaging_transformer().transform(full_preds_df)
-<<<<<<< HEAD
-        full_preds_df = Cacher(key='main_cache').fit(full_preds_df).transform(full_preds_df)
-=======
         full_preds_df = Cacher(key=self._cacher_key).fit(full_preds_df).transform(full_preds_df)
->>>>>>> eba29840
 
         # create Spark MLlib Transformer and save to property var
         self._transformer = self._build_transformer()
@@ -314,11 +287,7 @@
         return output
 
 
-<<<<<<< HEAD
 class AveragingTransformer(Transformer, HasInputCols, HasOutputCol, DefaultParamsWritable, DefaultParamsReadable):
-=======
-class AveragingTransformer(Transformer, HasInputCols, HasOutputCol, MLWritable):
->>>>>>> eba29840
     taskName = Param(Params._dummy(), "taskName", "task name")
     removeCols = Param(Params._dummy(), "removeCols", "cols to remove")
     convertToArrayFirst = Param(Params._dummy(), "convertToArrayFirst", "convert to array first")
@@ -326,15 +295,9 @@
     dimNum = Param(Params._dummy(), "dimNum", "dim num")
 
     def __init__(self,
-<<<<<<< HEAD
                  task_name: str = None,
                  input_cols: List[str] = [],
                  output_col: str = "averaged_values",
-=======
-                 task_name: str,
-                 input_cols: List[str],
-                 output_col: str,
->>>>>>> eba29840
                  remove_cols: Optional[List[str]] = None,
                  convert_to_array_first: bool = False,
                  weights: Optional[List[int]] = None,
@@ -409,11 +372,4 @@
 
         logger.info(f"In the end of transformer {type(self)}. Columns: {sorted(dataset.columns)}")
 
-<<<<<<< HEAD
-        return out_df
-=======
-        return out_df
-
-    def write(self):
-        pass
->>>>>>> eba29840
+        return out_df