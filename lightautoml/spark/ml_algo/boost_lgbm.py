--- conflicted
+++ resolved
@@ -1,9 +1,6 @@
 import logging
 import multiprocessing
-<<<<<<< HEAD
-=======
 import warnings
->>>>>>> eba29840
 from copy import copy
 from typing import Dict, Optional, Tuple, Union, cast
 
@@ -11,10 +8,7 @@
 import pyspark.sql.functions as F
 from pandas import Series
 from pyspark.ml import Transformer, PipelineModel
-<<<<<<< HEAD
 from pyspark.ml.util import MLWritable, MLReadable, MLWriter
-=======
->>>>>>> eba29840
 from pyspark.ml.feature import VectorAssembler
 from synapse.ml.lightgbm import LightGBMClassifier, LightGBMRegressor, LightGBMRegressionModel, LightGBMClassificationModel
 
@@ -22,10 +16,7 @@
 from lightautoml.pipelines.selection.base import ImportanceEstimator
 from lightautoml.spark.dataset.base import SparkDataset, SparkDataFrame
 from lightautoml.spark.ml_algo.base import SparkTabularMLAlgo, SparkMLModel, AveragingTransformer
-<<<<<<< HEAD
 from lightautoml.spark.mlwriters import LightGBMModelWrapperMLReader, LightGBMModelWrapperMLWriter
-=======
->>>>>>> eba29840
 from lightautoml.spark.transformers.base import DropColumnsTransformer
 from lightautoml.spark.validation.base import SparkBaseTrainValidIterator
 from lightautoml.utils.timer import TaskTimer
@@ -34,7 +25,6 @@
 logger = logging.getLogger(__name__)
 
 
-<<<<<<< HEAD
 class LightGBMModelWrapper(Transformer, MLWritable, MLReadable):
 
     def __init__(self, model: Union[LightGBMRegressionModel, LightGBMClassificationModel] = None) -> None:
@@ -53,8 +43,6 @@
         return self.model.transform(dataset)
  
 
-=======
->>>>>>> eba29840
 class SparkBoostLGBM(SparkTabularMLAlgo, ImportanceEstimator):
 
     _name: str = "LightGBM"
@@ -114,13 +102,6 @@
     }
 
     def __init__(self,
-<<<<<<< HEAD
-                 default_params: Optional[dict] = None,
-                 freeze_defaults: bool = True,
-                 timer: Optional[TaskTimer] = None,
-                 optimization_search_space: Optional[dict] = {}):
-        SparkTabularMLAlgo.__init__(self, default_params, freeze_defaults, timer, optimization_search_space)
-=======
                  cacher_key: str,
                  default_params: Optional[dict] = None,
                  freeze_defaults: bool = True,
@@ -130,18 +111,14 @@
                  max_validation_size: int = 1_000_000,
                  seed: int = 42):
         SparkTabularMLAlgo.__init__(self, cacher_key, default_params, freeze_defaults, timer, optimization_search_space)
->>>>>>> eba29840
         self._probability_col_name = "probability"
         self._prediction_col_name = "prediction"
         self._raw_prediction_col_name = "raw_prediction"
         self._assembler = None
         self._drop_cols_transformer = None
-<<<<<<< HEAD
-=======
         self._use_single_dataset_mode = use_single_dataset_mode
         self._max_validation_size = max_validation_size
         self._seed = seed
->>>>>>> eba29840
 
     def _infer_params(self) -> Tuple[dict, int]:
         """Infer all parameters in lightgbm format.
@@ -348,11 +325,7 @@
 
         (
             params,
-<<<<<<< HEAD
-            verbose_eval,
-=======
             verbose_eval
->>>>>>> eba29840
         ) = self._infer_params()
 
         logger.info(f"Input cols for the vector assembler: {full.features}")
@@ -386,8 +359,6 @@
             params["numThreads"] = max(cores - 1, 1)
         else:
             params["numThreads"] = max(int(train.spark_session.conf.get("spark.executor.cores", "1")) - 1, 1)
-<<<<<<< HEAD
-=======
 
         train_data = full.data
         valid_size = train_data.where(F.col(self.validation_column) == 1).count()
@@ -402,7 +373,6 @@
             reduced_val_col = F.when(F.col(self.validation_column) == 1, replace_col).otherwise(F.col(self.validation_column))
 
             train_data = train_data.select(*rest_cols,  reduced_val_col.alias(self.validation_column))
->>>>>>> eba29840
 
         lgbm = LGBMBooster(
             **params,
@@ -410,12 +380,7 @@
             labelCol=full.target_column,
             validationIndicatorCol=self.validation_column,
             verbosity=verbose_eval,
-<<<<<<< HEAD
-            # useSingleDatasetMode=True,
-            # parallelism='voting_parallel',
-=======
             useSingleDatasetMode=self._use_single_dataset_mode,
->>>>>>> eba29840
             isProvideTrainingMetric=True
         )
 
@@ -424,13 +389,7 @@
         if full.task.name == "reg":
             lgbm.setAlpha(0.5).setLambdaL1(0.0).setLambdaL2(0.0)
 
-<<<<<<< HEAD
-        temp_sdf = self._assembler.transform(full.data)
-
-        ml_model = lgbm.fit(temp_sdf)
-=======
         ml_model = lgbm.fit(self._assembler.transform(train_data))
->>>>>>> eba29840
 
         val_pred = ml_model.transform(self._assembler.transform(valid.data))
         val_pred = DropColumnsTransformer(
@@ -455,12 +414,8 @@
 
     def _build_transformer(self) -> Transformer:
         avr = self._build_averaging_transformer()
-<<<<<<< HEAD
         wrapped_models = [LightGBMModelWrapper(m) for m in self.models]
         models = [el for m in wrapped_models for el in [m, DropColumnsTransformer(
-=======
-        models = [el for m in self.models for el in [m, DropColumnsTransformer(
->>>>>>> eba29840
             remove_cols=[],
             optional_remove_cols=[self._prediction_col_name, self._probability_col_name, self._raw_prediction_col_name]
         )]]
