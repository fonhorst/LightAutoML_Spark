--- conflicted
+++ resolved
@@ -65,19 +65,12 @@
     }
 
     def __init__(self,
-<<<<<<< HEAD
                  cacher_key: str,
-=======
->>>>>>> 11b33e3f
                  default_params: Optional[dict] = None,
                  freeze_defaults: bool = True,
                  timer: Optional[TaskTimer] = None,
                  optimization_search_space: Optional[dict] = {}):
-<<<<<<< HEAD
         SparkTabularMLAlgo.__init__(self, cacher_key, default_params, freeze_defaults, timer, optimization_search_space)
-=======
-        SparkTabularMLAlgo.__init__(self, default_params, freeze_defaults, timer, optimization_search_space)
->>>>>>> 11b33e3f
         self._probability_col_name = "probability"
         self._prediction_col_name = "prediction"
         self._raw_prediction_col_name = "raw_prediction"
@@ -290,6 +283,8 @@
         (
             params,
             verbose_eval,
+            fobj,
+            feval,
         ) = self._infer_params()
 
         logger.info(f"Input cols for the vector assembler: {full.features}")
@@ -304,7 +299,6 @@
             )
 
         LGBMBooster = LightGBMRegressor if full.task.name == "reg" else LightGBMClassifier
-<<<<<<< HEAD
 
         if full.task.name == 'binary':
             params['rawPredictionCol'] = fold_prediction_column
@@ -317,20 +311,6 @@
         else:
             params['predictionCol'] = fold_prediction_column
 
-=======
-
-        if full.task.name == 'binary':
-            params['rawPredictionCol'] = fold_prediction_column
-            params['probabilityCol'] = self._probability_col_name
-            params['predictionCol'] = self._prediction_col_name
-        elif full.task.name == 'multiclass':
-            params['rawPredictionCol'] = self._raw_prediction_col_name
-            params['probabilityCol'] = fold_prediction_column
-            params['predictionCol'] = self._prediction_col_name
-        else:
-            params['predictionCol'] = fold_prediction_column
-
->>>>>>> 11b33e3f
         master_addr = train.spark_session.conf.get('spark.master')
         if master_addr.startswith('local'):
             cores_str = master_addr[len("local["):-1]
