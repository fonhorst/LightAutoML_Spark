"""Nested MLPipeline."""

import logging

from copy import copy
from copy import deepcopy
from typing import Any
from typing import Optional
from typing import Sequence
from typing import Tuple
from typing import Union

import numpy as np
import optuna
import pandas as pd

from pandas import Series

from ...dataset.np_pd_dataset import NumpyDataset
from ...ml_algo.base import PandasDataset
from ...ml_algo.base import TabularDataset
from ...ml_algo.base import TabularMLAlgo
from ...ml_algo.tuning.base import DefaultTuner
from ...ml_algo.tuning.base import ParamsTuner
from ...ml_algo.utils import tune_and_fit_predict
from ...reader.utils import set_sklearn_folds
from ...utils.timer import PipelineTimer
from ...validation.base import TrainValidIterator
from ...validation.utils import create_validation_iterator
from ..features.base import FeaturesPipeline
from ..selection.base import SelectionPipeline
from ..selection.importance_based import ImportanceEstimator
from .base import MLPipeline


logger = logging.getLogger(__name__)


class NestedTabularMLAlgo(TabularMLAlgo, ImportanceEstimator):
    """
    Wrapper for MLAlgo to make it trainable over nested folds.
    Limitations - only for ``TabularMLAlgo``.
    """

    @property
    def params(self) -> dict:
        """Parameters of ml_algo."""
        if self._ml_algo._params is None:
            self._ml_algo._params = copy(self.default_params)
        return self._ml_algo._params

    @params.setter
    def params(self, new_params: dict):
        assert isinstance(new_params, dict)
        self._ml_algo.params = {**self._ml_algo.params, **new_params}
        self._params = self._ml_algo.params

    def init_params_on_input(self, train_valid_iterator: TrainValidIterator) -> dict:
        """Init params depending on input data.

        Returns:
            dict with model hyperparameters.

        """
        return self._ml_algo.init_params_on_input(train_valid_iterator)

    def __init__(
        self,
        ml_algo: TabularMLAlgo,
        tuner: Optional[ParamsTuner] = None,
        refit_tuner: bool = False,
        cv: int = 5,
        n_folds: Optional[int] = None,
    ):
        self._name = ml_algo.name
        self._default_params = ml_algo.default_params

        super().__init__(default_params=ml_algo.default_params)
        self.default_params = ml_algo.default_params

        self._params_tuner = tuner
        self._refit_tuner = refit_tuner

        # take timer from inner algo and set to outer
        self.timer = ml_algo.timer
        if self.timer.key is not None:
            self.timer.key = "nested_" + self.timer.key
        # reset inner timer
        self._ml_algo = ml_algo.set_timer(PipelineTimer().start().get_task_timer())

        self.nested_cv = cv
        self.n_folds = n_folds

    def fit_predict(self, train_valid_iterator: TrainValidIterator) -> NumpyDataset:

        self.timer.start()
        div = len(train_valid_iterator) if self.n_folds is None else self.n_folds
        self._per_task_timer = self.timer.time_left / div

        return super().fit_predict(train_valid_iterator)

    def fit_predict_single_fold(self, train: TabularDataset, valid: TabularDataset) -> Tuple[Any, np.ndarray]:
        """Implements training and prediction on single fold.

        Args:
            train: TabularDataset to train.
            valid: TabularDataset to validate.

        Returns:
            Tuple (model, predicted_values).

        """
        logger.info3("Start fit_predict for nested model on a single fold ...")
        # TODO: rewrite
        if isinstance(train, PandasDataset):
            train.folds = pd.Series(
                set_sklearn_folds(
                    train.task,
                    train.target,
                    self.nested_cv,
                    random_state=42,
                    group=train.group,
                )
            )
        else:
            train.folds = set_sklearn_folds(
                train.task,
                train.target,
                self.nested_cv,
                random_state=42,
                group=train.group,
            )

        train_valid = create_validation_iterator(train, n_folds=self.n_folds)

        model = deepcopy(self._ml_algo)
        model.set_timer(PipelineTimer(timeout=self._per_task_timer, overhead=0).start().get_task_timer())
        logger.debug(self._ml_algo.params)
        tuner = self._params_tuner
        if self._refit_tuner:
            tuner = deepcopy(tuner)

        if tuner is None:
            logger.debug("Run without tuner")
            model.fit_predict(train_valid)
        else:
            logger.debug("Run with tuner")
            (
                model,
                _,
            ) = tune_and_fit_predict(model, tuner, train_valid, True)

        val_pred = model.predict(valid).data
        logger.debug("Model params", model.params)
        return model, val_pred

    def predict_single_fold(self, model: Any, dataset: TabularDataset) -> np.ndarray:
        pred = model.predict(dataset).data

        return pred

<<<<<<< HEAD
    def _get_search_spaces(self, suggested_params: dict, estimated_n_trials: int) -> dict:
        return self._ml_algo._get_search_spaces(suggested_params, estimated_n_trials)
=======
    def _get_default_search_spaces(
        self, suggested_params: dict, estimated_n_trials: int
    ) -> dict:
        return self._ml_algo._get_default_search_spaces(
            suggested_params, estimated_n_trials
        )
>>>>>>> 9a5afcd9

    def get_features_score(self) -> Series:
        scores = pd.concat([x.get_features_score() for x in self.models], axis=1).mean(axis=1)

        return scores

    def fit(self, train_valid: TrainValidIterator):
        """Just to be compatible with :class:`~lightautoml.validation.selection.importance_based.ImportanceEstimator`.

        Args:
            train_valid: Classic cv iterator.

        """
        self.fit_predict(train_valid)


class NestedTabularMLPipeline(MLPipeline):
    """
    Wrapper for MLPipeline to make it trainable over nested folds.

    Limitations:

        - Only for TabularMLAlgo
        - Nested trained only MLAlgo. FeaturesPipelines and
          SelectionPipelines are trained as usual.

    """

    def __init__(
        self,
        ml_algos: Sequence[Union[TabularMLAlgo, Tuple[TabularMLAlgo, ParamsTuner]]],
        force_calc: Union[bool, Sequence[bool]] = True,
        pre_selection: Optional[SelectionPipeline] = None,
        features_pipeline: Optional[FeaturesPipeline] = None,
        post_selection: Optional[SelectionPipeline] = None,
        cv: int = 1,
        n_folds: Optional[int] = None,
        inner_tune: bool = False,
        refit_tuner: bool = False,
    ):
        """

        Args:
            ml_algos: Sequence of MLAlgo's or Pair - (MlAlgo, ParamsTuner).
            force_calc: Flag if single fold of
              :class:`~lightautoml.ml_algo.base.MlAlgo`
              should be calculated anyway.
            pre_selection: Initial feature selection.
              If ``None`` there is no initial selection.
            features_pipeline: Composition of feature transforms.
            post_selection: Post feature selection.
              If ``None`` there is no post selection.
            cv: Nested folds cv split.
            n_folds: Limit of valid iterations from cv.
            inner_tune: Should we refit tuner each inner
              cv run or tune ones on outer cv.
            refit_tuner: Should we refit tuner each inner
              loop with ``inner_tune==True``.

        """
        if cv > 1:
            new_ml_algos = []

            for n, mt_pair in enumerate(ml_algos):

                try:
                    mod, tuner = mt_pair
                except (TypeError, ValueError):
                    mod, tuner = mt_pair, DefaultTuner()

                if inner_tune:
                    new_ml_algos.append(NestedTabularMLAlgo(mod, tuner, refit_tuner, cv, n_folds))
                else:
                    new_ml_algos.append((NestedTabularMLAlgo(mod, None, True, cv, n_folds), tuner))

            ml_algos = new_ml_algos

        super().__init__(ml_algos, force_calc, pre_selection, features_pipeline, post_selection)<|MERGE_RESOLUTION|>--- conflicted
+++ resolved
@@ -159,17 +159,8 @@
 
         return pred
 
-<<<<<<< HEAD
     def _get_search_spaces(self, suggested_params: dict, estimated_n_trials: int) -> dict:
         return self._ml_algo._get_search_spaces(suggested_params, estimated_n_trials)
-=======
-    def _get_default_search_spaces(
-        self, suggested_params: dict, estimated_n_trials: int
-    ) -> dict:
-        return self._ml_algo._get_default_search_spaces(
-            suggested_params, estimated_n_trials
-        )
->>>>>>> 9a5afcd9
 
     def get_features_score(self) -> Series:
         scores = pd.concat([x.get_features_score() for x in self.models], axis=1).mean(axis=1)
