--- conflicted
+++ resolved
@@ -48,12 +48,8 @@
 onnxmltools = "^1.11.0"
 weasyprint = {version = "52.5", optional = true}
 hdfs = "^2.7.0"
-<<<<<<< HEAD
 
-#
 numpy = "<=1.23.0"
-=======
->>>>>>> ba36062e
 
 
 [tool.poetry.dev-dependencies]
