[tool.poetry]
name = "LightAutoML"
version = "0.3.0"
description = "Fast and customizable framework for automatic ML model creation (AutoML)"
authors = [
    "Alexander Ryzhkov <AMRyzhkov@sberbank.ru>",
    "Anton Vakhrushev <AGVakhrushev@sberbank.ru>",
    "Dmitrii Simakov <Simakov.D.E@sberbank.ru>",
    "Rinchin Damdinov <RGDamdinov@sberbank.ru>",
    "Alexander Kirilin <ADKirilin@sberbank.ru>",
    "Vasilii Bunakov <VABunakov@sberbank.ru>",
    "Pavel Shvets <PIShvets@sberbank.ru>",
]
readme = "README.md"
license = "Apache-2.0"
homepage = "https://lightautoml.readthedocs.io/en/latest/"
repository = "https://github.com/sberbank-ai-lab/LightAutoML"
classifiers = [
    "Programming Language :: Python :: 3.6",
    "Programming Language :: Python :: 3.7",
    "Programming Language :: Python :: 3.8",
    "Programming Language :: Python :: 3.9",
    "Operating System :: OS Independent",
    "Intended Audience :: Science/Research",
    "Development Status :: 3 - Alpha",
    "Environment :: Console",
    "Natural Language :: Russian",
    "Topic :: Scientific/Engineering :: Artificial Intelligence",
    "Typing :: Typed"
]


[tool.poetry.dependencies]
#python = ">=3.6.1, <3.10"
python = "~3.9"

poetry-core = "^1.0.0"
numpy = [
  {version = ">=1.20.0", python = ">=3.7"},
  {version = "*", python = "<3.7"}
]
scipy = "*"
pandas = ">=1"
scikit-learn = ">=0.22"
lightgbm = "^2.3"
catboost = "*"
optuna = "*"
torch = [
    {platform = "win32", python = "3.6.1", version = "1.7.0"},
    {platform = "*", version = "<1.9"}
]
dataclasses = "0.6"
holidays = "*"
networkx = "*"
cmaes = "*"
pyyaml = "*"
tqdm = "*"
joblib = "*"
importlib-metadata = {version = "^1.0", python = "<3.8"}

autowoe = ">=1.2"

jinja2 = "*"
json2html = "*"
seaborn = "*"

# NLP
gensim = {version = ">=4", optional = true}
nltk = {version = "*", optional = true}
transformers = {version = ">=4", optional = true}

# CV
albumentations = {version = ">=0.4.6", optional = true}
efficientnet-pytorch = {version = "*", optional = true}
#opencv-python = {version = "*", optional = true}
PyWavelets = {version = "*", optional = true}
scikit-image = {version = "*", optional = true}
torchvision = [
    {platform = "win32", python = "3.6.1", version = "0.8.0", optional = true},
    {platform = "*", version = "*", optional = true}
]

# Report (pdf)
weasyprint = {version = "^52.5", optional = true}
cffi = {version = "^1.14.5", optional = true}

# PySpark
pyspark = "3.2.0"
pyarrow = ">=1.0.0"
synapseml = "0.9.4"
toposort = "1.7"


[tool.poetry.dev-dependencies]
pytest = "*"
sphinx = "*"
sphinx-rtd-theme = "*"
IPython = "*"
nbsphinx = "*"
nbsphinx-link = "*"
sphinx-autodoc-typehints = "*"
pandoc = "*"
pre-commit = "*"
notebook = "*"
mypy = "^0.910"
tox = "*"


[tool.poetry.extras]
cv = [
    "albumentations",
    "efficientnet-pytorch",
    "opencv-python",
    "PyWavelets",
    "scikit-image",
    "torchvision"
]
nlp = [
    "gensim",
    "nltk",
    "transformers"
]
report = [
    "cffi",
    "weasyprint"
]
all = [
    "albumentations",
    "efficientnet-pytorch",
    "opencv-python",
    "PyWavelets",
    "scikit-image",
    "torchvision",
    "gensim",
    "nltk",
    "transformers",
    "cffi",
    "weasyprint"
]
#spark = [
#    "pyspark",
#    "synapseml"
#]

[tool.pytest.ini_options]
log_cli = true
<<<<<<< HEAD
log_cli_level = "INFO"
=======
log_cli_level = "DEBUG"
>>>>>>> eba29840
log_cli_format = "%(asctime)s [%(levelname)8s] %(message)s (%(filename)s:%(lineno)s)"
log_cli_date_format = "%Y-%m-%d %H:%M:%S"

[build-system]
requires = ["poetry-core>=1.0.0"]
build-backend = "poetry.core.masonry.api"


[tool.isort]
profile = "black"
force_single_line = true
atomic = true
include_trailing_comma = true
lines_after_imports = 2
lines_between_types = 1
use_parentheses = true
filter_files = true


[tool.black]
line-length = 120
include = '\.pyi?$'
exclude = '''
/(
    \.eggs
  | \.git
  | \.hg
  | \.mypy_cache
  | \.tox
  | \.venv
  | _build
  | buck-out
  | build
  | dist
  | tests/.*/setup.py
)/
'''

[tool.tox]
legacy_tox_ini = """
[tox]
isolated_build = True
envlist = py{36, 37, 38, 39}

[gh-actions]
python =
    3.6: py36
    3.7: py37
    3.8: py38
    3.9: py39

[gh-actions:env]
PLATFORM =
    ubuntu-latest: linux
    macos-latest: macos
    windows-latest: windows

[testenv]
whitelist_externals = poetry
commands =
    poetry install
    poetry run pytest tests -v
"""<|MERGE_RESOLUTION|>--- conflicted
+++ resolved
@@ -144,11 +144,7 @@
 
 [tool.pytest.ini_options]
 log_cli = true
-<<<<<<< HEAD
-log_cli_level = "INFO"
-=======
 log_cli_level = "DEBUG"
->>>>>>> eba29840
 log_cli_format = "%(asctime)s [%(levelname)8s] %(message)s (%(filename)s:%(lineno)s)"
 log_cli_date_format = "%Y-%m-%d %H:%M:%S"
 
