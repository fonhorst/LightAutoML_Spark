import logging
import os
import socket
import time
import warnings
from contextlib import contextmanager
from datetime import datetime
from logging import Logger
from typing import Optional, Tuple, Dict, List, cast

import pyspark
from pyspark import RDD
from pyspark.ml import Transformer, Estimator
from pyspark.ml.common import inherit_doc
from pyspark.ml.param import Param, Params, TypeConverters
from pyspark.ml.param.shared import HasInputCols, HasOutputCols
from pyspark.ml.pipeline import PipelineModel, PipelineSharedReadWrite, PipelineModelReader
from pyspark.ml.util import DefaultParamsWritable, DefaultParamsReadable, MLReadable, MLWritable, MLWriter, \
    DefaultParamsWriter, MLReader, DefaultParamsReader
from pyspark.sql import SparkSession

from sparklightautoml.mlwriters import CommonPickleMLWritable, CommonPickleMLReadable

VERBOSE_LOGGING_FORMAT = "%(asctime)s %(levelname)s %(module)s %(filename)s:%(lineno)d %(message)s"

logger = logging.getLogger(__name__)


@contextmanager
def spark_session(
    session_args: Optional[dict] = None, master: str = "local[]", wait_secs_after_the_end: Optional[int] = None
) -> SparkSession:
    """
    Args:
        session_args: additional arguments to be add to SparkSession using .config() method
        master: address of the master
            to run locally - "local[1]"

            to run on spark cluster - "spark://node4.bdcl:7077"
            (Optionally set the driver host to a correct hostname .config("spark.driver.host", "node4.bdcl"))

        wait_secs_after_the_end: amount of seconds to wait before stoping SparkSession and thus web UI.

    Returns:
        SparkSession to be used and that is stopped upon exiting this context manager
    """

    if not session_args:
        spark_sess_builder = (
            SparkSession.builder.appName("SPARK-LAMA-app")
            .master(master)
            .config("spark.jars", "jars/spark-lightautoml_2.12-0.1.jar")
            .config("spark.jars.packages", "com.microsoft.azure:synapseml_2.12:0.9.5")
            .config("spark.jars.repositories", "https://mmlspark.azureedge.net/maven")
            .config("spark.sql.shuffle.partitions", "16")
            .config("spark.kryoserializer.buffer.max", "512m")
            .config("spark.driver.cores", "4")
            .config("spark.driver.memory", "16g")
            .config("spark.cores.max", "16")
            .config("spark.executor.instances", "4")
            .config("spark.executor.memory", "16g")
            .config("spark.executor.cores", "4")
            .config("spark.memory.fraction", "0.6")
            .config("spark.memory.storageFraction", "0.5")
            .config("spark.sql.autoBroadcastJoinThreshold", "100MB")
            .config("spark.sql.execution.arrow.pyspark.enabled", "true")
        )
    else:
        spark_sess_builder = SparkSession.builder.appName("SPARK-LAMA-app")
        for arg, value in session_args.items():
            spark_sess_builder = spark_sess_builder.config(arg, value)

        if "spark.master" in session_args and not session_args["spark.master"].startswith("local["):
            local_ip_address = socket.gethostbyname(socket.gethostname())
            logger.info(f"Using IP address for spark driver: {local_ip_address}")
            spark_sess_builder = spark_sess_builder.config("spark.driver.host", local_ip_address)

    spark_sess = spark_sess_builder.getOrCreate()

    logger.info(f"Spark WebUI url: {spark_sess.sparkContext.uiWebUrl}")

    try:
        yield spark_sess
    finally:
        logger.info(
            f"The session is ended. Sleeping {wait_secs_after_the_end if wait_secs_after_the_end else 0} "
            f"secs until stop the spark session."
        )
        if wait_secs_after_the_end:
            time.sleep(wait_secs_after_the_end)
        spark_sess.stop()


@contextmanager
def log_exec_time(name: Optional[str] = None, write_log=True):

    # Add file handler for INFO
    if write_log:
        file_handler_info = logging.FileHandler(f"/tmp/{name}_log.log.log", mode="a")
        file_handler_info.setFormatter(logging.Formatter("%(message)s"))
        file_handler_info.setLevel(logging.INFO)
        logger.addHandler(file_handler_info)

    start = datetime.now()

    yield

    end = datetime.now()
    duration = (end - start).total_seconds()

    msg = f"Exec time of {name}: {duration}" if name else f"Exec time: {duration}"
    logger.warning(msg)


# log_exec_time() class to return elapsed time value
class log_exec_timer:
    def __init__(self, name: Optional[str] = None):
        self.name = name
        self._start = None
        self._duration = None

    def __enter__(self):
        self._start = datetime.now()
        return self

    def __exit__(self, typ, value, traceback):
        self._duration = (datetime.now() - self._start).total_seconds()
        msg = f"Exec time of {self.name}: {self._duration}" if self.name else f"Exec time: {self._duration}"
        logger.info(msg)

    @property
    def duration(self):
        return self._duration


SparkDataFrame = pyspark.sql.DataFrame


def get_cached_df_through_rdd(df: SparkDataFrame, name: Optional[str] = None) -> Tuple[SparkDataFrame, RDD]:
    rdd = df.rdd
    cached_rdd = rdd.setName(name).cache() if name else rdd.cache()
    cached_df = df.sql_ctx.createDataFrame(cached_rdd, df.schema)
    return cached_df, cached_rdd


def logging_config(level: int = logging.INFO, log_filename: str = "/var/log/lama.log") -> dict:
    return {
        "version": 1,
        "disable_existing_loggers": True,
        "formatters": {
            "verbose": {"format": VERBOSE_LOGGING_FORMAT},
            "simple": {"format": "%(asctime)s %(levelname)s %(message)s"},
        },
        "handlers": {
            "console": {"level": "DEBUG", "class": "logging.StreamHandler", "formatter": "verbose"},
            "file": {
                "level": "DEBUG",
                "class": "logging.FileHandler",
                "formatter": "verbose",
                "filename": log_filename,
            },
        },
        "loggers": {
            "lightautoml": {
                "handlers": ["console", "file"],
                "propagate": True,
                "level": level,
            },
            "sparklightautoml": {
                "handlers": ["console", "file"],
                "level": level,
                "propagate": False,
            },
            "lightautoml.ml_algo": {
                "handlers": ["console", "file"],
                "level": level,
                "propagate": False,
            },
        },
    }


def cache(df: SparkDataFrame) -> SparkDataFrame:
    if not df.is_cached:
        df = df.cache()
    return df


def warn_if_not_cached(df: SparkDataFrame):
    if not df.is_cached:
        warnings.warn(
            "Attempting to calculate shape on not cached dataframe. " "It may take too much time.", RuntimeWarning
        )


class ColumnsSelectorTransformer(
    Transformer, HasInputCols, HasOutputCols, DefaultParamsWritable, DefaultParamsReadable
):
    """
    Makes selection input columns from input dataframe.
    """

    optionalCols = Param(
        Params._dummy(), "optionalCols", "optional column names.", typeConverter=TypeConverters.toListString
    )

    transformOnlyFirstTime = Param(
        Params._dummy(), "transformOnlyFirstTime", "whatever to transform only once or each time",
        typeConverter=TypeConverters.toBoolean
    )

    _alreadyTransformed = Param(
        Params._dummy(), "_alreadyTransformed", "is it first time to transform or not",
        typeConverter=TypeConverters.toBoolean
    )

    def __init__(self,
                 name: Optional[str] = None,
                 input_cols: Optional[List[str]] = None,
                 optional_cols: Optional[List[str]] = None,
                 transform_only_first_time: bool = False):
        super().__init__()
        input_cols = input_cols if input_cols else []
        optional_cols = optional_cols if optional_cols else []
        assert (
            len(set(input_cols).intersection(set(optional_cols))) == 0
        ), "Input columns and optional columns cannot intersect"

        self._name = name
        self.set(self.inputCols, input_cols)
        self.set(self.optionalCols, optional_cols)
        self.set(self.outputCols, input_cols)
        self.set(self.transformOnlyFirstTime, transform_only_first_time)
        self.set(self._alreadyTransformed, False)

    def get_optional_cols(self) -> List[str]:
        return self.getOrDefault(self.optionalCols)

    def _transform(self, dataset: SparkDataFrame) -> SparkDataFrame:
        logger.debug(f"In {type(self)}. Name: {self._name}. Columns: {sorted(dataset.columns)}")

        if not self.getOrDefault(self.transformOnlyFirstTime) \
                or not self.getOrDefault(self._alreadyTransformed):
            ds_cols = set(dataset.columns)
            present_opt_cols = [c for c in self.get_optional_cols() if c in ds_cols]
<<<<<<< HEAD
            dataset = dataset.select(*self.getInputCols(), *present_opt_cols)
            self.set(self._alreadyTransformed, True)
=======
            input_cols = self._treat_columns_pattern(dataset, self.getInputCols())
            opt_input_cols = self._treat_columns_pattern(dataset, present_opt_cols)
            dataset = dataset.select([*input_cols, *opt_input_cols])
            self.set(self._alreadyTransformed, True)
            self.set(self.outputCols, input_cols)
>>>>>>> ba36062e

        logger.debug(f"Out {type(self)}. Name: {self._name}. Columns: {sorted(dataset.columns)}")
        return dataset

    @staticmethod
    def _treat_columns_pattern(df: SparkDataFrame, cols: List[str]) -> List[str]:
        def treat(col: str):
            if col.endswith('*'):
                pattern = col[:-1]
                return [c for c in df.columns if c.startswith(pattern)]
            return [col]
        cols = [cc for c in cols for cc in treat(c)]
        return cols

<<<<<<< HEAD
=======

>>>>>>> ba36062e
class NoOpTransformer(Transformer, DefaultParamsWritable, DefaultParamsReadable):
    def __init__(self, name: Optional[str] = None):
        super().__init__()
        self._name = name

    def _transform(self, dataset: SparkDataFrame) -> SparkDataFrame:
        logger.debug(f"In {type(self)}. Name: {self._name}. Columns: {sorted(dataset.columns)}")
        return dataset


@inherit_doc
class WrappingSelectingPipelineModelWriter(MLWriter):
    """
    (Private) Specialization of :py:class:`MLWriter` for :py:class:`PipelineModel` types
    """

    def __init__(self, instance: 'WrappingSelectingPipelineModel'):
        super(WrappingSelectingPipelineModelWriter, self).__init__()
        self.instance = instance

    def saveImpl(self, path: str):
        stages = self.instance.stages
        PipelineSharedReadWrite.validateStages(stages)

        stageUids = [stage.uid for stage in stages]
        jsonParams = {
            'stageUids': stageUids,
            'language': 'Python',
            'instance_params': {param.name: value for param, value in self.instance.extractParamMap().items()}
        }
        DefaultParamsWriter.saveMetadata(self.instance, path, self.sc, paramMap=jsonParams)
        stagesDir = os.path.join(path, "stages")
        for index, stage in enumerate(stages):
            stage.write().save(PipelineSharedReadWrite.getStagePath(stage.uid, index, len(stages), stagesDir))


@inherit_doc
class WrappingSelectionPipelineModelReader(MLReader):
    """
    (Private) Specialization of :py:class:`MLReader` for :py:class:`PipelineModel` types
    """

    def __init__(self, cls):
        super(WrappingSelectionPipelineModelReader, self).__init__()
        self.cls = cls

    def load(self, path):
        metadata = DefaultParamsReader.loadMetadata(path, self.sc)

        uid, stages = PipelineSharedReadWrite.load(metadata, self.sc, path)
        instance_params_map = cast(Dict, metadata['paramMap']['instance_params'])

        wspm = WrappingSelectingPipelineModel(stages=stages)
        wspm._resetUid(uid)
        for param_name, value in instance_params_map.items():
            param = wspm.getParam(param_name)
            wspm.set(param, value)

        return wspm


class WrappingSelectingPipelineModel(PipelineModel, HasInputCols):
    name = Param(
        Params._dummy(), "name", "name.", typeConverter=TypeConverters.toString
    )

    optionalCols = Param(
        Params._dummy(), "optionalCols", "optional column names.", typeConverter=TypeConverters.toListString
    )

    def __init__(self,
                 stages: List[Transformer],
                 input_columns: Optional[List[str]] = None,
                 optional_columns: Optional[List[str]] = None,
                 name: Optional[str] = None):
        super().__init__(stages)
        self.set(self.inputCols, input_columns or [])
        self.set(self.optionalCols, optional_columns or [])
        self.set(self.name, name or "")

    def _transform(self, dataset: SparkDataFrame) -> SparkDataFrame:
        cstr = ColumnsSelectorTransformer(
            name=f"{type(self).__name__}({self.getOrDefault(self.name)})",
<<<<<<< HEAD
            input_cols=[*dataset.columns, *self.getInputCols()],
=======
            input_cols=list({*dataset.columns, *self.getInputCols()}),
>>>>>>> ba36062e
            optional_cols=self.getOrDefault(self.optionalCols)
        )
        ds = super()._transform(dataset)
        return cstr.transform(ds)

    def write(self):
        """Returns an MLWriter instance for this ML instance."""
        return WrappingSelectingPipelineModelWriter(self)

    @classmethod
    def read(cls):
        """Returns an MLReader instance for this class."""
        return WrappingSelectionPipelineModelReader(cls)


class Cacher(Estimator):
    _cacher_dict: Dict[str, SparkDataFrame] = dict()

    @classmethod
    def get_dataset_by_key(cls, key: str) -> Optional[SparkDataFrame]:
        return cls._cacher_dict.get(key, None)

    @classmethod
    def release_cache_by_key(cls, key: str):
        df = cls._cacher_dict.pop(key, None)
        if df is not None:
            df.unpersist()
            del df

    @property
    def dataset(self) -> SparkDataFrame:
        """Returns chached dataframe"""
        return self._cacher_dict[self._key]

    def __init__(self, key: str):
        super().__init__()
        self._key = key
        self._dataset: Optional[SparkDataFrame] = None

    def _fit(self, dataset):
        logger.info(f"Cacher {self._key} (RDD Id: {dataset.rdd.id()}). Starting to materialize data.")

        # using local checkpoints
        # ds = dataset.localCheckpoint(eager=True)

        # # using plain caching
        # ds = SparkSession.getActiveSession().createDataFrame(dataset.rdd, schema=dataset.schema).cache()
        ds = dataset.cache()
        ds.write.mode('overwrite').format('noop').save()

        logger.info(f"Cacher {self._key} (RDD Id: {ds.rdd.id()}, Column nums: {len(ds.columns)}). "
                    f"Finished data materialization.")

        previous_ds = self._cacher_dict.get(self._key, None)
        if previous_ds is not None and ds != previous_ds:
            logger.info(f"Removing cache for key: {self._key} (RDD Id: {previous_ds.rdd.id()}).")
            previous_ds.unpersist()
            del previous_ds

        self._cacher_dict[self._key] = ds

        return NoOpTransformer(name=f"cacher_{self._key}")


class EmptyCacher(Cacher):
    def __init__(self, key: str):
        super().__init__(key)
        self._dataset: Optional[SparkDataFrame] = None

    @property
    def dataset(self) -> SparkDataFrame:
        return self._dataset

    def _fit(self, dataset):
        self._dataset = dataset
        return NoOpTransformer(name=f"empty_cacher_{self._key}")


def log_exception(logger: Logger):
    def wrap(func):
        def wrapped_f(*args, **kwargs):
            try:
                result = func(*args, **kwargs)
            except Exception as ex:
                logger.error("Error wrapper caught error", exc_info=True)
                raise ex
            return result
        return wrapped_f
    return wrap


@contextmanager
<<<<<<< HEAD
def JobGroup(group_id: str, description: str, spark: SparkSession):
    sc = spark.sparkContext
=======
def JobGroup(group_id: str, description: str):
    sc = SparkSession.getActiveSession().sparkContext
>>>>>>> ba36062e
    sc.setJobGroup(group_id, description)
    yield
    sc._jsc.clearJobGroup()<|MERGE_RESOLUTION|>--- conflicted
+++ resolved
@@ -243,16 +243,11 @@
                 or not self.getOrDefault(self._alreadyTransformed):
             ds_cols = set(dataset.columns)
             present_opt_cols = [c for c in self.get_optional_cols() if c in ds_cols]
-<<<<<<< HEAD
-            dataset = dataset.select(*self.getInputCols(), *present_opt_cols)
-            self.set(self._alreadyTransformed, True)
-=======
             input_cols = self._treat_columns_pattern(dataset, self.getInputCols())
             opt_input_cols = self._treat_columns_pattern(dataset, present_opt_cols)
             dataset = dataset.select([*input_cols, *opt_input_cols])
             self.set(self._alreadyTransformed, True)
             self.set(self.outputCols, input_cols)
->>>>>>> ba36062e
 
         logger.debug(f"Out {type(self)}. Name: {self._name}. Columns: {sorted(dataset.columns)}")
         return dataset
@@ -267,10 +262,7 @@
         cols = [cc for c in cols for cc in treat(c)]
         return cols
 
-<<<<<<< HEAD
-=======
-
->>>>>>> ba36062e
+
 class NoOpTransformer(Transformer, DefaultParamsWritable, DefaultParamsReadable):
     def __init__(self, name: Optional[str] = None):
         super().__init__()
@@ -354,11 +346,7 @@
     def _transform(self, dataset: SparkDataFrame) -> SparkDataFrame:
         cstr = ColumnsSelectorTransformer(
             name=f"{type(self).__name__}({self.getOrDefault(self.name)})",
-<<<<<<< HEAD
-            input_cols=[*dataset.columns, *self.getInputCols()],
-=======
             input_cols=list({*dataset.columns, *self.getInputCols()}),
->>>>>>> ba36062e
             optional_cols=self.getOrDefault(self.optionalCols)
         )
         ds = super()._transform(dataset)
@@ -451,13 +439,8 @@
 
 
 @contextmanager
-<<<<<<< HEAD
 def JobGroup(group_id: str, description: str, spark: SparkSession):
     sc = spark.sparkContext
-=======
-def JobGroup(group_id: str, description: str):
-    sc = SparkSession.getActiveSession().sparkContext
->>>>>>> ba36062e
     sc.setJobGroup(group_id, description)
     yield
     sc._jsc.clearJobGroup()