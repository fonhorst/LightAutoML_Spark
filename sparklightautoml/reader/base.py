import logging
import uuid
from copy import copy
from copy import deepcopy
from typing import Optional, Any, List, Dict, Tuple, cast

import numpy as np
import pandas as pd
from lightautoml.dataset.base import array_attr_roles, valid_array_attributes
from lightautoml.dataset.roles import ColumnRole, DropRole, NumericRole, DatetimeRole, CategoryRole
from lightautoml.dataset.utils import roles_parser
from lightautoml.reader.base import Reader, UserDefinedRolesDict, RoleType, RolesDict
from lightautoml.reader.guess_roles import (
    calc_encoding_rules,
    rule_based_roles_guess,
    calc_category_rules,
    rule_based_cat_handler_guess,
)
from lightautoml.tasks import Task
from pyspark.ml import Transformer
from pyspark.ml.param import Param, Params
from pyspark.sql import functions as sf, SparkSession
from pyspark.sql.types import IntegerType, NumericType, FloatType, StringType

from sparklightautoml.dataset.base import SparkDataset, PersistenceLevel, PersistableDataFrame, PersistenceManager
from sparklightautoml.dataset.persistence import PlainCachePersistenceManager
from sparklightautoml.mlwriters import CommonPickleMLReadable, CommonPickleMLWritable
from sparklightautoml.reader.guess_roles import get_numeric_roles_stat, get_category_roles_stat, get_null_scores
<<<<<<< HEAD
from sparklightautoml.utils import SparkDataFrame
=======
from sparklightautoml.utils import SparkDataFrame, JobGroup
>>>>>>> ba36062e

logger = logging.getLogger(__name__)

dtype2Stype = {
    "str": "string",
    "bool": "boolean",
    "int": "int",
    "int8": "int",
    "int16": "int",
    "int32": "int",
    "int64": "int",
    "int128": "bigint",
    "int256": "bigint",
    "integer": "int",
    "uint8": "int",
    "uint16": "int",
    "uint32": "int",
    "uint64": "int",
    "uint128": "bigint",
    "uint256": "bigint",
    "longlong": "long",
    "ulonglong": "long",
    "float16": "float",
    "float": "float",
    "float32": "float",
    "float64": "double",
    "float128": "double",
}

stype2dtype = {
    "string": "str",
    "boolean": "bool",
    "bool": "bool",
    "int": "int",
    "bigint": "longlong",
    "long": "long",
    "float": "float",
    "double": "float64",
    "timestamp": "datetime64"
}


class SparkReaderHelper:
    """Helper class that provide some methods for :class:`~sparklightautoml.reader.base.SparkToSparkReader` and
    :class:`~sparklightautoml.reader.base.SparkToSparkReaderTransformer`.
    """

    @staticmethod
    def _create_unique_ids(train_data: SparkDataFrame) -> SparkDataFrame:
        logger.debug("SparkReaderHelper._create_unique_ids() is started")

        if SparkDataset.ID_COLUMN not in train_data.columns:
            train_data = train_data.select("*", sf.monotonically_increasing_id().alias(SparkDataset.ID_COLUMN))

        logger.debug("SparkReaderHelper._create_unique_ids() is finished")

        return train_data

    @staticmethod
    def _convert_column(feat: str, role: ColumnRole):
        if isinstance(role, DatetimeRole):
            result_column = sf.to_timestamp(feat, role.format).alias(feat)
        elif isinstance(role, NumericRole):
            typ = dtype2Stype[role.dtype.__name__]
            result_column = sf.when(sf.isnull(feat), float("nan")).otherwise(sf.col(feat).astype(typ)).alias(feat)
        else:
            result_column = sf.col(feat)

        return result_column

    @staticmethod
    def _process_target_column(
        task_name: str, class_mapping: Dict, sdf: SparkDataFrame, target_col: str
    ) -> SparkDataFrame:
        if class_mapping is not None:
            sdf = sdf.replace(class_mapping, subset=[target_col])

        to_type = FloatType() if task_name == "reg" else IntegerType()

        cols = copy(sdf.columns)
        cols.remove(target_col)
        sdf = sdf.select(*cols, sf.col(target_col).astype(to_type).alias(target_col))

        return sdf


class SparkToSparkReader(Reader, SparkReaderHelper):
    """
    Reader to convert :class:`~pandas.DataFrame` to AutoML's :class:`~lightautoml.dataset.np_pd_dataset.PandasDataset`.
    Stages:

        - Drop obviously useless features.
        - Convert roles dict from user format to automl format.
        - Simple role guess for features without input role.
        - Create cv folds.
        - Create initial PandasDataset.
        - Optional: advanced guessing of role and handling types.

    """

    DEFAULT_READER_FOLD_COL = "reader_fold_num"

    def __init__(
        self,
        task: Task,
        samples: Optional[int] = None,#100000,
        max_nan_rate: float = 0.999,
        max_constant_rate: float = 0.999,
        cv: int = 5,
        random_state: int = 42,
        roles_params: Optional[dict] = None,
        n_jobs: int = 4,
        # params for advanced roles guess
        advanced_roles: bool = True,
        numeric_unique_rate: float = 0.999,
        max_to_3rd_rate: float = 1.1,
        binning_enc_rate: float = 2,
        raw_decr_rate: float = 1.1,
        max_score_rate: float = 0.2,
        abs_score_val: float = 0.04,
        drop_score_co: float = 0.01,
        **kwargs: Any,
    ):
        """

        Args:
            task: Task object.
            samples: Number of elements used when checking role type.
            max_nan_rate: Maximum nan-rate.
            max_constant_rate: Maximum constant rate.
            cv: CV Folds.
            random_state: Random seed.
            roles_params: dict of params of features roles. \
                Ex. {'numeric': {'dtype': np.float32}, 'datetime': {'date_format': '%Y-%m-%d'}}
                It's optional and commonly comes from config
            n_jobs: Int number of processes.
            advanced_roles: Param of roles guess (experimental, do not change).
            numeric_unqiue_rate: Param of roles guess (experimental, do not change).
            max_to_3rd_rate: Param of roles guess (experimental, do not change).
            binning_enc_rate: Param of roles guess (experimental, do not change).
            raw_decr_rate: Param of roles guess (experimental, do not change).
            max_score_rate: Param of roles guess (experimental, do not change).
            abs_score_val: Param of roles guess (experimental, do not change).
            drop_score_co: Param of roles guess (experimental, do not change).
            **kwargs: For now not used.

        """
        super().__init__(task)
        self.samples = samples
        self.max_nan_rate = max_nan_rate
        self.max_constant_rate = max_constant_rate
        self.cv = cv
        self.random_state = random_state
        self.n_jobs = n_jobs

        self.roles_params = roles_params
        self.target = None
        self.target_col = None
        if roles_params is None:
            self.roles_params = {}

        self.advanced_roles = advanced_roles
        self.advanced_roles_params = {
            "numeric_unique_rate": numeric_unique_rate,
            "max_to_3rd_rate": max_to_3rd_rate,
            "binning_enc_rate": binning_enc_rate,
            "raw_decr_rate": raw_decr_rate,
            "max_score_rate": max_score_rate,
            "abs_score_val": abs_score_val,
            "drop_score_co": drop_score_co,
        }

        self.class_mapping = None
        self.params = kwargs

    def read(self, data: SparkDataFrame, features_names: Any = None, add_array_attrs: bool = False) -> SparkDataset:
        """Read dataset with fitted metadata.

        Args:
            data: Data.
            features_names: Not used.
            add_array_attrs: Additional attributes, like
              target/group/weights/folds.

        Returns:
            Dataset with new columns.

        """

        kwargs = {}
        if add_array_attrs:
            for array_attr in self.used_array_attrs:
                col_name = self.used_array_attrs[array_attr]
                if col_name not in data.columns:
                    continue
                kwargs[array_attr] = col_name

        transformer = self.transformer(add_array_attrs)
        data = transformer.transform(data)

        dataset = SparkDataset(data, roles=self.roles, task=self.task, **kwargs)

        return dataset

    def fit_read(
            self,
            train_data: SparkDataFrame,
            features_names: Any = None,
            roles: UserDefinedRolesDict = None,
            persistence_manager: Optional[PersistenceManager] = None,
            **kwargs: Any
    ) -> SparkDataset:
        """Get dataset with initial feature selection.

        Args:
            train_data: Input data.
            features_names: Ignored. Just to keep signature.
            roles: Dict of features roles in format
              ``{RoleX: ['feat0', 'feat1', ...], RoleY: 'TARGET', ....}``.
            **kwargs: Can be used for target/group/weights.

        Returns:
            Dataset with selected features.

        """
        logger.info("Reader starting fit_read")
        logger.info(f"\x1b[1mTrain data columns: {train_data.columns}\x1b[0m\n")

        persistence_manager = persistence_manager or PlainCachePersistenceManager()

        train_data = self._create_unique_ids(train_data)

        # bucketing should happen here
        initial_train_data_pdf = persistence_manager.persist(
            PersistableDataFrame(train_data, uid=str(uuid.uuid4())),
            level=PersistenceLevel.READER
        )

        train_data = initial_train_data_pdf.sdf

        if roles is None:
            roles = {}

        # transform roles from user format {RoleX: ['feat0', 'feat1', ...], RoleY: 'TARGET', ....}
        # to automl format {'feat0': RoleX, 'feat1': RoleX, 'TARGET': RoleY, ...}
        parsed_roles = roles_parser(roles)
        # transform str role definition to automl ColumnRole
        attrs_dict = dict(zip(array_attr_roles, valid_array_attributes))

        for feat in parsed_roles:
            r = parsed_roles[feat]
            if type(r) == str:
                # get default role params if defined
                r = self._get_default_role_from_str(r)

            # check if column is defined like target/group/weight etc ...
            if r.name in attrs_dict:
                # defined in kwargs is rewrited.. TODO: Maybe raise warning if rewrited?
                # TODO: Think, what if multilabel or multitask? Multiple column target ..
                # TODO: Maybe for multilabel/multitask make target only avaliable in kwargs??
                self._used_array_attrs[attrs_dict[r.name]] = feat
                kwargs[attrs_dict[r.name]] = feat
                r = DropRole()

            # add new role
            parsed_roles[feat] = r

        assert "target" in kwargs, "Target should be defined"
        assert isinstance(kwargs["target"], str), f"Target must be a column name, but it is {type(kwargs['target'])}"
        assert kwargs["target"] in train_data.columns, f"Target must be a part of dataframe. Target: {kwargs['target']}"
        self.target_col = kwargs["target"]

        train_data = self._create_target(train_data, target_col=self.target_col)

        # TODO: SLAMA - fix this sampling
        total_number = train_data.count()
        if self.samples is not None:
            if self.samples > total_number:
                fraction = 1.0
            else:
                fraction = self.samples / total_number
            subsample = train_data.sample(fraction=fraction, seed=self.random_state).cache()
            with JobGroup("Reader: Subsampling materailization", "Reader: Subsampling materailization"):
                subsample.count()
            unpersist_subsample = True
        else:
            subsample = train_data
            unpersist_subsample = False

        logger.debug("SparkToSparkReader infer roles is started")
        # infer roles
        feats_to_guess: List[str] = []
        inferred_feats: Dict[str, ColumnRole] = dict()
        for feat in subsample.columns:
            if feat in [SparkDataset.ID_COLUMN, self.target_col]:
                continue

            assert isinstance(
                feat, str
            ), "Feature names must be string," " find feature name: {}, with type: {}".format(feat, type(feat))
            if feat in parsed_roles:
                r = parsed_roles[feat]
                # handle datetimes
                if r.name == "Datetime":
                    rdt = cast(DatetimeRole, r)
                    # try if it's ok to infer date with given params
                    result = subsample.select(
                        sf.sum(sf.to_timestamp(feat, format=rdt.format).isNotNull().astype(IntegerType())).alias(
                            f"{feat}_dt"
                        ),
                        sf.count("*").alias("count"),
                    ).first()

                    if result[f"{feat}_dt"] != result["count"]:
                        raise ValueError("Looks like given datetime parsing params are not correctly defined")

                # replace default category dtype for numeric roles dtype if cat col dtype is numeric
                if r.name == "Category":
                    # default category role
                    cat_role = self._get_default_role_from_str("category")
                    # check if role with dtypes was exactly defined
                    flg_default_params = feat in roles["category"] if "category" in roles else False

                    inferred_dtype = next(dtyp for fname, dtyp in subsample.dtypes if fname == feat)
                    inferred_dtype = np.dtype(stype2dtype[inferred_dtype])

                    if (
                        flg_default_params
                        and not np.issubdtype(cat_role.dtype, np.number)
                        and np.issubdtype(inferred_dtype, np.number)
                    ):
                        r.dtype = self._get_default_role_from_str("numeric").dtype

                inferred_feats[feat] = r
            else:
                feats_to_guess.append(feat)

        logger.debug("SparkToSparkReader infer roles is finished")

        ok_features = self._ok_features(subsample, feats_to_guess)
        guessed_feats = self._guess_role(subsample, ok_features)
        inferred_feats.update(guessed_feats)

        if unpersist_subsample:
            subsample.unpersist()

        # # set back
        for feat, r in inferred_feats.items():
            if r.name != "Drop":
                self._roles[feat] = r
                self._used_features.append(feat)
            else:
                self._dropped_features.append(feat)

        assert len(self.used_features) > 0, "All features are excluded for some reasons"

        # create folds
        train_data, folds_col = self._create_folds(train_data, kwargs)

        kwargs["folds"] = folds_col
        kwargs["target"] = self.target_col

        ff = [
            sf.when(sf.isnull(f), float("nan")).otherwise(sf.col(f).astype(FloatType())).alias(f)
            if isinstance(self.roles[f], NumericRole)
            else f
            for f in self.used_features
        ]

        train_data = train_data.select(SparkDataset.ID_COLUMN, self.target_col, folds_col, *ff)

        def _unpersist():
            logger.debug("UNPERSIST_reader")
            persistence_manager.unpersist(initial_train_data_pdf.uid)

        deps = [_unpersist]
        dataset = SparkDataset(
            train_data,
            self.roles,
            persistence_manager=persistence_manager,
            task=self.task,
            dependencies=deps,
            name="SparkToSparkReader",
            **kwargs
        )

        if self.advanced_roles:
            new_roles = self.advanced_roles_guess(dataset, manual_roles=parsed_roles)

            droplist = [x for x in new_roles if new_roles[x].name == "Drop" and not self._roles[x].force_input]
            self.upd_used_features(remove=droplist)
            self._roles = {x: new_roles[x] for x in new_roles if x not in droplist}

            dataset = SparkDataset(
                train_data.select(SparkDataset.ID_COLUMN, *self.used_features),
                self.roles,
                persistence_manager=persistence_manager,
                task=self.task,
                dependencies=deps,
                name="SparkToSparkReader",
                **kwargs
            )

        logger.info("Reader finished fit_read")

        return dataset

    def transformer(self, add_array_attrs: bool = False, **kwargs):
        roles = {f: self.roles[f] for f in self.used_features}
        transformer = SparkToSparkReaderTransformer(
            self.task.name, self.class_mapping, copy(self.used_array_attrs), roles, add_array_attrs
        )
        return transformer

    def _create_folds(self, sdf: SparkDataFrame, kwargs: dict) -> Tuple[SparkDataFrame, str]:
        """
        Checks or adds folds column into the data frame
        Args:
            sdf: data frame to check or generate folds column for
            kwargs: to look folds column name

        Returns:
            The dataframe with the folds column, folds column name
        """
        if "folds" in kwargs:
            folds_col = kwargs["folds"]

            assert isinstance(folds_col, str), (
                f"If kwargs contains 'folds' it should be of type str and contain folds column."
                f"But kwargs['folds'] has type {type(folds_col)} and contains {folds_col}"
            )

            assert folds_col in sdf.columns, (
                f"Folds column ({folds_col}) should be presented in the train dataframe,"
                f"but it is not possible to find the column among {sdf.columns}"
            )

            cols_dtypes = dict(sdf.dtypes)
            assert (
                cols_dtypes[folds_col] == "int"
            ), f"Folds column should be of integer type, but it is {cols_dtypes[folds_col]}"

            return sdf, folds_col

        h = 1.0 / self.cv
        folds_col = self.DEFAULT_READER_FOLD_COL
        sdf_with_folds = sdf.select("*", sf.floor(sf.rand(self.random_state) / h).alias(folds_col))
        return sdf_with_folds, folds_col

    def _create_target(self, sdf: SparkDataFrame, target_col: str = "target") -> SparkDataFrame:
        """Validate target column and create class mapping if needed

        Args:
            sdf: DataFrame to add target column
            target_col: Column name that will contain target values.

        Returns:
            Transformed target.

        """
        logger.debug("SparkToSparkReader._create_target() is started")

        nan_count = sdf.where(sf.isnan(target_col)).count()
        assert nan_count == 0, "Nan in target detected"

        if self.task.name != "reg":
            uniques = sdf.select(target_col).distinct().collect()
            uniques = [r[target_col] for r in uniques]
            self._n_classes = len(uniques)

            if isinstance(sdf.schema[target_col].dataType, NumericType):
                # TODO: SLAMA - hack
                uniques = sorted(int(x) for x in uniques)
                self.class_mapping = {x: i for i, x in enumerate(uniques)}
                srtd = np.ndarray(uniques)
            elif isinstance(sdf.schema[target_col].dataType, StringType):
                self.class_mapping = {x: f"{i}" for i, x in enumerate(uniques)}
                srtd = None
            else:
                raise ValueError(
                    f"Unsupported type of target column {sdf.schema[target_col]}. "
                    f"Only numeric and string are supported."
                )

            if srtd and (np.arange(srtd.shape[0]) == srtd).all():

                assert srtd.shape[0] > 1, "Less than 2 unique values in target"
                if self.task.name == "binary":
                    assert srtd.shape[0] == 2, "Binary task and more than 2 values in target"
                return sdf

        sdf_with_proc_target = self._process_target_column(self.task.name, self.class_mapping, sdf, target_col)

        logger.debug("SparkToSparkReader._create_target() is finished")

        return sdf_with_proc_target

    def _get_default_role_from_str(self, name) -> RoleType:
        """Get default role for string name according to automl's defaults and user settings.

        Args:
            name: name of role to get.

        Returns:
            role object.

        """
        name = name.lower()
        try:
            role_params = self.roles_params[name]
        except KeyError:
            role_params = {}

        return ColumnRole.from_string(name, **role_params)

    def _guess_role(self, data: SparkDataFrame, features: List[Tuple[str, bool]]) -> Dict[str, RoleType]:
        """Try to infer role, simple way.

        If convertable to float -> number.
        Else if convertable to datetime -> datetime.
        Else category.

        Args:
            data: Spark DataFrame containing data
            features: dataset columns to make guessing for.

        Returns:
            Feature role.

        """
        logger.debug("SparkToSparkReader._guess_role() is started")

        guessed_cols = dict()
        cols_to_check = []
        check_columns = []

        feat2dtype = dict(data.dtypes)

        for feature, ok in features:
            if not ok:
                guessed_cols[feature] = DropRole()
                continue
            inferred_dtype = feat2dtype[feature]
            # numpy doesn't understand 'string' but 'str' is ok
            inferred_dtype = np.dtype(stype2dtype[inferred_dtype])

            # testing if it can be numeric or not
            num_dtype = self._get_default_role_from_str("numeric").dtype
            date_format = self._get_default_role_from_str("datetime").format
            # TODO: can it be really converted?
            if np.issubdtype(inferred_dtype, bool):
                guessed_cols[feature] = CategoryRole(dtype=np.bool8)
                continue
            elif np.issubdtype(inferred_dtype, np.number):
                guessed_cols[feature] = NumericRole(num_dtype)
                continue

            fcol = sf.col(feature)

            can_cast_to_numeric = (
                sf.when(sf.isnull(fcol), True)
                .otherwise(fcol.cast(dtype2Stype[num_dtype.__name__]).isNotNull())
                .astype(IntegerType())
            )

            # TODO: utc handling here?
            can_cast_to_datetime = sf.to_timestamp(feature, format=date_format).isNotNull().astype(IntegerType())

            cols_to_check.append((feature, num_dtype, date_format))
            check_columns.extend(
                [
                    sf.sum(can_cast_to_numeric).alias(f"{feature}_num"),
                    sf.sum(can_cast_to_datetime).alias(f"{feature}_dt"),
                ]
            )

        result = data.select(*check_columns, sf.count("*").alias("count")).first()

        for feature, num_dtype, date_format in cols_to_check:
            if result[f"{feature}_num"] == result["count"]:
                guessed_cols[feature] = NumericRole(num_dtype)
            elif result[f"{feature}_dt"] == result["count"]:
                guessed_cols[feature] = DatetimeRole(np.datetime64, date_format=date_format)
            else:
                guessed_cols[feature] = CategoryRole(object)

        logger.debug("SparkToSparkReader._guess_role() is finished")

        return guessed_cols

    def _ok_features(self, train_data: SparkDataFrame, features: List[str]) -> List[Tuple[str, bool]]:
        """Check if column is filled well to be a feature.

        Args:
            train_data: Spark DataFrame containing data
            features: dataset columns to check.

        Returns:
            ``True`` if nan ratio and freqency are not high.

        """
        logger.debug("SparkToSparkReader._ok_features() is started")

        row = train_data.select(
            sf.count("*").alias("count"),
            *[
                sf.mean((sf.isnull(feature) | sf.isnan(feature)).astype(IntegerType())).alias(f"{feature}_nan_rate")
                for feature in features
                if isinstance(train_data.schema[feature].dataType, NumericType)
            ],
            *[
                sf.mean((sf.isnull(feature)).astype(IntegerType())).alias(f"{feature}_nan_rate")
                for feature in features
                if not isinstance(train_data.schema[feature].dataType, NumericType)
            ],
        ).first()

        estimated_features = []
        for feat in features:
            if row[f"{feat}_nan_rate"] >= self.max_nan_rate:
                estimated_features.append((feat, False))
                continue

            crow = (
                train_data.groupby(feat)
                .agg(sf.count("*").alias("count"))
                .select((sf.max("count")).alias("count"))
                .first()
            )
            if crow["count"] / row["count"] >= self.max_constant_rate:
                estimated_features.append((feat, False))
                continue

            estimated_features.append((feat, True))

        logger.debug("SparkToSparkReader._ok_features() is finished")
        return estimated_features

    def advanced_roles_guess(self, dataset: SparkDataset, manual_roles: Optional[RolesDict] = None) -> RolesDict:
        """Advanced roles guess over user's definition and reader's simple guessing.

        Strategy - compute feature's NormalizedGini
        for different encoding ways and calc stats over results.
        Role is inferred by comparing performance stats with manual rules.
        Rule params are params of roles guess in init.
        Defaults are ok in general case.

        Args:
            dataset: Input PandasDataset.
            manual_roles: Dict of user defined roles.

        Returns:
            Dict.

        """
        logger.info("AdvGuessRoles: Calculating advanced guess roles")

        if manual_roles is None:
            manual_roles = {}
        top_scores = []
        new_roles_dict = dataset.roles
        advanced_roles_params = deepcopy(self.advanced_roles_params)
        drop_co = advanced_roles_params.pop("drop_score_co")
        # guess roles nor numerics

        stat = get_numeric_roles_stat(
            dataset,
            manual_roles=manual_roles,
            random_state=self.random_state,
            subsample=self.samples,
        )

        logger.info("AdvGuessRoles: Numeric roles stats were calculated")

        if len(stat) > 0:
            # upd stat with rules

            stat = calc_encoding_rules(stat, **advanced_roles_params)
            new_roles_dict = {**new_roles_dict, **rule_based_roles_guess(stat)}
            top_scores.append(stat["max_score"])

        # # # guess categories handling type
        stat = get_category_roles_stat(dataset, random_state=self.random_state, subsample=self.samples)
        if len(stat) > 0:
            # upd stat with rules
            # TODO: add sample params

            stat = calc_category_rules(stat)
            new_roles_dict = {**new_roles_dict, **rule_based_cat_handler_guess(stat)}
            top_scores.append(stat["max_score"])

        logger.info("AdvGuessRoles: Category roles stats were calculated")

        #
        # # get top scores of feature
        if len(top_scores) > 0:
            top_scores = pd.concat(top_scores, axis=0)
            # TODO: Add sample params

            null_scores = get_null_scores(
                dataset, list(top_scores.index), random_state=self.random_state, subsample=self.samples
            )

            logger.info("AdvGuessRoles: Null scores stats were calculated")
            top_scores = pd.concat([null_scores, top_scores], axis=1).max(axis=1)
            rejected = list(top_scores[top_scores < drop_co].index)
            logger.info("Feats was rejected during automatic roles guess: {0}".format(rejected))
            new_roles_dict = {**new_roles_dict, **{x: DropRole() for x in rejected}}

        return new_roles_dict


class SparkToSparkReaderTransformer(Transformer, SparkReaderHelper, CommonPickleMLWritable, CommonPickleMLReadable):
    """
    Transformer of SparkToSparkReader. Allows to reuse SparkToSparkReader pipeline as a spark transformer.
    """

    usedArrayAttrs = Param(Params._dummy(), "usedArrayAttrs", "usedArrayAttrs")
    addArrayAttrs = Param(Params._dummy(), "addArrayAttrs", "addArrayAttrs")
    roles = Param(Params._dummy(), "roles", "roles")
    taskName = Param(Params._dummy(), "taskName", "task name")
    classMapping = Param(Params._dummy(), "classMapping", "class mapping")

    def __init__(
        self,
        task_name: str,
        class_mapping: Optional[Dict],
        used_array_attrs: Dict[str, str],
        roles: Dict[str, ColumnRole],
        add_array_attrs: bool = False,
    ):
        super().__init__()
        self.set(self.taskName, task_name)
        self.set(self.classMapping, class_mapping)
        self.set(self.usedArrayAttrs, used_array_attrs)
        self.set(self.roles, roles)
        self.set(self.addArrayAttrs, add_array_attrs)

    def get_task_name(self) -> str:
        return self.getOrDefault(self.taskName)

    def get_class_mapping(self) -> Optional[Dict]:
        return self.getOrDefault(self.classMapping)

    def get_roles(self) -> Dict[str, ColumnRole]:
        return self.getOrDefault(self.roles)

    def get_used_array_attrs(self) -> Dict[str, str]:
        return self.getOrDefault(self.usedArrayAttrs)

    def get_add_array_attrs(self) -> bool:
        return self.getOrDefault(self.addArrayAttrs)

    def set_add_array_attrs(self, value: bool):
        return self.set(self.addArrayAttrs, value)

    def _transform(self, dataset: SparkDataFrame) -> SparkDataFrame:
        logger.debug(f"In {type(self)}. Columns: {sorted(dataset.columns)}")

        service_columns = []

        used_array_attrs = self.get_used_array_attrs()
        roles = self.get_roles()

        if self.get_add_array_attrs():
            for array_attr in used_array_attrs:
                col_name = used_array_attrs[array_attr]

                if col_name not in dataset.columns:
                    continue

                if array_attr == "target":
                    dataset = self._process_target_column(self.get_task_name(), self.get_class_mapping(), dataset, col_name)

                service_columns.append(col_name)

        dataset = self._create_unique_ids(dataset)

<<<<<<< HEAD
        dataset = dataset.select(
=======
        processed_cols = [
>>>>>>> ba36062e
            SparkDataset.ID_COLUMN,
            *service_columns,
            *[self._convert_column(feat, role) for feat, role in roles.items()]
        ]

        processed_cols_names = {SparkDataset.ID_COLUMN, *service_columns, *roles.keys()}

        dataset = dataset.select([
            *processed_cols,
            *[c for c in dataset.columns if c not in processed_cols_names]
        ])

        logger.debug(f"Out {type(self)}. Columns: {sorted(dataset.columns)}")
        return dataset<|MERGE_RESOLUTION|>--- conflicted
+++ resolved
@@ -26,11 +26,7 @@
 from sparklightautoml.dataset.persistence import PlainCachePersistenceManager
 from sparklightautoml.mlwriters import CommonPickleMLReadable, CommonPickleMLWritable
 from sparklightautoml.reader.guess_roles import get_numeric_roles_stat, get_category_roles_stat, get_null_scores
-<<<<<<< HEAD
-from sparklightautoml.utils import SparkDataFrame
-=======
 from sparklightautoml.utils import SparkDataFrame, JobGroup
->>>>>>> ba36062e
 
 logger = logging.getLogger(__name__)
 
@@ -136,7 +132,7 @@
     def __init__(
         self,
         task: Task,
-        samples: Optional[int] = None,#100000,
+        samples: Optional[int] = 100000,
         max_nan_rate: float = 0.999,
         max_constant_rate: float = 0.999,
         cv: int = 5,
@@ -305,7 +301,6 @@
 
         train_data = self._create_target(train_data, target_col=self.target_col)
 
-        # TODO: SLAMA - fix this sampling
         total_number = train_data.count()
         if self.samples is not None:
             if self.samples > total_number:
@@ -809,11 +804,7 @@
 
         dataset = self._create_unique_ids(dataset)
 
-<<<<<<< HEAD
-        dataset = dataset.select(
-=======
         processed_cols = [
->>>>>>> ba36062e
             SparkDataset.ID_COLUMN,
             *service_columns,
             *[self._convert_column(feat, role) for feat, role in roles.items()]
