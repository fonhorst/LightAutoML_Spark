from abc import ABC, abstractmethod
from contextlib import contextmanager
from copy import copy
<<<<<<< HEAD
from typing import Tuple, cast, Optional, Union, Any

=======
from typing import Tuple, cast, Sequence, Optional, Union, Any

from lightautoml.dataset.base import LAMLDataset
>>>>>>> ba36062e
from lightautoml.ml_algo.base import MLAlgo
from lightautoml.ml_algo.tuning.base import ParamsTuner
from lightautoml.pipelines.features.base import FeaturesPipeline
from lightautoml.pipelines.selection.base import SelectionPipeline, ImportanceEstimator
from lightautoml.validation.base import TrainValidIterator
from pyspark.sql import functions as sf

from sparklightautoml import VALIDATION_COLUMN
from sparklightautoml.dataset.base import SparkDataset, Unpersistable
from sparklightautoml.pipelines.features.base import SparkFeaturesPipeline
from sparklightautoml.utils import SparkDataFrame

<<<<<<< HEAD
TrainVal = SparkDataset


def mark_as_train(sdf: SparkDataFrame, is_val_col: str):
    return sdf.withColumn(is_val_col, sf.lit(0))


def mark_as_val(sdf: SparkDataFrame, is_val_col: str):
    return sdf.withColumn(is_val_col, sf.lit(1))


def split_out_train(sdf: SparkDataFrame, is_val_col: str):
    return sdf.where(sf.col(is_val_col) == 0).drop(is_val_col)


def split_out_val(sdf: SparkDataFrame, is_val_col: str):
    return sdf.where(sf.col(is_val_col) == 1).drop(is_val_col)


class SparkSelectionPipeline(SelectionPipeline, ABC):
    def __init__(self,
                 features_pipeline: Optional[FeaturesPipeline] = None,
                 ml_algo: Optional[Union[MLAlgo, Tuple[MLAlgo, ParamsTuner]]] = None,
                 imp_estimator: Optional[ImportanceEstimator] = None,
                 fit_on_holdout: bool = False,
                 **kwargs: Any):
        super().__init__(features_pipeline, ml_algo, imp_estimator, fit_on_holdout, **kwargs)


=======
TrainVal = Tuple[SparkDataset, SparkDataset]


class SparkSelectionPipeline(SelectionPipeline, ABC):
    def __init__(self,
                 features_pipeline: Optional[FeaturesPipeline] = None,
                 ml_algo: Optional[Union[MLAlgo, Tuple[MLAlgo, ParamsTuner]]] = None,
                 imp_estimator: Optional[ImportanceEstimator] = None,
                 fit_on_holdout: bool = False,
                 **kwargs: Any):
        super().__init__(features_pipeline, ml_algo, imp_estimator, fit_on_holdout, **kwargs)


>>>>>>> ba36062e
class SparkBaseTrainValidIterator(TrainValidIterator, Unpersistable, ABC):
    """
    Implements applying selection pipeline and feature pipeline to SparkDataset.
    """

    TRAIN_VAL_COLUMN = VALIDATION_COLUMN

    def __init__(self, train: SparkDataset):
        assert train.folds_column in train.data.columns
        super().__init__(train)
        self.train = cast(SparkDataset, train)

    def __next__(self) -> TrainVal:
        """Define how to get next object.

        Returns:
            a tuple with:
            - train part of the dataset
            - validation part of the dataset.

        """
        ...

    @contextmanager
    def frozen(self) -> 'SparkBaseTrainValidIterator':
        yield self.freeze()
<<<<<<< HEAD

    @abstractmethod
    def freeze(self) -> 'SparkBaseTrainValidIterator':
        ...

    @abstractmethod
=======

    @abstractmethod
    def freeze(self) -> 'SparkBaseTrainValidIterator':
        ...

    @abstractmethod
>>>>>>> ba36062e
    def unpersist(self, skip_val: bool = False):
        ...

    @contextmanager
    def _child_persistence_context(self) -> 'SparkBaseTrainValidIterator':
        train_valid = copy(self)
        train = train_valid.train.empty()
        pm = train_valid.train.persistence_manager
        child_manager = pm.child()

        train.set_data(
            train_valid.train.data,
            train_valid.train.features,
            train_valid.train.roles,
            persistence_manager=child_manager,
            dependencies=[]
        )
        train_valid.train = train

        yield train_valid

        child_manager.unpersist_all()
        pm.remove_child(child_manager)

    def apply_selector(self, selector: SparkSelectionPipeline) -> "SparkBaseTrainValidIterator":
        """Select features on train data.

        Check if selector is fitted.
        If not - fit and then perform selection.
        If fitted, check if it's ok to apply.

        Args:
            selector: Uses for feature selection.

        Returns:
            Dataset with selected features.

        """
        if not selector.is_fitted:
            with self._child_persistence_context() as sel_train_valid:
                selector.fit(sel_train_valid)

        train_valid = copy(self)
        train_valid.train = selector.select(cast(SparkDataset, self.train))

        return train_valid

    def apply_feature_pipeline(
            self,
            features_pipeline: SparkFeaturesPipeline) -> "SparkBaseTrainValidIterator":
        train_valid = copy(self)
        train_valid.train = features_pipeline.fit_transform(train_valid.train)

        return train_valid

    def _split_by_fold(self, fold: int) -> Tuple[SparkDataset, SparkDataset, SparkDataset]:
        train = cast(SparkDataset, self.train)
        is_val_col = (
            sf.when(sf.col(self.train.folds_column) != fold, sf.lit(0)).otherwise(sf.lit(1))
            .alias(self.TRAIN_VAL_COLUMN)
        )

        sdf = train.data.select("*", is_val_col)
<<<<<<< HEAD

        train_part_sdf = split_out_train(sdf, self.TRAIN_VAL_COLUMN)
        valid_part_sdf = split_out_val(sdf, self.TRAIN_VAL_COLUMN)
=======
        train_part_sdf = sdf.where(sf.col(self.TRAIN_VAL_COLUMN) == 0).drop(self.TRAIN_VAL_COLUMN)
        valid_part_sdf = sdf.where(sf.col(self.TRAIN_VAL_COLUMN) == 1).drop(self.TRAIN_VAL_COLUMN)
>>>>>>> ba36062e

        train_ds = cast(SparkDataset, self.train.empty())
        train_ds.set_data(sdf, self.train.features, self.train.roles, name=self.train.name)

        train_part_ds = cast(SparkDataset, self.train.empty())
        train_part_ds.set_data(
            train_part_sdf,
            self.train.features,
            self.train.roles,
            name=f"{self.train.name}_train_{fold}"
        )

        valid_part_ds = cast(SparkDataset, self.train.empty())
        valid_part_ds.set_data(
            valid_part_sdf,
            self.train.features,
            self.train.roles,
            name=f"{self.train.name}_val_{fold}"
        )

        return train_ds, train_part_ds, valid_part_ds
<<<<<<< HEAD

    @abstractmethod
    def get_validation_data(self) -> SparkDataset:
        ...
=======

    def get_validation_data(self) -> SparkDataset:
        ...

>>>>>>> ba36062e
<|MERGE_RESOLUTION|>--- conflicted
+++ resolved
@@ -1,14 +1,9 @@
 from abc import ABC, abstractmethod
 from contextlib import contextmanager
 from copy import copy
-<<<<<<< HEAD
-from typing import Tuple, cast, Optional, Union, Any
-
-=======
 from typing import Tuple, cast, Sequence, Optional, Union, Any
 
 from lightautoml.dataset.base import LAMLDataset
->>>>>>> ba36062e
 from lightautoml.ml_algo.base import MLAlgo
 from lightautoml.ml_algo.tuning.base import ParamsTuner
 from lightautoml.pipelines.features.base import FeaturesPipeline
@@ -21,7 +16,6 @@
 from sparklightautoml.pipelines.features.base import SparkFeaturesPipeline
 from sparklightautoml.utils import SparkDataFrame
 
-<<<<<<< HEAD
 TrainVal = SparkDataset
 
 
@@ -51,21 +45,6 @@
         super().__init__(features_pipeline, ml_algo, imp_estimator, fit_on_holdout, **kwargs)
 
 
-=======
-TrainVal = Tuple[SparkDataset, SparkDataset]
-
-
-class SparkSelectionPipeline(SelectionPipeline, ABC):
-    def __init__(self,
-                 features_pipeline: Optional[FeaturesPipeline] = None,
-                 ml_algo: Optional[Union[MLAlgo, Tuple[MLAlgo, ParamsTuner]]] = None,
-                 imp_estimator: Optional[ImportanceEstimator] = None,
-                 fit_on_holdout: bool = False,
-                 **kwargs: Any):
-        super().__init__(features_pipeline, ml_algo, imp_estimator, fit_on_holdout, **kwargs)
-
-
->>>>>>> ba36062e
 class SparkBaseTrainValidIterator(TrainValidIterator, Unpersistable, ABC):
     """
     Implements applying selection pipeline and feature pipeline to SparkDataset.
@@ -92,21 +71,12 @@
     @contextmanager
     def frozen(self) -> 'SparkBaseTrainValidIterator':
         yield self.freeze()
-<<<<<<< HEAD
 
     @abstractmethod
     def freeze(self) -> 'SparkBaseTrainValidIterator':
         ...
 
     @abstractmethod
-=======
-
-    @abstractmethod
-    def freeze(self) -> 'SparkBaseTrainValidIterator':
-        ...
-
-    @abstractmethod
->>>>>>> ba36062e
     def unpersist(self, skip_val: bool = False):
         ...
 
@@ -170,14 +140,9 @@
         )
 
         sdf = train.data.select("*", is_val_col)
-<<<<<<< HEAD
 
         train_part_sdf = split_out_train(sdf, self.TRAIN_VAL_COLUMN)
         valid_part_sdf = split_out_val(sdf, self.TRAIN_VAL_COLUMN)
-=======
-        train_part_sdf = sdf.where(sf.col(self.TRAIN_VAL_COLUMN) == 0).drop(self.TRAIN_VAL_COLUMN)
-        valid_part_sdf = sdf.where(sf.col(self.TRAIN_VAL_COLUMN) == 1).drop(self.TRAIN_VAL_COLUMN)
->>>>>>> ba36062e
 
         train_ds = cast(SparkDataset, self.train.empty())
         train_ds.set_data(sdf, self.train.features, self.train.roles, name=self.train.name)
@@ -199,14 +164,7 @@
         )
 
         return train_ds, train_part_ds, valid_part_ds
-<<<<<<< HEAD
 
     @abstractmethod
     def get_validation_data(self) -> SparkDataset:
         ...
-=======
-
-    def get_validation_data(self) -> SparkDataset:
-        ...
-
->>>>>>> ba36062e
