"""Base AutoML class."""
import functools
import logging
import os
from copy import copy
from typing import Any, Callable, Tuple, cast, Union
from typing import Dict
from typing import Iterable
from typing import List
from typing import Optional
from typing import Sequence

from lightautoml.dataset.base import RolesDict
from lightautoml.reader.base import RolesDict
from lightautoml.utils.logging import set_stdout_level, verbosity_to_loglevel
from lightautoml.utils.timer import PipelineTimer
from pyspark.ml import PipelineModel, Transformer
from pyspark.sql.session import SparkSession

from .blend import SparkBlender, SparkBestModelSelector
<<<<<<< HEAD
from ..computations.manager import PoolType, build_named_parallelism_settings, \
    build_computations_manager, ComputationsManager
=======
>>>>>>> ba36062e
from ..dataset.base import SparkDataset, PersistenceLevel, PersistenceManager
from ..dataset.persistence import PlainCachePersistenceManager
from ..pipelines.base import TransformerInputOutputRoles
from ..pipelines.features.base import SparkPipelineModel
from ..pipelines.ml.base import SparkMLPipeline
from ..reader.base import SparkToSparkReader
from ..utils import ColumnsSelectorTransformer, SparkDataFrame
<<<<<<< HEAD
from ..validation.base import SparkBaseTrainValidIterator, mark_as_train, mark_as_val
=======
from ..validation.base import SparkBaseTrainValidIterator
>>>>>>> ba36062e
from ..validation.iterators import SparkFoldsIterator, SparkHoldoutIterator, SparkDummyIterator

logger = logging.getLogger(__name__)

# Either path/full url, or pyspark.sql.DataFrame
ReadableIntoSparkDf = Union[str, SparkDataFrame]
<<<<<<< HEAD
ParallelismMode = Union[Tuple[str, int], Dict[str, Any]]


=======


>>>>>>> ba36062e
class SparkAutoML(TransformerInputOutputRoles):
    """Class for compile full pipeline of AutoML task.

    AutoML steps:

        - Read, analyze data and get inner
          :class:`~lightautoml.dataset.base.LAMLDataset` from input
          dataset: performed by reader.
        - Create validation scheme.
        - Compute passed ml pipelines from levels.
          Each element of levels is list
          of :class:`~lightautoml.pipelines.ml.base.MLPipelines`
          prediction from current level are passed to next level
          pipelines as features.
        - Time monitoring - check if we have enough time to calc new pipeline.
        - Blend last level models and prune useless pipelines
          to speedup inference: performed by blender.
        - Returns prediction on validation data.
          If crossvalidation scheme is used,
          out-of-fold prediction will returned.
          If validation data is passed
          it will return prediction on validation dataset.
          In case of cv scheme when some point of train data
          never was used as validation (ex. timeout exceeded
          or custom cv iterator like
          :class:`~lightautoml.validation.np_iterators.TimeSeriesIterator`
          was used) NaN for this point will be returned.

    Example:
        Common usecase - create custom pipelines or presets.

        >>> reader = SparkToSparkReader()
        >>> pipe = SparkMLPipeline([SparkMLAlgo()])
        >>> levels = [[pipe]]
        >>> automl = SparkAutoML(reader, levels, )
        >>> automl.fit_predict(data, roles={'target': 'TARGET'})

    """
    def __init__(
        self,
        reader: Optional[SparkToSparkReader] = None,
        levels: Optional[Sequence[Sequence[SparkMLPipeline]]] = None,
        timer: Optional[PipelineTimer] = None,
        blender: Optional[SparkBlender] = None,
        skip_conn: bool = False,
        return_all_predictions: bool = False,
        parallelism_mode: ParallelismMode = ("no_parallelism", -1)
    ):
        """

        Args:
            reader: Instance of Reader class object that
              creates :class:`~lightautoml.dataset.base.LAMLDataset`
              from input data.
            levels: List of list
              of :class:`~lightautoml.pipelines.ml..base.MLPipelines`.
            timer: Timer instance of
              :class:`~lightautoml.utils.timer.PipelineTimer`.
              Default - unlimited timer.
            blender: Instance of Blender.
              Default - :class:`~lightautoml.automl.blend.BestModelSelector`.
            skip_conn: True if we should pass first level
              input features to next levels.

        Note:
            There are several verbosity levels:

                - `0`: No messages.
                - `1`: Warnings.
                - `2`: Info.
                - `3`: Debug.

        """
        super().__init__()
        self.levels: Optional[Sequence[Sequence[SparkMLPipeline]]] = None
        self._transformer = None
        self._input_roles: Optional[RolesDict] = None
        self._output_roles: Optional[RolesDict] = None
        self._service_columns: Optional[List[str]] = None
        self._persistence_manager: Optional[PersistenceManager] = None
        if reader and levels:
            self._initialize(reader, levels, timer, blender, skip_conn, return_all_predictions)

<<<<<<< HEAD
        self._parallelism_settings = self._parse_parallelism_mode(parallelism_mode)
        self._computations_manager: Optional[ComputationsManager] =  \
            build_computations_manager(self._parallelism_settings)

=======
>>>>>>> ba36062e
    @property
    def input_roles(self) -> Optional[RolesDict]:
        return self._input_roles

    @property
    def output_roles(self) -> Optional[RolesDict]:
        return self._output_roles

    @property
    def persistence_manager(self) -> Optional[PersistenceManager]:
        return self._persistence_manager

<<<<<<< HEAD
    def transformer(self, return_all_predictions: bool = False, add_array_attrs: bool = True, **reader_args) \
=======
    def transformer(self,
                    return_all_predictions: bool = False,
                    add_array_attrs: bool = True,
                    leave_only_predict_cols: bool = False,
                    **reader_args) \
>>>>>>> ba36062e
            -> SparkPipelineModel:
        if not return_all_predictions:
            blender = [self.blender.transformer()]
            output_roles = self.blender.output_roles
        else:
            blender = []
            output_roles = {**(ml_pipe.output_roles for ml_pipe in self.levels[-1])}

        sel_tr = ColumnsSelectorTransformer(
            name="SparkAutoML",
            input_cols=[SparkDataset.ID_COLUMN] + list(output_roles.keys()),
            optional_cols=[self.reader.target_col] if self.reader.target_col else [],
        )

        stages = [
            self.reader.transformer(add_array_attrs=add_array_attrs, **reader_args),
            *(ml_pipe.transformer() for level in self.levels for ml_pipe in level),
            *blender,
<<<<<<< HEAD
            sel_tr
=======
            *([sel_tr] if leave_only_predict_cols else [])
>>>>>>> ba36062e
        ]

        return SparkPipelineModel(stages, input_roles=self.input_roles, output_roles=output_roles)

    def _initialize(
        self,
        reader: SparkToSparkReader,
        levels: Sequence[Sequence[SparkMLPipeline]],
        timer: Optional[PipelineTimer] = None,
        blender: Optional[SparkBlender] = None,
        skip_conn: bool = False,
        return_all_predictions: bool = False,
    ):
        """Same as __init__. Exists for delayed initialization in presets.

        Args:
            reader: Instance of Reader class object that
              creates :class:`~lightautoml.dataset.base.LAMLDataset`
              from input data.
            levels: List of list
              of :class:`~lightautoml.pipelines.ml..base.MLPipelines`.
            timer: Timer instance of
              :class:`~lightautoml.utils.timer.PipelineTimer`.
              Default - unlimited timer.
            blender: Instance of Blender.
              Default - :class:`~lightautoml.automl.blend.BestModelSelector`.
            skip_conn: True if we should pass first level
              input features to next levels.
            return_all_predictions: True if we should return all predictions from last
              level models.

        """
        assert len(levels) > 0, "At least 1 level should be defined"

        self.timer = timer
        if timer is None:
            self.timer = PipelineTimer()
        self.reader = reader
        self._levels = levels

        # default blender is - select best model and prune other pipes
        self.blender = blender
        if blender is None:
            self.blender = SparkBestModelSelector()

        # update model names
        for i, lvl in enumerate(self._levels):
            for j, pipe in enumerate(lvl):
                pipe.upd_model_names("Lvl_{0}_Pipe_{1}".format(i, j))

        self.skip_conn = skip_conn
        self.return_all_predictions = return_all_predictions

    def fit_predict(
        self,
        train_data: Any,
        roles: dict,
        train_features: Optional[Sequence[str]] = None,
        cv_iter: Optional[Iterable] = None,
        valid_data: Optional[Any] = None,
        valid_features: Optional[Sequence[str]] = None,
        verbose: int = 0,
        persistence_manager: Optional[PersistenceManager] = None
    ) -> SparkDataset:
        """Fit on input data and make prediction on validation part.

        Args:
            train_data: Dataset to train.
            roles: Roles dict.
            train_features: Optional features names,
              if cannot be inferred from train_data.
            cv_iter: Custom cv iterator. For example,
              :class:`~lightautoml.validation.np_iterators.TimeSeriesIterator`.
            valid_data: Optional validation dataset.
            valid_features: Optional validation dataset
              features if can't be inferred from `valid_data`.
            verbose: controls verbosity

        Returns:
            Predicted values.

        """
        set_stdout_level(verbosity_to_loglevel(verbose))
        self.timer.start()

        self._persistence_manager = persistence_manager or PlainCachePersistenceManager()

        train_dataset = self.reader.fit_read(train_data, train_features, roles,
                                             persistence_manager=self._persistence_manager)

        train_dataset = train_dataset.persist(level=PersistenceLevel.REGULAR)

        assert (
            len(self._levels) <= 1 or train_dataset.folds is not None
        ), "Not possible to fit more than 1 level without cv folds"

        assert (
            len(self._levels) <= 1 or valid_data is None
        ), "Not possible to fit more than 1 level with holdout validation"

        if valid_data:
            valid_dataset = self.reader.read(valid_data, valid_features, add_array_attrs=True)\
                .persist(PersistenceLevel.READER)
        else:
            valid_dataset = None

        train_valid = self._create_validation_iterator(train_dataset, valid_dataset, None, cv_iter=cv_iter)
<<<<<<< HEAD
=======
        # train_valid.train_frozen = True
        # train_valid.val_frozen = True
>>>>>>> ba36062e

        pipes: List[SparkMLPipeline] = []
        self.levels = []
        level_ds: Optional[SparkDataset] = None
        for leven_number, level in enumerate(self._levels, 1):
<<<<<<< HEAD
=======
            pipes = []
            flg_last_level = leven_number == len(self._levels)

>>>>>>> ba36062e
            logger.info(
                f"Layer \x1b[1m{leven_number}\x1b[0m train process start. Time left {self.timer.time_left:.2f} secs"
            )

<<<<<<< HEAD
            with train_valid.frozen() as frozen_train_valid:
                pipes, all_pipes_predictions, flg_last_level = self._parallel_level(
                    level=level,
                    train_valid_iterator=frozen_train_valid
                )

            flg_last_level = flg_last_level or leven_number == len(self._levels)

            logger.info("\x1b[1mLayer {} training completed.\x1b[0m\n".format(leven_number))

            level_ds_name = f"all_piped_predictions_level_{leven_number}"
=======
            all_pipes_predictions: List[SparkDataset] = []
            with train_valid.frozen() as frozen_train_valid:
                for k, ml_pipe in enumerate(level):
                    pipe_predictions = cast(SparkDataset, ml_pipe.fit_predict(frozen_train_valid))\
                        .persist(level=PersistenceLevel.CHECKPOINT, force=True)

                    all_pipes_predictions.append(pipe_predictions)
                    pipes.append(ml_pipe)

                    logger.info("Time left {:.2f} secs\n".format(self.timer.time_left))

                    if self.timer.time_limit_exceeded():
                        logger.info(
                            "Time limit exceeded. Last level models will be blended "
                            "and unused pipelines will be pruned.\n"
                        )

                        flg_last_level = True
                        break
                    else:
                        if self.timer.child_out_of_time:
                            logger.info(
                                "Time limit exceeded in one of the tasks. AutoML will blend level {0} models.\n".format(
                                    leven_number
                                )
                            )
                            flg_last_level = True
>>>>>>> ba36062e

            if flg_last_level:
                level_ds = SparkDataset.concatenate(all_pipes_predictions, name=level_ds_name)
                train_valid.unpersist()
                break

<<<<<<< HEAD
=======
            level_ds_name = f"all_piped_predictions_level_{leven_number}"

            if flg_last_level:
                level_ds = SparkDataset.concatenate(all_pipes_predictions, name=level_ds_name)
                train_valid.unpersist()
                break

>>>>>>> ba36062e
            self.levels.append(pipes)

            level = [train_valid.get_validation_data(), *all_pipes_predictions] \
                if self.skip_conn else all_pipes_predictions
            name = f"{level_ds_name}_skip_conn" if self.skip_conn else level_ds_name
            level_ds = SparkDataset.concatenate(level, name=name)

            train_valid.unpersist(skip_val=self.skip_conn)
            train_valid = self._create_validation_iterator(level_ds, None, n_folds=None, cv_iter=None)

<<<<<<< HEAD
=======


            # if flg_last_level:
            #     # checkpointing
            #     level_ds = SparkDataset.concatenate(all_pipes_predictions, name=level_ds_name)
            #     level_ds = level_ds.persist(level=PersistenceLevel.CHECKPOINT)
            #     train_valid.train_frozen = False
            #     train_valid.val_frozen = False
            #     train_valid.unpersist()
            #     break
            #
            # self.levels.append(pipes)
            #
            # # checkpointing
            # level_ds = (
            #     SparkDataset
            #     .concatenate(all_pipes_predictions, name=level_ds_name)
            #     .persist(level=PersistenceLevel.CHECKPOINT)
            # )
            #
            # if self.skip_conn:
            #     level_ds = SparkDataset.concatenate(
            #         [train_valid.get_validation_data(), level_ds],
            #         name=f"{level_ds_name}_skip_conn"
            #     )
            #     train_valid.train_frozen = False
            #     train_valid.unpersist()
            #     train_valid.val_frozen = False
            # else:
            #     train_valid.val_frozen = False
            #     train_valid.train_frozen = False
            #     train_valid.unpersist()

            # train_valid = self._create_validation_iterator(level_ds, None, n_folds=None, cv_iter=None)
            # train_valid.train_frozen = True
            # train_valid.val_frozen = True

>>>>>>> ba36062e
        blended_prediction, last_pipes = self.blender.fit_predict(level_ds, pipes)
        self.levels.append(last_pipes)

        del self._levels

        oof_pred = level_ds if self.return_all_predictions else blended_prediction

        self._input_roles = copy(train_dataset.roles)
        self._output_roles = copy(oof_pred.roles)
        self._service_columns = train_dataset.service_columns

        return oof_pred

    def predict(
        self,
        data: ReadableIntoSparkDf,
        return_all_predictions: Optional[bool] = None,
        add_reader_attrs: bool = False,
        persistence_manager: Optional[PersistenceManager] = None
    ) -> SparkDataset:
        """Get dataset with predictions.

        Almost same as :meth:`lightautoml.automl.base.AutoML.predict`
        on new dataset, with additional features.

        Additional features - working with different data formats.
        Supported now:

            - Path to ``.csv``, ``.parquet``, ``.feather`` files.
            - :class:`~numpy.ndarray`, or dict of :class:`~numpy.ndarray`. For example,
              ``{'data': X...}``. In this case roles are optional,
              but `train_features` and `valid_features` required.
            - :class:`pandas.DataFrame`.

        Parallel inference - you can pass ``n_jobs`` to speedup
        prediction (requires more RAM).
        Batch_inference - you can pass ``batch_size``
        to decrease RAM usage (may be longer).

        Args:
            data: Dataset to perform inference.
            features_names: Optional features names,
              if cannot be inferred from `train_data`.
            return_all_predictions: if True,
              returns all model predictions from last level
            add_reader_attrs: if True,
              the reader's attributes will be added to the SparkDataset

        Returns:
            Dataset with predictions.

        """
        persistence_manager = persistence_manager or PlainCachePersistenceManager()
<<<<<<< HEAD
        transformer = self.transformer(return_all_predictions=return_all_predictions, add_array_attrs=add_reader_attrs)

        data = self._read_data(data)
        predictions = transformer.transform(data)

        sds = SparkDataset(
            data=predictions,
            roles=copy(transformer.get_output_roles()),
            task=self.reader.task,
            persistence_manager=persistence_manager,
            target=self.reader.target_col
        )
=======
        transformer = self.transformer(
            return_all_predictions=return_all_predictions,
            add_array_attrs=add_reader_attrs,
            leave_only_predict_cols=True
        )

        data = self._read_data(data)
        predictions = transformer.transform(data)

        sds = SparkDataset(
            data=predictions,
            roles=copy(transformer.get_output_roles()),
            task=self.reader.task,
            persistence_manager=persistence_manager,
            target=self.reader.target_col
        )
>>>>>>> ba36062e

        return sds

    def collect_used_feats(self) -> List[str]:
        """Get feats that automl uses on inference.

        Returns:
            Features names list.

        """
        used_feats = set()

        for lvl in self.levels:
            for pipe in lvl:
                used_feats.update(pipe.used_features)

        used_feats = list(used_feats)

        return used_feats

    def collect_model_stats(self) -> Dict[str, int]:
        """Collect info about models in automl.

        Returns:
            Dict with models and its runtime numbers.

        """
        model_stats = {}

        for lvl in self.levels:
            for pipe in lvl:
                for ml_algo in pipe.ml_algos:
                    model_stats[ml_algo.name] = len(ml_algo.models)

        return model_stats

    def _create_validation_iterator(
        self, train: SparkDataset, valid: Optional[SparkDataset], n_folds: Optional[int], cv_iter: Optional[Callable]
    ) -> SparkBaseTrainValidIterator:
        # TODO: SLAMA - set level
        train = train.persist(level=PersistenceLevel.REGULAR)
        if valid:
<<<<<<< HEAD
            sdf = mark_as_train(train.data, SparkBaseTrainValidIterator.TRAIN_VAL_COLUMN)\
                .unionByName(mark_as_val(valid.data, SparkBaseTrainValidIterator.TRAIN_VAL_COLUMN))

            new_train = train.empty()
            new_train.set_data(sdf, train.features, train.roles, dependencies=[train, valid])
            new_train = new_train.persist(level=PersistenceLevel.REGULAR)

            iterator = SparkHoldoutIterator(new_train)
=======
            # TODO: SLAMA - set level
            valid = valid.persist(level=PersistenceLevel.REGULAR)
            # dataset = self._merge_train_and_valid_datasets(train, valid)
            iterator = SparkHoldoutIterator(train, valid)
>>>>>>> ba36062e
        elif cv_iter:
            raise NotImplementedError("Not supported now")
        elif train.folds:
            train = train.persist(level=PersistenceLevel.REGULAR)
            iterator = SparkFoldsIterator(train, n_folds)
        else:
            train = train.persist(level=PersistenceLevel.REGULAR)
            iterator = SparkDummyIterator(train)

        logger.info(f"Using train valid iterator of type: {type(iterator)}")

        return iterator

    def _get_service_columns(self) -> List[str]:
        return self._service_columns

    def _build_transformer(
        self, no_reader: bool = False, return_all_predictions: bool = False
    ) -> Tuple[Transformer, RolesDict]:
        stages = []
        if not no_reader:
            stages.append(self.reader.transformer(add_array_attrs=True))

        ml_pipes = [ml_pipe.transformer() for level in self.levels for ml_pipe in level]
        stages.extend(ml_pipes)

        if not return_all_predictions:
            stages.append(self.blender.transformer())
            output_roles = self.blender.output_roles
        else:
            output_roles = dict()
            for ml_pipe in self.levels[-1]:
                output_roles.update(ml_pipe.output_roles)

        sel_tr = ColumnsSelectorTransformer(
            name="SparkAutoML",
            input_cols=[SparkDataset.ID_COLUMN] + list(output_roles.keys()),
            optional_cols=[self.reader.target_col] if self.reader.target_col else [],
        )
        stages.append(sel_tr)

        automl_transformer = PipelineModel(stages=stages)

        return automl_transformer, output_roles

    def _read_data(self, data: ReadableIntoSparkDf, features: Optional[List[str]] = None) -> SparkDataFrame:
        """Get :class:`~pyspark.sql.DataFrame` from different data formats.
<<<<<<< HEAD

        Note:
            Supported now data formats:

                - Path to ``.csv``, ``.parquet``, ``.feather`` files.
                - :class:`~numpy.ndarray`, or dict of :class:`~numpy.ndarray`.
                  For example, ``{'data': X...}``. In this case,
                  roles are optional, but `train_features`
                  and `valid_features` required.
                - :class:`pandas.DataFrame`.

        Args:
            data: Readable to DataFrame data.
            features_names: Optional features names if ``numpy.ndarray``.
            n_jobs: Number of processes to read file.
            read_csv_params: Params to read csv file.

        Returns:
            Tuple with read data and new roles mapping.

        """
        spark = SparkSession.getActiveSession()

        if isinstance(data, SparkDataFrame):
            out_sdf = data
        elif isinstance(data, str):
            path = cast(str, data)
            if path.endswith(".parquet"):
                out_sdf = spark.read.parquet(path)
                # return pd.read_parquet(data, columns=read_csv_params["usecols"]), None
            elif path.endswith(".csv"):
                csv_params = self._get_read_csv_params()
                out_sdf = spark.read.csv(path, **csv_params)
            else:
                raise ValueError(f"Unsupported data format: {os.path.splitext(path)[1]}")
        else:
            raise ValueError("Input data format is not supported")

        out_sdf = out_sdf.select(*features) if features is not None else out_sdf

        return out_sdf

    def _get_read_csv_params(self) -> Dict:
        return {}

    def _parallel_level(self,
                        level: Sequence[SparkMLPipeline],
                        train_valid_iterator: SparkBaseTrainValidIterator) \
            -> Tuple[List[SparkMLPipeline], List[SparkDataset], bool]:

        fit_tasks = [
            functools.partial(_do_fit, ml_pipe, copy(train_valid_iterator))
            for k, ml_pipe in enumerate(level)
        ]

        results = self._computations_manager.compute(fit_tasks, pool_type=PoolType.ml_pipelines)

        ml_pipes = [ml_pipe for ml_pipe, _ in results]
        ml_pipes_preds = [pipe_preds for _, pipe_preds in results]

        if len(results) < len(level):
            flg_last_level = True
        elif self.timer.time_limit_exceeded() or self.timer.child_out_of_time:
            # if all pipes have been fitted, but generally we don't have time anymore
            flg_last_level = True
        else:
            flg_last_level = False

        return ml_pipes, ml_pipes_preds, flg_last_level

    @staticmethod
    def _parse_parallelism_mode(parallelism_mode: ParallelismMode):
        if isinstance(parallelism_mode, Tuple):
            mode, parallelism = parallelism_mode
            return build_named_parallelism_settings(mode, parallelism)

        return parallelism_mode


def _do_fit(ml_pipe: SparkMLPipeline, iterator: SparkBaseTrainValidIterator) \
        -> Optional[Tuple[SparkMLPipeline, SparkDataset]]:
    pipe_predictions = cast(SparkDataset, ml_pipe.fit_predict(iterator)) \
            .persist(level=PersistenceLevel.CHECKPOINT, force=True)

    return ml_pipe, pipe_predictions
=======

        Note:
            Supported now data formats:

                - Path to ``.csv``, ``.parquet``, ``.feather`` files.
                - :class:`~numpy.ndarray`, or dict of :class:`~numpy.ndarray`.
                  For example, ``{'data': X...}``. In this case,
                  roles are optional, but `train_features`
                  and `valid_features` required.
                - :class:`pandas.DataFrame`.

        Args:
            data: Readable to DataFrame data.
            features_names: Optional features names if ``numpy.ndarray``.
            n_jobs: Number of processes to read file.
            read_csv_params: Params to read csv file.

        Returns:
            Tuple with read data and new roles mapping.

        """
        spark = SparkSession.getActiveSession()

        if isinstance(data, SparkDataFrame):
            out_sdf = data
        elif isinstance(data, str):
            path = cast(str, data)
            if path.endswith(".parquet"):
                out_sdf = spark.read.parquet(path)
                # return pd.read_parquet(data, columns=read_csv_params["usecols"]), None
            elif path.endswith(".csv"):
                csv_params = self._get_read_csv_params()
                out_sdf = spark.read.csv(path, **csv_params)
            else:
                raise ValueError(f"Unsupported data format: {os.path.splitext(path)[1]}")
        else:
            raise ValueError("Input data format is not supported")

        out_sdf = out_sdf.select(*features) if features is not None else out_sdf

        return out_sdf

    def _get_read_csv_params(self) -> Dict:
        return {}
>>>>>>> ba36062e
<|MERGE_RESOLUTION|>--- conflicted
+++ resolved
@@ -18,11 +18,8 @@
 from pyspark.sql.session import SparkSession
 
 from .blend import SparkBlender, SparkBestModelSelector
-<<<<<<< HEAD
 from ..computations.manager import PoolType, build_named_parallelism_settings, \
     build_computations_manager, ComputationsManager
-=======
->>>>>>> ba36062e
 from ..dataset.base import SparkDataset, PersistenceLevel, PersistenceManager
 from ..dataset.persistence import PlainCachePersistenceManager
 from ..pipelines.base import TransformerInputOutputRoles
@@ -30,25 +27,19 @@
 from ..pipelines.ml.base import SparkMLPipeline
 from ..reader.base import SparkToSparkReader
 from ..utils import ColumnsSelectorTransformer, SparkDataFrame
-<<<<<<< HEAD
 from ..validation.base import SparkBaseTrainValidIterator, mark_as_train, mark_as_val
-=======
-from ..validation.base import SparkBaseTrainValidIterator
->>>>>>> ba36062e
 from ..validation.iterators import SparkFoldsIterator, SparkHoldoutIterator, SparkDummyIterator
+from lightautoml.reader.base import RolesDict
+from lightautoml.utils.logging import set_stdout_level, verbosity_to_loglevel
+from lightautoml.utils.timer import PipelineTimer
 
 logger = logging.getLogger(__name__)
 
 # Either path/full url, or pyspark.sql.DataFrame
 ReadableIntoSparkDf = Union[str, SparkDataFrame]
-<<<<<<< HEAD
 ParallelismMode = Union[Tuple[str, int], Dict[str, Any]]
 
 
-=======
-
-
->>>>>>> ba36062e
 class SparkAutoML(TransformerInputOutputRoles):
     """Class for compile full pipeline of AutoML task.
 
@@ -87,6 +78,7 @@
         >>> automl.fit_predict(data, roles={'target': 'TARGET'})
 
     """
+
     def __init__(
         self,
         reader: Optional[SparkToSparkReader] = None,
@@ -132,13 +124,10 @@
         if reader and levels:
             self._initialize(reader, levels, timer, blender, skip_conn, return_all_predictions)
 
-<<<<<<< HEAD
         self._parallelism_settings = self._parse_parallelism_mode(parallelism_mode)
         self._computations_manager: Optional[ComputationsManager] =  \
             build_computations_manager(self._parallelism_settings)
 
-=======
->>>>>>> ba36062e
     @property
     def input_roles(self) -> Optional[RolesDict]:
         return self._input_roles
@@ -151,15 +140,11 @@
     def persistence_manager(self) -> Optional[PersistenceManager]:
         return self._persistence_manager
 
-<<<<<<< HEAD
-    def transformer(self, return_all_predictions: bool = False, add_array_attrs: bool = True, **reader_args) \
-=======
     def transformer(self,
                     return_all_predictions: bool = False,
                     add_array_attrs: bool = True,
                     leave_only_predict_cols: bool = False,
                     **reader_args) \
->>>>>>> ba36062e
             -> SparkPipelineModel:
         if not return_all_predictions:
             blender = [self.blender.transformer()]
@@ -178,11 +163,7 @@
             self.reader.transformer(add_array_attrs=add_array_attrs, **reader_args),
             *(ml_pipe.transformer() for level in self.levels for ml_pipe in level),
             *blender,
-<<<<<<< HEAD
-            sel_tr
-=======
             *([sel_tr] if leave_only_predict_cols else [])
->>>>>>> ba36062e
         ]
 
         return SparkPipelineModel(stages, input_roles=self.input_roles, output_roles=output_roles)
@@ -290,27 +271,18 @@
             valid_dataset = None
 
         train_valid = self._create_validation_iterator(train_dataset, valid_dataset, None, cv_iter=cv_iter)
-<<<<<<< HEAD
-=======
-        # train_valid.train_frozen = True
-        # train_valid.val_frozen = True
->>>>>>> ba36062e
 
         pipes: List[SparkMLPipeline] = []
         self.levels = []
         level_ds: Optional[SparkDataset] = None
         for leven_number, level in enumerate(self._levels, 1):
-<<<<<<< HEAD
-=======
             pipes = []
             flg_last_level = leven_number == len(self._levels)
 
->>>>>>> ba36062e
             logger.info(
                 f"Layer \x1b[1m{leven_number}\x1b[0m train process start. Time left {self.timer.time_left:.2f} secs"
             )
 
-<<<<<<< HEAD
             with train_valid.frozen() as frozen_train_valid:
                 pipes, all_pipes_predictions, flg_last_level = self._parallel_level(
                     level=level,
@@ -322,51 +294,12 @@
             logger.info("\x1b[1mLayer {} training completed.\x1b[0m\n".format(leven_number))
 
             level_ds_name = f"all_piped_predictions_level_{leven_number}"
-=======
-            all_pipes_predictions: List[SparkDataset] = []
-            with train_valid.frozen() as frozen_train_valid:
-                for k, ml_pipe in enumerate(level):
-                    pipe_predictions = cast(SparkDataset, ml_pipe.fit_predict(frozen_train_valid))\
-                        .persist(level=PersistenceLevel.CHECKPOINT, force=True)
-
-                    all_pipes_predictions.append(pipe_predictions)
-                    pipes.append(ml_pipe)
-
-                    logger.info("Time left {:.2f} secs\n".format(self.timer.time_left))
-
-                    if self.timer.time_limit_exceeded():
-                        logger.info(
-                            "Time limit exceeded. Last level models will be blended "
-                            "and unused pipelines will be pruned.\n"
-                        )
-
-                        flg_last_level = True
-                        break
-                    else:
-                        if self.timer.child_out_of_time:
-                            logger.info(
-                                "Time limit exceeded in one of the tasks. AutoML will blend level {0} models.\n".format(
-                                    leven_number
-                                )
-                            )
-                            flg_last_level = True
->>>>>>> ba36062e
 
             if flg_last_level:
                 level_ds = SparkDataset.concatenate(all_pipes_predictions, name=level_ds_name)
                 train_valid.unpersist()
                 break
 
-<<<<<<< HEAD
-=======
-            level_ds_name = f"all_piped_predictions_level_{leven_number}"
-
-            if flg_last_level:
-                level_ds = SparkDataset.concatenate(all_pipes_predictions, name=level_ds_name)
-                train_valid.unpersist()
-                break
-
->>>>>>> ba36062e
             self.levels.append(pipes)
 
             level = [train_valid.get_validation_data(), *all_pipes_predictions] \
@@ -377,46 +310,6 @@
             train_valid.unpersist(skip_val=self.skip_conn)
             train_valid = self._create_validation_iterator(level_ds, None, n_folds=None, cv_iter=None)
 
-<<<<<<< HEAD
-=======
-
-
-            # if flg_last_level:
-            #     # checkpointing
-            #     level_ds = SparkDataset.concatenate(all_pipes_predictions, name=level_ds_name)
-            #     level_ds = level_ds.persist(level=PersistenceLevel.CHECKPOINT)
-            #     train_valid.train_frozen = False
-            #     train_valid.val_frozen = False
-            #     train_valid.unpersist()
-            #     break
-            #
-            # self.levels.append(pipes)
-            #
-            # # checkpointing
-            # level_ds = (
-            #     SparkDataset
-            #     .concatenate(all_pipes_predictions, name=level_ds_name)
-            #     .persist(level=PersistenceLevel.CHECKPOINT)
-            # )
-            #
-            # if self.skip_conn:
-            #     level_ds = SparkDataset.concatenate(
-            #         [train_valid.get_validation_data(), level_ds],
-            #         name=f"{level_ds_name}_skip_conn"
-            #     )
-            #     train_valid.train_frozen = False
-            #     train_valid.unpersist()
-            #     train_valid.val_frozen = False
-            # else:
-            #     train_valid.val_frozen = False
-            #     train_valid.train_frozen = False
-            #     train_valid.unpersist()
-
-            # train_valid = self._create_validation_iterator(level_ds, None, n_folds=None, cv_iter=None)
-            # train_valid.train_frozen = True
-            # train_valid.val_frozen = True
-
->>>>>>> ba36062e
         blended_prediction, last_pipes = self.blender.fit_predict(level_ds, pipes)
         self.levels.append(last_pipes)
 
@@ -470,8 +363,11 @@
 
         """
         persistence_manager = persistence_manager or PlainCachePersistenceManager()
-<<<<<<< HEAD
-        transformer = self.transformer(return_all_predictions=return_all_predictions, add_array_attrs=add_reader_attrs)
+        transformer = self.transformer(
+            return_all_predictions=return_all_predictions,
+            add_array_attrs=add_reader_attrs,
+            leave_only_predict_cols=True
+        )
 
         data = self._read_data(data)
         predictions = transformer.transform(data)
@@ -483,24 +379,6 @@
             persistence_manager=persistence_manager,
             target=self.reader.target_col
         )
-=======
-        transformer = self.transformer(
-            return_all_predictions=return_all_predictions,
-            add_array_attrs=add_reader_attrs,
-            leave_only_predict_cols=True
-        )
-
-        data = self._read_data(data)
-        predictions = transformer.transform(data)
-
-        sds = SparkDataset(
-            data=predictions,
-            roles=copy(transformer.get_output_roles()),
-            task=self.reader.task,
-            persistence_manager=persistence_manager,
-            target=self.reader.target_col
-        )
->>>>>>> ba36062e
 
         return sds
 
@@ -540,10 +418,7 @@
     def _create_validation_iterator(
         self, train: SparkDataset, valid: Optional[SparkDataset], n_folds: Optional[int], cv_iter: Optional[Callable]
     ) -> SparkBaseTrainValidIterator:
-        # TODO: SLAMA - set level
-        train = train.persist(level=PersistenceLevel.REGULAR)
         if valid:
-<<<<<<< HEAD
             sdf = mark_as_train(train.data, SparkBaseTrainValidIterator.TRAIN_VAL_COLUMN)\
                 .unionByName(mark_as_val(valid.data, SparkBaseTrainValidIterator.TRAIN_VAL_COLUMN))
 
@@ -552,12 +427,6 @@
             new_train = new_train.persist(level=PersistenceLevel.REGULAR)
 
             iterator = SparkHoldoutIterator(new_train)
-=======
-            # TODO: SLAMA - set level
-            valid = valid.persist(level=PersistenceLevel.REGULAR)
-            # dataset = self._merge_train_and_valid_datasets(train, valid)
-            iterator = SparkHoldoutIterator(train, valid)
->>>>>>> ba36062e
         elif cv_iter:
             raise NotImplementedError("Not supported now")
         elif train.folds:
@@ -605,7 +474,6 @@
 
     def _read_data(self, data: ReadableIntoSparkDf, features: Optional[List[str]] = None) -> SparkDataFrame:
         """Get :class:`~pyspark.sql.DataFrame` from different data formats.
-<<<<<<< HEAD
 
         Note:
             Supported now data formats:
@@ -690,50 +558,4 @@
     pipe_predictions = cast(SparkDataset, ml_pipe.fit_predict(iterator)) \
             .persist(level=PersistenceLevel.CHECKPOINT, force=True)
 
-    return ml_pipe, pipe_predictions
-=======
-
-        Note:
-            Supported now data formats:
-
-                - Path to ``.csv``, ``.parquet``, ``.feather`` files.
-                - :class:`~numpy.ndarray`, or dict of :class:`~numpy.ndarray`.
-                  For example, ``{'data': X...}``. In this case,
-                  roles are optional, but `train_features`
-                  and `valid_features` required.
-                - :class:`pandas.DataFrame`.
-
-        Args:
-            data: Readable to DataFrame data.
-            features_names: Optional features names if ``numpy.ndarray``.
-            n_jobs: Number of processes to read file.
-            read_csv_params: Params to read csv file.
-
-        Returns:
-            Tuple with read data and new roles mapping.
-
-        """
-        spark = SparkSession.getActiveSession()
-
-        if isinstance(data, SparkDataFrame):
-            out_sdf = data
-        elif isinstance(data, str):
-            path = cast(str, data)
-            if path.endswith(".parquet"):
-                out_sdf = spark.read.parquet(path)
-                # return pd.read_parquet(data, columns=read_csv_params["usecols"]), None
-            elif path.endswith(".csv"):
-                csv_params = self._get_read_csv_params()
-                out_sdf = spark.read.csv(path, **csv_params)
-            else:
-                raise ValueError(f"Unsupported data format: {os.path.splitext(path)[1]}")
-        else:
-            raise ValueError("Input data format is not supported")
-
-        out_sdf = out_sdf.select(*features) if features is not None else out_sdf
-
-        return out_sdf
-
-    def _get_read_csv_params(self) -> Dict:
-        return {}
->>>>>>> ba36062e
+    return ml_pipe, pipe_predictions