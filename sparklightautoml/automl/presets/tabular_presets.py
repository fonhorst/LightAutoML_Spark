import logging
import os
from copy import deepcopy, copy
from typing import Optional, Sequence, Iterable, Tuple, List

import numpy as np
from lightautoml.automl.presets.base import upd_params
from lightautoml.automl.presets.utils import plot_pdp_with_distribution
from lightautoml.ml_algo.tuning.optuna import OptunaTuner
from lightautoml.pipelines.selection.base import ComposedSelector
from lightautoml.pipelines.selection.importance_based import ModelBasedImportanceEstimator, ImportanceCutoffSelector
from lightautoml.pipelines.selection.permutation_importance_based import NpIterativeFeatureSelector
from lightautoml.reader.tabular_batch_generator import ReadableToDf
from pyspark.ml import PipelineModel, Transformer
from pyspark.sql import SparkSession
from pyspark.sql import functions as sf, Window
from pyspark.sql.types import DateType, StringType
from tqdm import tqdm

from sparklightautoml.automl.base import ReadableIntoSparkDf
from sparklightautoml.automl.blend import SparkWeightedBlender
from sparklightautoml.automl.presets.base import SparkAutoMLPreset
from sparklightautoml.automl.presets.utils import (
    calc_feats_permutation_imps,
    replace_dayofweek_in_date,
    replace_month_in_date,
    replace_year_in_date,
)
from sparklightautoml.dataset.base import SparkDataset, PersistenceManager
from sparklightautoml.dataset.persistence import PlainCachePersistenceManager
from sparklightautoml.ml_algo.boost_lgbm import SparkBoostLGBM
from sparklightautoml.ml_algo.linear_pyspark import SparkLinearLBFGS
from sparklightautoml.pipelines.features.lgb_pipeline import SparkLGBSimpleFeatures, SparkLGBAdvancedPipeline
from sparklightautoml.pipelines.features.linear_pipeline import SparkLinearFeatures
from sparklightautoml.pipelines.ml.nested_ml_pipe import SparkNestedTabularMLPipeline
<<<<<<< HEAD
from sparklightautoml.pipelines.selection.base import SparkSelectionPipelineWrapper
=======
from sparklightautoml.pipelines.selection.base import BugFixSelectionPipelineWrapper
>>>>>>> 3fda3d5e
from sparklightautoml.pipelines.selection.permutation_importance_based import SparkNpPermutationImportanceEstimator
from sparklightautoml.reader.base import SparkToSparkReader
from sparklightautoml.tasks.base import SparkTask
from sparklightautoml.utils import SparkDataFrame

logger = logging.getLogger(__name__)

base_dir = os.path.dirname(__file__)


class SparkTabularAutoML(SparkAutoMLPreset):
    """
    Spark version of :class:`TabularAutoML <lightautoml.automl.presets.tabular_presets.TabularAutoML>`.
    Represent high level entity of spark lightautoml. Use this class to create automl instance.

    Example:

        >>> automl = SparkTabularAutoML(
        >>>     spark=spark,
        >>>     task=SparkTask('binary'),
        >>>     general_params={"use_algos": [["lgb"]]},
        >>>     lgb_params={'use_single_dataset_mode': True},
        >>>     reader_params={"cv": cv, "advanced_roles": False}
        >>> )
        >>> oof_predictions = automl.fit_predict(
        >>>     train_data,
        >>>     roles=roles
        >>> )
    """

    _default_config_path = "tabular_config.yml"

    # set initial runtime rate guess for first level models
    _time_scores = {
        "lgb": 1,
        "lgb_tuned": 3,
        "linear_l2": 0.7,
        "cb": 2,
        "cb_tuned": 6,
    }

    def __init__(
        self,
        spark: SparkSession,
        task: SparkTask,
        timeout: int = 3600,
        memory_limit: int = 16,
        cpu_limit: int = 4,
        gpu_ids: Optional[str] = "all",
        timing_params: Optional[dict] = None,
        config_path: Optional[str] = None,
        general_params: Optional[dict] = None,
        reader_params: Optional[dict] = None,
        read_csv_params: Optional[dict] = None,
        nested_cv_params: Optional[dict] = None,
        tuning_params: Optional[dict] = None,
        selection_params: Optional[dict] = None,
        lgb_params: Optional[dict] = None,
        cb_params: Optional[dict] = None,
        linear_l2_params: Optional[dict] = None,
        gbm_pipeline_params: Optional[dict] = None,
        linear_pipeline_params: Optional[dict] = None,
        persistence_manager: Optional[PersistenceManager] = None
    ):
        if config_path is None:
            config_path = os.path.join(base_dir, self._default_config_path)
        super().__init__(task, timeout, memory_limit, cpu_limit, gpu_ids, timing_params, config_path)

        self._persistence_manager = persistence_manager or PlainCachePersistenceManager()

        self._spark = spark
        # upd manual params
        for name, param in zip(
            [
                "general_params",
                "reader_params",
                "read_csv_params",
                "nested_cv_params",
                "tuning_params",
                "selection_params",
                "lgb_params",
                "cb_params",
                "linear_l2_params",
                "gbm_pipeline_params",
                "linear_pipeline_params",
            ],
            [
                general_params,
                reader_params,
                read_csv_params,
                nested_cv_params,
                tuning_params,
                selection_params,
                lgb_params,
                cb_params,
                linear_l2_params,
                gbm_pipeline_params,
                linear_pipeline_params,
            ],
        ):
            if param is None:
                param = {}
            self.__dict__[name] = upd_params(self.__dict__[name], param)

    def infer_auto_params(self, train_data: SparkDataFrame, multilevel_avail: bool = False):
        # infer optuna tuning iteration based on dataframe len
        if self.tuning_params["max_tuning_iter"] == "auto":
            if not train_data.is_cached:
                self.tuning_params["max_tuning_iter"] = 5

            length = train_data.count()

            if length < 10000:
                self.tuning_params["max_tuning_iter"] = 100
            elif length < 30000:
                self.tuning_params["max_tuning_iter"] = 50
            elif length < 100000:
                self.tuning_params["max_tuning_iter"] = 10
            else:
                self.tuning_params["max_tuning_iter"] = 5

        if self.general_params["use_algos"] == "auto":
            self.general_params["use_algos"] = [["lgb", "lgb_tuned", "linear_l2", "cb", "cb_tuned"]]
            if self.task.name == "multiclass" and multilevel_avail:
                self.general_params["use_algos"].append(["linear_l2", "lgb"])

        if not self.general_params["nested_cv"]:
            self.nested_cv_params["cv"] = 1

    def get_time_score(self, n_level: int, model_type: str, nested: Optional[bool] = None):

        if nested is None:
            nested = self.general_params["nested_cv"]

        score = self._time_scores[model_type]

        mult = 1
        if nested:
            if self.nested_cv_params["n_folds"] is not None:
                mult = self.nested_cv_params["n_folds"]
            else:
                mult = self.nested_cv_params["cv"]

        if n_level > 1:
            mult *= 0.8 if self.general_params["skip_conn"] else 0.1

        score = score * mult

        # lower score for catboost on gpu
        if model_type in ["cb", "cb_tuned"] and self.cb_params["default_params"]["task_type"] == "GPU":
            score *= 0.5
        return score

    def get_selector(self, cacher_key: str, n_level: Optional[int] = 1) -> SparkSelectionPipelineWrapper:
        selection_params = self.selection_params
        # lgb_params
        lgb_params = deepcopy(self.lgb_params)
        lgb_params["default_params"] = {
            **lgb_params["default_params"],
            **{"featureFraction": 1},
        }

        mode = selection_params["mode"]

        # create pre selection based on mode
        pre_selector = None
        if mode > 0:
            # if we need selector - define model
            # timer will be useful to estimate time for next gbm runs
            time_score = self.get_time_score(n_level, "lgb", False)

            sel_timer_0 = self.timer.get_task_timer("lgb", time_score)
            selection_feats = SparkLGBSimpleFeatures()

            selection_gbm = SparkBoostLGBM(timer=sel_timer_0, **lgb_params)
            selection_gbm.set_prefix("Selector")

            if selection_params["importance_type"] == "permutation":
                importance = SparkNpPermutationImportanceEstimator()
            else:
                importance = ModelBasedImportanceEstimator()

            pre_selector = ImportanceCutoffSelector(
                selection_feats,
                selection_gbm,
                importance,
                cutoff=selection_params["cutoff"],
                fit_on_holdout=selection_params["fit_on_holdout"],
            )
            if mode == 2:
                time_score = self.get_time_score(n_level, "lgb", False)

                sel_timer_1 = self.timer.get_task_timer("lgb", time_score)
                selection_feats = SparkLGBSimpleFeatures()
                selection_gbm = SparkBoostLGBM(timer=sel_timer_1, **lgb_params)
                selection_gbm.set_prefix("Selector")

                importance = SparkNpPermutationImportanceEstimator()

                extra_selector = NpIterativeFeatureSelector(
                    selection_feats,
                    selection_gbm,
                    importance,
                    feature_group_size=selection_params["feature_group_size"],
                    max_features_cnt_in_result=selection_params["max_features_cnt_in_result"],
                )

                pre_selector = ComposedSelector([pre_selector, extra_selector])

<<<<<<< HEAD
        return SparkSelectionPipelineWrapper(pre_selector)
=======
        return BugFixSelectionPipelineWrapper(pre_selector)
>>>>>>> 3fda3d5e

    def get_linear(
        self, n_level: int = 1, pre_selector: Optional[SparkSelectionPipelineWrapper] = None
    ) -> SparkNestedTabularMLPipeline:

        # linear model with l2
        time_score = self.get_time_score(n_level, "linear_l2")
        linear_l2_timer = self.timer.get_task_timer("reg_l2", time_score)
        linear_l2_model = SparkLinearLBFGS(timer=linear_l2_timer, **self.linear_l2_params)
        linear_l2_feats = SparkLinearFeatures(
            output_categories=True, **self.linear_pipeline_params
        )

        linear_l2_pipe = SparkNestedTabularMLPipeline(
            [linear_l2_model],
            force_calc=True,
            pre_selection=pre_selector,
            features_pipeline=linear_l2_feats,
            **self.nested_cv_params,
        )
        return linear_l2_pipe

    def get_gbms(
        self,
        keys: Sequence[str],
        n_level: int = 1,
        pre_selector: Optional[SparkSelectionPipelineWrapper] = None,
    ):

        gbm_feats = SparkLGBAdvancedPipeline(**self.gbm_pipeline_params)

        ml_algos = []
        force_calc = []
        for key, force in zip(keys, [True, False, False, False]):
            tuned = "_tuned" in key
            algo_key = key.split("_")[0]
            time_score = self.get_time_score(n_level, key)
            gbm_timer = self.timer.get_task_timer(algo_key, time_score)
            if algo_key == "lgb":
                gbm_model = SparkBoostLGBM(timer=gbm_timer, **self.lgb_params)
            elif algo_key == "cb":
                raise NotImplementedError("Not supported yet")
            else:
                raise ValueError("Wrong algo key")

            if tuned:
                gbm_model.set_prefix("Tuned")
                gbm_tuner = OptunaTuner(
                    n_trials=self.tuning_params["max_tuning_iter"],
                    timeout=self.tuning_params["max_tuning_time"],
                    fit_on_holdout=self.tuning_params["fit_on_holdout"],
                )
                gbm_model = (gbm_model, gbm_tuner)
            ml_algos.append(gbm_model)
            force_calc.append(force)

        gbm_pipe = SparkNestedTabularMLPipeline(
            ml_algos,
            force_calc,
            pre_selection=pre_selector,
            features_pipeline=gbm_feats,
            **self.nested_cv_params,
        )

        return gbm_pipe

    def create_automl(self, **fit_args):
        """Create basic automl instance.

        Args:
            **fit_args: Contain all information needed for creating automl.

        """
        train_data = fit_args["train_data"]
        multilevel_avail = fit_args["valid_data"] is None and fit_args["cv_iter"] is None

        self.infer_auto_params(train_data, multilevel_avail)
        reader = SparkToSparkReader(task=self.task, **self.reader_params)

        pre_selector = self.get_selector(cacher_key="selector_cache")

        levels = []

        for n, names in enumerate(self.general_params["use_algos"]):
            lvl = []
            # regs
            if "linear_l2" in names:
                selector = None
                if "linear_l2" in self.selection_params["select_algos"] and (
                    self.general_params["skip_conn"] or n == 0
                ):
                    selector = pre_selector
                lvl.append(self.get_linear(n + 1, selector))

            gbm_models = [
                x for x in ["lgb", "lgb_tuned", "cb", "cb_tuned"] if x in names and x.split("_")[0] in self.task.losses
            ]

            if len(gbm_models) > 0:
                selector = None
                if "gbm" in self.selection_params["select_algos"] and (self.general_params["skip_conn"] or n == 0):
                    selector = pre_selector
                lvl.append(self.get_gbms(gbm_models, n + 1, selector))

            levels.append(lvl)

        # blend everything
        blender = SparkWeightedBlender(max_nonzero_coef=self.general_params["weighted_blender_max_nonzero_coef"])

        # initialize
        self._initialize(
            reader,
            levels,
            skip_conn=self.general_params["skip_conn"],
            blender=blender,
            return_all_predictions=self.general_params["return_all_predictions"],
            timer=self.timer,
        )

    def _get_read_csv_params(self):
        try:
            cols_to_read = self.reader.used_features
            numeric_dtypes = {
                x: self.reader.roles[x].dtype for x in self.reader.roles if self.reader.roles[x].name == "Numeric"
            }
        except AttributeError:
            cols_to_read = []
            numeric_dtypes = {}
        # cols_to_read is empty if reader is not fitted
        if len(cols_to_read) == 0:
            cols_to_read = None

        read_csv_params = copy(self.read_csv_params)
        read_csv_params = {
            **read_csv_params,
            **{"usecols": cols_to_read, "dtype": numeric_dtypes},
        }

        return read_csv_params

    def fit_predict(
        self,
        train_data: ReadableIntoSparkDf,
        roles: Optional[dict] = None,
        train_features: Optional[Sequence[str]] = None,
        cv_iter: Optional[Iterable] = None,
        valid_data: Optional[ReadableIntoSparkDf] = None,
        valid_features: Optional[Sequence[str]] = None,
        log_file: str = None,
        verbose: int = 0,
        persistence_manager: Optional[PersistenceManager] = None
    ) -> SparkDataset:
        """Fit and get prediction on validation dataset.

        Almost same as :meth:`lightautoml.automl.base.AutoML.fit_predict`.

        Additional features - working with different data formats.
        Supported now:

            - Path to ``.csv``, ``.parquet``, ``.feather`` files.
            - :class:`~numpy.ndarray`, or dict of :class:`~numpy.ndarray`.
              For example, ``{'data': X...}``. In this case,
              roles are optional, but `train_features`
              and `valid_features` required.
            - :class:`pandas.DataFrame`.

        Args:
            train_data: Dataset to train.
            roles: Roles dict.
            train_features: Optional features names, if can't
              be inferred from `train_data`.
            cv_iter: Custom cv-iterator. For example,
              :class:`~lightautoml.validation.np_iterators.TimeSeriesIterator`.
            valid_data: Optional validation dataset.
            valid_features: Optional validation dataset features
              if cannot be inferred from `valid_data`.
            verbose: Controls the verbosity: the higher, the more messages.
                <1  : messages are not displayed;
                >=1 : the computation process for layers is displayed;
                >=2 : the information about folds processing is also displayed;
                >=3 : the hyperparameters optimization process is also displayed;
                >=4 : the training process for every algorithm is displayed;
            log_file: Filename for writing logging messages. If log_file is specified,
            the messages will be saved in a the file. If the file exists, it will be overwritten.

        Returns:
            Dataset with predictions. Call ``.data`` to get predictions array.

        """
        # roles may be none in case of train data is set {'data': np.ndarray, 'target': np.ndarray ...}
        self.set_logfile(log_file)

        if roles is None:
            roles = {}
        train = self._read_data(train_data, train_features)
        # if upd_roles:
        #     roles = {**roles, **upd_roles}
        if valid_data is not None:
            valid_data = self._read_data(valid_data, valid_features)

        oof_pred = super().fit_predict(
            train,
            roles=roles,
            cv_iter=cv_iter,
            valid_data=valid_data,
            verbose=verbose,
            persistence_manager=persistence_manager
        )

        return oof_pred

    def get_feature_scores(
        self,
        calc_method: str = "fast",
        data: Optional[ReadableIntoSparkDf] = None,
        features_names: Optional[Sequence[str]] = None,
        silent: bool = True,
    ):
        if calc_method == "fast":
            for level in self.levels:
                for pipe in level:
                    fi = pipe.pre_selection.get_features_score()
                    if fi is not None:
                        used_feats = set(self.collect_used_feats())
                        fi = fi.reset_index()
                        fi.columns = ["Feature", "Importance"]
                        return fi[fi["Feature"].map(lambda x: x in used_feats)]

            else:
                if not silent:
                    logger.info2("No feature importances to show. Please use another calculation method")
                return None

        if calc_method != "accurate":
            if not silent:
                logger.info2(
                    "Unknown calc_method. "
                    + "Currently supported methods for feature importances calculation are 'fast' and 'accurate'."
                )
            return None

        if data is None:
            if not silent:
                logger.info2("Data parameter is not setup for accurate calculation method. Aborting...")
            return None

        read_csv_params = self._get_read_csv_params()
        data = self._read_data(data, features_names, read_csv_params)
        used_feats = self.collect_used_feats()
        fi = calc_feats_permutation_imps(
            self,
            used_feats,
            data,
            self.task.get_dataset_metric(),
            silent=silent,
        )
        return fi

    @staticmethod
    def get_histogram(data: SparkDataFrame, column: str, n_bins: int) -> Tuple[List, np.ndarray]:
        assert n_bins >= 2, "n_bins must be equal 2 or more"
        bin_edges, counts = (
            data.select(sf.col(column).cast("double"))
            .where(sf.col(column).isNotNull())
            .rdd.map(lambda x: x[0])
            .histogram(n_bins)
        )
        bin_edges = np.array(bin_edges)
        return counts, bin_edges

    @staticmethod
    def get_pdp_data_numeric_feature(
        df: SparkDataFrame,
        feature_name: str,
        model: Transformer,
        prediction_col: str,
        n_bins: int,
        ice_fraction: float = 1.0,
        ice_fraction_seed: int = 42,
    ) -> Tuple[List, List, List]:
        """Returns `grid`, `ys` and `counts` calculated on input numeric column to plot PDP.

        Args:
            df (SparkDataFrame): Spark DataFrame with `feature_name` column
            feature_name (str): feature column name
            model (PipelineModel): Spark Pipeline Model
            prediction_col (str): prediction column to be created by the `model`
            n_bins (int): The number of bins to produce. Raises exception if n_bins < 2.
            ice_fraction (float, optional): What fraction of the input dataframe will be used to make predictions.
                Useful for very large dataframe. Defaults to 1.0.
            ice_fraction_seed (int, optional): Seed for `ice_fraction`. Defaults to 42.

        Returns:
            Tuple[List, List, List]:
            `grid` is list of categories,
            `ys` is list of predictions by category,
            `counts` is numbers of values by category
        """
        counts, bin_edges = SparkTabularAutoML.get_histogram(df, feature_name, n_bins)
        grid = (bin_edges[:-1] + bin_edges[1:]) / 2
        ys = []
        sample_df = (
            df.select(*[c for c in df.columns if c != feature_name])
            .sample(fraction=ice_fraction, seed=ice_fraction_seed)
            .cache()
        )
        for i in tqdm(grid):
            # replace feature column values with constant
            sdf = sample_df.select("*", sf.lit(i).alias(feature_name))

            # infer via transformer
            preds = model.transform(sdf)
            # TODO: SPARK-LAMA remove this line after passing the "prediction_col" parameter
            prediction_col = next(c for c in preds.columns if c.startswith("prediction"))
            preds = np.array(preds.select(prediction_col).collect())
            # when preds.shape is (n, 1, k) we change it to (n, k),
            # where n is number of rows and k is number of classes
            if len(preds.shape) == 3:
                preds = np.squeeze(preds, axis=1)
            ys.append(preds)

        sample_df.unpersist()

        return grid, ys, counts

    @staticmethod
    def get_pdp_data_categorical_feature(
        df: SparkDataFrame,
        feature_name: str,
        model: Transformer,
        prediction_col: str,
        n_top_cats: int,
        ice_fraction: float = 1.0,
        ice_fraction_seed: int = 42,
    ) -> Tuple[List, List, List]:
        """Returns `grid`, `ys` and `counts` calculated on input categorical column to plot PDP.

        Args:
            df (SparkDataFrame): Spark DataFrame with `feature_name` column
            feature_name (str): feature column name
            model (PipelineModel): Spark Pipeline Model
            prediction_col (str): prediction column to be created by the `model`
            n_top_cats (int): param to selection top n categories
            ice_fraction (float, optional): What fraction of the input dataframe will be used to make predictions.
                Useful for very large dataframe. Defaults to 1.0.
            ice_fraction_seed (int, optional): Seed for `ice_fraction`. Defaults to 42.

        Returns:
            Tuple[List, List, List]:
            `grid` is list of categories,
            `ys` is list of predictions by category,
            `counts` is numbers of values by category
        """
        feature_cnt = (
            df.where(sf.col(feature_name).isNotNull()).groupBy(feature_name).count().orderBy(sf.desc("count")).collect()
        )
        grid = [row[feature_name] for row in feature_cnt[:n_top_cats]]
        counts = [row["count"] for row in feature_cnt[:n_top_cats]]
        ys = []
        sample_df = (
            df.select(*[c for c in df.columns if c != feature_name])
            .sample(fraction=ice_fraction, seed=ice_fraction_seed)
            .cache()
        )
        for i in tqdm(grid):
            sdf = sample_df.select("*", sf.lit(i).alias(feature_name))
            preds = model.transform(sdf)
            # TODO: SPARK-LAMA remove this line after passing the "prediction_col" parameter
            prediction_col = next(c for c in preds.columns if c.startswith("prediction"))
            preds = np.array(preds.select(prediction_col).collect())
            # when preds.shape is (n, 1, k) we change it to (n, k),
            # where n is number of rows and k is number of classes
            if len(preds.shape) == 3:
                preds = np.squeeze(preds, axis=1)
            ys.append(preds)
        if len(feature_cnt) > n_top_cats:

            # unique other categories
            unique_other_categories = [row[feature_name] for row in feature_cnt[n_top_cats:]]

            # get non-top categories, natural distributions is important here
            w = Window().orderBy(sf.lit("A"))  # window without sorting
            other_categories_collection = (
                df.select(feature_name)
                .filter(sf.col(feature_name).isin(unique_other_categories))
                .select(sf.row_number().over(w).alias("row_num"), feature_name)
                .collect()
            )

            # dict with key=%row number% and value=%category%
            other_categories_dict = {x["row_num"]: x[feature_name] for x in other_categories_collection}
            max_row_num = len(other_categories_collection)

            def get_category_by_row_num(row_num):
                remainder = row_num % max_row_num
                if remainder == 0:
                    key = max_row_num
                else:
                    key = remainder
                return other_categories_dict[key]

            get_category_udf = sf.udf(get_category_by_row_num, StringType())

            # add row number to main dataframe and exclude feature_name column
            sdf = sample_df.select("*", sf.row_number().over(w).alias("row_num"))

            all_columns_except_row_num = [f for f in sdf.columns if f != "row_num"]
            feature_col = get_category_udf(sf.col("row_num")).alias(feature_name)
            # exclude row number from dataframe
            # and add back feature_name column filled with other categories same distribution
            sdf = sdf.select(*all_columns_except_row_num, feature_col)

            preds = model.transform(sdf)
            preds = np.array(preds.select(prediction_col).collect())
            # when preds.shape is (n, 1, k) we change it to (n, k),
            # where n is number of rows and k is number of classes
            if len(preds.shape) == 3:
                preds = np.squeeze(preds, axis=1)

            grid.append("<OTHER>")
            ys.append(preds)
            counts.append(sum([row["count"] for row in feature_cnt[n_top_cats:]]))

        sample_df.unpersist()

        return grid, ys, counts

    @staticmethod
    def get_pdp_data_datetime_feature(
        df: SparkDataFrame,
        feature_name: str,
        model: Transformer,
        prediction_col: str,
        datetime_level: str,
        reader,
        ice_fraction: float = 1.0,
        ice_fraction_seed: int = 42,
    ) -> Tuple[List, List, List]:
        """Returns `grid`, `ys` and `counts` calculated on input datetime column to plot PDP.

        Args:
            df (SparkDataFrame): Spark DataFrame with `feature_name` column
            feature_name (str): feature column name
            model (PipelineModel): Spark Pipeline Model
            prediction_col (str): prediction column to be created by the `model`
            datetime_level (str): Unit of time that will be modified to calculate dependence: "year", "month" or "dayofweek"
            reader (_type_): Automl reader to transform input dataframe before `model` inferring.
            ice_fraction (float, optional): What fraction of the input dataframe will be used to make predictions.
                Useful for very large dataframe. Defaults to 1.0.
            ice_fraction_seed (int, optional): Seed for `ice_fraction`. Defaults to 42.

        Returns:
            Tuple[List, List, List]:
            `grid` is list of categories,
            `ys` is list of predictions by category,
            `counts` is numbers of values by category
        """
        df = reader.read(df).data
        if datetime_level == "year":
            feature_cnt = df.groupBy(sf.year(feature_name).alias("year")).count().orderBy(sf.asc("year")).collect()
            grid = [x["year"] for x in feature_cnt]
            counts = [row["count"] for row in feature_cnt]
            replace_date_element_udf = sf.udf(replace_year_in_date, DateType())
        elif datetime_level == "month":
            feature_cnt = df.groupBy(sf.month(feature_name).alias("month")).count().orderBy(sf.asc("month")).collect()
            grid = np.arange(1, 13)
            grid = grid.tolist()
            counts = [0] * 12
            for row in feature_cnt:
                counts[row["month"] - 1] = row["count"]
            replace_date_element_udf = sf.udf(replace_month_in_date, DateType())
        else:
            feature_cnt = (
                df.groupBy(sf.dayofweek(feature_name).alias("dayofweek")).count().orderBy(sf.asc("dayofweek")).collect()
            )
            grid = np.arange(7)
            grid = grid.tolist()
            counts = [0] * 7
            for row in feature_cnt:
                counts[row["dayofweek"] - 1] = row["count"]
            replace_date_element_udf = sf.udf(replace_dayofweek_in_date, DateType())
        ys = []
        sample_df = df.sample(fraction=ice_fraction, seed=ice_fraction_seed).cache()
        for i in tqdm(grid):
            feature_col = replace_date_element_udf(sf.col(feature_name), sf.lit(i)).alias(feature_name)
            sdf = sample_df.select(*[c for c in sample_df.columns if c != feature_name], feature_col)
            preds = model.transform(sdf)
            # TODO: SPARK-LAMA remove this line after passing the "prediction_col" parameter
            prediction_col = next(c for c in preds.columns if c.startswith("prediction"))
            preds = np.array(preds.select(prediction_col).collect())
            # when preds.shape is (n, 1, k) we change it to (n, k),
            # where n is number of rows and k is number of classes
            if len(preds.shape) == 3:
                preds = np.squeeze(preds, axis=1)
            ys.append(preds)

        return grid, ys, counts

    def get_individual_pdp(
        self,
        test_data: SparkDataFrame,
        feature_name: str,
        n_bins: Optional[int] = 30,
        top_n_categories: Optional[int] = 10,
        datetime_level: Optional[str] = "year",
        ice_fraction: float = 1.0,
        ice_fraction_seed: int = 42,
    ):
        assert feature_name in self.reader._roles
        assert datetime_level in ["year", "month", "dayofweek"]
        assert 0 < ice_fraction <= 1.0

        pipeline_model = self.transformer()

        # Numerical features
        if self.reader._roles[feature_name].name == "Numeric":
            return self.get_pdp_data_numeric_feature(
                test_data, feature_name, pipeline_model, "prediction", n_bins, ice_fraction, ice_fraction_seed
            )
        # Categorical features
        elif self.reader._roles[feature_name].name == "Category":
            return self.get_pdp_data_categorical_feature(
                test_data, feature_name, pipeline_model, "prediction", top_n_categories, ice_fraction, ice_fraction_seed
            )
        # Datetime Features
        elif self.reader._roles[feature_name].name == "Datetime":
            return self.get_pdp_data_datetime_feature(
                test_data,
                feature_name,
                pipeline_model,
                "prediction",
                datetime_level,
                self.reader,
                ice_fraction,
                ice_fraction_seed,
            )
        else:
            raise ValueError("Supported only Numeric, Category or Datetime feature")

    def plot_pdp(
        self,
        test_data: ReadableToDf,
        feature_name: str,
        individual: Optional[bool] = False,
        n_bins: Optional[int] = 30,
        top_n_categories: Optional[int] = 10,
        top_n_classes: Optional[int] = 10,
        datetime_level: Optional[str] = "year",
        ice_fraction: float = 1.0,
        ice_fraction_seed: int = 42,
    ):
        grid, ys, counts = self.get_individual_pdp(
            test_data=test_data,
            feature_name=feature_name,
            n_bins=n_bins,
            top_n_categories=top_n_categories,
            datetime_level=datetime_level,
            ice_fraction=ice_fraction,
            ice_fraction_seed=ice_fraction_seed,
        )

        histogram_data_rows_limit = 2000
        rows_count = test_data.count()
        if rows_count > histogram_data_rows_limit:
            fraction = histogram_data_rows_limit / rows_count
            test_data = test_data.sample(frac=fraction)
        if self.reader._roles[feature_name].name == "Numeric":
            test_data = test_data.select(sf.col(feature_name).cast("double")).toPandas()
        else:
            test_data = test_data.select(feature_name).toPandas()
        plot_pdp_with_distribution(
            test_data,
            grid,
            ys,
            counts,
            self.reader,
            feature_name,
            individual,
            top_n_classes,
            datetime_level,
        )<|MERGE_RESOLUTION|>--- conflicted
+++ resolved
@@ -33,11 +33,8 @@
 from sparklightautoml.pipelines.features.lgb_pipeline import SparkLGBSimpleFeatures, SparkLGBAdvancedPipeline
 from sparklightautoml.pipelines.features.linear_pipeline import SparkLinearFeatures
 from sparklightautoml.pipelines.ml.nested_ml_pipe import SparkNestedTabularMLPipeline
-<<<<<<< HEAD
 from sparklightautoml.pipelines.selection.base import SparkSelectionPipelineWrapper
-=======
 from sparklightautoml.pipelines.selection.base import BugFixSelectionPipelineWrapper
->>>>>>> 3fda3d5e
 from sparklightautoml.pipelines.selection.permutation_importance_based import SparkNpPermutationImportanceEstimator
 from sparklightautoml.reader.base import SparkToSparkReader
 from sparklightautoml.tasks.base import SparkTask
@@ -246,12 +243,8 @@
                 )
 
                 pre_selector = ComposedSelector([pre_selector, extra_selector])
-
-<<<<<<< HEAD
+	pre_selector = BugFixSelectionPipelineWrapper(pre_selector)
         return SparkSelectionPipelineWrapper(pre_selector)
-=======
-        return BugFixSelectionPipelineWrapper(pre_selector)
->>>>>>> 3fda3d5e
 
     def get_linear(
         self, n_level: int = 1, pre_selector: Optional[SparkSelectionPipelineWrapper] = None
