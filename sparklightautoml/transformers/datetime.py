<<<<<<< HEAD
import itertools
from collections import OrderedDict
from copy import deepcopy
from datetime import datetime
from typing import Iterator, Optional, Sequence, List, cast, Dict, Set
=======
from collections import OrderedDict
from copy import deepcopy
from datetime import datetime
from typing import Iterator, Optional, Sequence, List, cast
>>>>>>> 4a4639bf

import holidays
import numpy as np
import pandas as pd
from lightautoml.dataset.base import RolesDict
from lightautoml.dataset.roles import CategoryRole, NumericRole, ColumnRole, DatetimeRole
from lightautoml.transformers.datetime import datetime_check, date_attrs
<<<<<<< HEAD
from pyspark.ml import Transformer
=======
>>>>>>> 4a4639bf
from pyspark.ml.param.shared import Param, Params
from pyspark.sql import functions as sf, DataFrame as SparkDataFrame
from pyspark.sql.pandas.functions import pandas_udf
from pyspark.sql.types import IntegerType

from sparklightautoml.mlwriters import CommonPickleMLReadable, CommonPickleMLWritable
<<<<<<< HEAD
from sparklightautoml.transformers.base import SparkBaseTransformer, SparkBaseEstimator
from sparklightautoml.transformers.scala_wrappers.is_holiday_transformer import IsHolidayTransformer

_DateSeasonsTransformations = Dict[str, List[str]]
=======
from sparklightautoml.transformers.base import SparkBaseTransformer
>>>>>>> 4a4639bf


def get_unit_of_timestamp_column(seas: str, col: str):
    """Generates pyspark column to extract unit of time from timestamp

    Args:
        seas (str): unit of time: `y`(year), `m`(month), `d`(day),
        `wd`(weekday), `hour`(hour), `min`(minute), `sec`(second), `ms`(microsecond), `ns`(nanosecond)
        col (str): column name with datetime values
    """
    if seas == "y":
        return sf.year(sf.to_timestamp(sf.col(col)))
    elif seas == "m":
        return sf.month(sf.to_timestamp(sf.col(col)))
    elif seas == "d":
        return sf.dayofmonth(sf.to_timestamp(sf.col(col)))
    # TODO SPARK-LAMA: F.dayofweek() starts numbering from another day.
    # Differs from pandas.Timestamp.weekday.
    # elif seas == 'wd':
    #     return F.dayofweek(F.to_timestamp(F.col(col)))
    elif seas == "hour":
        return sf.hour(sf.to_timestamp(sf.col(col)))
    elif seas == "min":
        return sf.minute(sf.to_timestamp(sf.col(col)))
    elif seas == "sec":
        return sf.second(sf.to_timestamp(sf.col(col)))
    else:

        @pandas_udf(IntegerType())
        def get_timestamp_attr(arrs: Iterator[pd.Series]) -> Iterator[pd.Series]:
            for x in arrs:

                def convert_to_datetime(timestamp: int):
                    try:
                        date = pd.to_datetime(datetime.fromtimestamp(timestamp))
                    except:
                        date = datetime.now()
                    return date

                x = x.apply(lambda d: convert_to_datetime(d))
                yield getattr(x.dt, date_attrs[seas])

        return get_timestamp_attr(sf.to_timestamp(sf.col(col)).cast("long"))


class SparkDatetimeHelper:
    """
    Helper class for :class:`~sparklightautoml.transformers.datetime.SparkTimeToNumTransformer`,
    :class:`~sparklightautoml.transformers.datetime.SparkBaseDiffTransformer` and
    :class:`~sparklightautoml.transformers.datetime.SparkDateSeasonsTransformer`
    """

    basic_interval = "D"

    _interval_mapping = {
        "NS": 0.000000001,
        "MS": 0.001,
        "SEC": 1,
        "MIN": 60,
        "HOUR": 60 * 60,
        "D": 60 * 60 * 24,
        # FIXME SPARK-LAMA: Very rough rounding
        "M": 60 * 60 * 24 * 30,
        "Y": 60 * 60 * 24 * 365,
    }

    _fit_checks = (datetime_check,)
    _transform_checks = ()


class SparkTimeToNumTransformer(
    SparkBaseTransformer, SparkDatetimeHelper, CommonPickleMLWritable, CommonPickleMLReadable
):
    """
    Transforms datetime columns values to numeric values.
    """

    basic_time = "2020-01-01"
    _fname_prefix = "dtdiff"

    def __init__(self, input_cols: List[str], input_roles: RolesDict, do_replace_columns: bool = False):
        output_cols = [f"{self._fname_prefix}__{f}" for f in input_cols]
        output_roles = {f: NumericRole(np.float32) for f in output_cols}
        super().__init__(input_cols, output_cols, input_roles, output_roles, do_replace_columns)

    def _transform(self, dataset: SparkDataFrame) -> SparkDataFrame:
        df = dataset

        new_cols = []
        for i, out_col in zip(self.getInputCols(), self.getOutputCols()):
            new_col = (
                (sf.to_timestamp(sf.col(i)).cast("long") - sf.to_timestamp(sf.lit(self.basic_time)).cast("long"))
                / self._interval_mapping[self.basic_interval]
            ).alias(out_col)
            new_cols.append(new_col)

        df = self._make_output_df(df, new_cols)

        return df


class SparkBaseDiffTransformer(
    SparkBaseTransformer, SparkDatetimeHelper, CommonPickleMLWritable, CommonPickleMLReadable
):
    """
    Basic conversion strategy, used in selection one-to-one transformers.
    Datetime converted to difference with basic_date.
    """

    _fname_prefix = "basediff"

    baseNames = Param(Params._dummy(), "baseNames", "base_names")

    diffNames = Param(Params._dummy(), "diffNames", "diff_names")

    basicInterval = Param(Params._dummy(), "basicInterval", "basic_interval")

    def __init__(
        self,
        input_roles: RolesDict,
        base_names: Sequence[str],
        diff_names: Sequence[str],
        basic_interval: Optional[str] = "D",
        do_replace_columns: bool = False,
    ):
        input_cols = list(base_names) + list(diff_names)

        self.base_names = base_names
        self.diff_names = diff_names
        self.basic_interval = basic_interval

        output_cols = [f"{self._fname_prefix}_{col}__{x}" for col in base_names for x in diff_names]

        output_roles = {col: NumericRole(dtype=np.float32) for col in output_cols}

        super().__init__(input_cols, output_cols, input_roles, output_roles, do_replace_columns)

        self.set(self.baseNames, self.base_names)
        self.set(self.diffNames, self.diff_names)
        self.set(self.basicInterval, self.basic_interval)

    def _transform(self, df: SparkDataFrame) -> SparkDataFrame:

        new_cols = [
            (
                (sf.to_timestamp(sf.col(dif)).cast("long") - sf.to_timestamp(sf.col(base)).cast("long"))
                / self._interval_mapping[self.basic_interval]
            ).alias(f"{self._fname_prefix}_{base}__{dif}")
            for base in self.base_names
            for dif in self.diff_names
        ]

        df = self._make_output_df(df, new_cols)

        return df


class SparkDateSeasonsEstimator(SparkBaseEstimator):
    _fname_prefix = "season"

    def __init__(
        self,
        input_cols: List[str],
        input_roles: RolesDict,
        output_role: Optional[ColumnRole] = None
    ):
        output_role = output_role or CategoryRole(np.int32)

        super().__init__(input_cols, input_roles, output_role=output_role)
        self._infer_output_cols_and_roles(output_role)

    def _infer_output_cols_and_roles(self, output_role: ColumnRole):
        input_roles = self.get_input_roles()
        self.transformations: _DateSeasonsTransformations = OrderedDict()
        self.seasons_out_cols: Dict[str, List[str]] = dict()
        self.holidays_out_cols = []
        for col in self.getInputCols():
            rdt = cast(DatetimeRole, input_roles[col])
            seas = list(rdt.seasonality)
            self.transformations[col] = seas
            self.seasons_out_cols[col] = [f"{self._fname_prefix}_{s}__{col}" for s in seas]
            if rdt.country is not None:
                self.holidays_out_cols.append(f"{self._fname_prefix}_hol__{col}")

        output_cols = [*itertools.chain(*self.seasons_out_cols.values()), *self.holidays_out_cols]
        output_roles = {f: deepcopy(output_role) for f in output_cols}

        self.set(self.outputCols, output_cols)
        self.set(self.outputRoles, output_roles)

    def _fit(self, dataset: SparkDataFrame) -> Transformer:
        roles = self.get_input_roles()

        min_max_years = dataset.select(*[
            sf.struct(sf.year(sf.min(in_col)).alias('min'), sf.year(sf.max(in_col)).alias('max')).alias(in_col)
            for in_col in self.getInputCols()
        ]).first().asDict()

        holidays_cols_dates: Dict[str, Set[str]] = {
            col:
                set(dt.strftime("%Y-%m-%d") for dt in holidays.country_holidays(
                    years=list(range(min_y, max_y + 1)),
                    country=roles[col].country,
                    prov=roles[col].prov,
                    state=roles[col].state
                ).keys())
            for col, (min_y, max_y) in min_max_years.items()
        }

        return SparkDateSeasonsTransformer(
            input_cols=self.getInputCols(),
            seasons_out_cols=self.seasons_out_cols,
            holidays_out_cols=self.holidays_out_cols,
            input_roles=self.get_input_roles(),
            output_roles=self.get_output_roles(),
            seasons_transformations=self.transformations,
            holidays_dates=holidays_cols_dates
        )


class SparkDateSeasonsTransformer(SparkBaseTransformer,
                                  SparkDatetimeHelper,
                                  CommonPickleMLWritable,
                                  CommonPickleMLReadable):
    """
    Extracts unit of time from Datetime values and marks holiday dates.
    """

    _fname_prefix = "season"

    seasonOutCols = Param(Params._dummy(), "seasonOutCols", "seasonOutCols")
    holidaysOutCols = Param(Params._dummy(), "holidaysOutCols", "holidaysOutCols")
    seasonsTransformations = Param(Params._dummy(), "seasonsTransformations", "seasonsTransformations")
    holidaysDates = Param(Params._dummy(), "holidaysDates", "holidaysDates")

    def __init__(
        self,
        input_cols: List[str],
        seasons_out_cols: Dict[str, List[str]],
        holidays_out_cols: List[str],
        input_roles: RolesDict,
        output_roles: RolesDict,
        seasons_transformations: _DateSeasonsTransformations,
        holidays_dates: Dict[str, Set[str]]
    ):
<<<<<<< HEAD
        output_cols = [*itertools.chain(*seasons_out_cols.values()), *holidays_out_cols]
        super().__init__(input_cols, output_cols, input_roles, output_roles)
=======
        self.output_role = output_role
        if output_role is None:
            self.output_role = CategoryRole(np.int32)

        self.transformations = OrderedDict()
        output_cols = []
        for col in input_cols:
            rdt = cast(DatetimeRole, input_roles[col])
            seas = rdt.seasonality
            self.transformations[col] = seas
            for s in seas:
                output_cols.append(f"{self._fname_prefix}_{s}__{col}")
            if rdt.country is not None:
                output_cols.append(f"{self._fname_prefix}_hol__{col}")
>>>>>>> 4a4639bf

        self.set(self.seasonOutCols, seasons_out_cols)
        self.set(self.holidaysOutCols, holidays_out_cols)
        self.set(self.seasonsTransformations, seasons_transformations)
        self.set(self.holidaysDates, holidays_dates)

    def _transform(self, dataset: SparkDataFrame) -> SparkDataFrame:
        df = dataset
<<<<<<< HEAD

        seasons_out_cols = self.getOrDefault(self.seasonOutCols)
        holidays_out_cols = self.getOrDefault(self.holidaysOutCols)
        seasons_transformations = self.getOrDefault(self.seasonsTransformations)
        holidays_dates = self.getOrDefault(self.holidaysDates)

        new_cols = []
        for col, transformations in seasons_transformations.items():
=======
        roles = self.get_input_roles()

        new_cols = []
        for col in self.getInputCols():
>>>>>>> 4a4639bf
            fcol = sf.to_timestamp(sf.col(col)).cast("long")
            seas_cols = [
                (
                    sf.when(sf.isnan(fcol) | sf.isnull(fcol), None)
                    .otherwise(get_unit_of_timestamp_column(seas, col))
                    .alias(out_col)
                )
                for out_col, seas in zip(seasons_out_cols[col], transformations)
            ]
            new_cols.extend(seas_cols)

<<<<<<< HEAD
        holidays_transformer = IsHolidayTransformer.create(
            holidays_dates=holidays_dates,
            input_cols=self.getInputCols(),
            output_cols=holidays_out_cols
        )
        df = holidays_transformer.transform(df.select("*", *new_cols))
=======
            if roles[col].country is not None:

                @pandas_udf(IntegerType())
                def is_holiday(arrs: Iterator[pd.Series]) -> Iterator[pd.Series]:
                    for x in arrs:
                        x = x.apply(lambda d: datetime.fromtimestamp(d)).dt.normalize()
                        _holidays = holidays.country_holidays(
                            years=np.unique(x.dt.year.values),
                            country=roles[col].country,
                            prov=roles[col].prov,
                            state=roles[col].state,
                        )
                        yield x.isin(_holidays).astype(int)

                hol_col = is_holiday(fcol).alias(f"{self._fname_prefix}_hol__{col}")
                new_cols.append(hol_col)

        df = self._make_output_df(df, new_cols)
>>>>>>> 4a4639bf

        return df<|MERGE_RESOLUTION|>--- conflicted
+++ resolved
@@ -1,15 +1,10 @@
-<<<<<<< HEAD
-import itertools
 from collections import OrderedDict
 from copy import deepcopy
-from datetime import datetime
-from typing import Iterator, Optional, Sequence, List, cast, Dict, Set
-=======
-from collections import OrderedDict
-from copy import deepcopy
+from typing import Dict, Iterator, Optional, Sequence, List
+from collections import defaultdict, OrderedDict
+from itertools import chain, combinations
 from datetime import datetime
 from typing import Iterator, Optional, Sequence, List, cast
->>>>>>> 4a4639bf
 
 import holidays
 import numpy as np
@@ -17,24 +12,18 @@
 from lightautoml.dataset.base import RolesDict
 from lightautoml.dataset.roles import CategoryRole, NumericRole, ColumnRole, DatetimeRole
 from lightautoml.transformers.datetime import datetime_check, date_attrs
-<<<<<<< HEAD
-from pyspark.ml import Transformer
-=======
->>>>>>> 4a4639bf
 from pyspark.ml.param.shared import Param, Params
 from pyspark.sql import functions as sf, DataFrame as SparkDataFrame
 from pyspark.sql.pandas.functions import pandas_udf
 from pyspark.sql.types import IntegerType
 
+from lightautoml.dataset.base import RolesDict
+from lightautoml.dataset.roles import CategoryRole, NumericRole, ColumnRole
 from sparklightautoml.mlwriters import CommonPickleMLReadable, CommonPickleMLWritable
-<<<<<<< HEAD
 from sparklightautoml.transformers.base import SparkBaseTransformer, SparkBaseEstimator
 from sparklightautoml.transformers.scala_wrappers.is_holiday_transformer import IsHolidayTransformer
 
 _DateSeasonsTransformations = Dict[str, List[str]]
-=======
-from sparklightautoml.transformers.base import SparkBaseTransformer
->>>>>>> 4a4639bf
 
 
 def get_unit_of_timestamp_column(seas: str, col: str):
@@ -280,25 +269,8 @@
         seasons_transformations: _DateSeasonsTransformations,
         holidays_dates: Dict[str, Set[str]]
     ):
-<<<<<<< HEAD
         output_cols = [*itertools.chain(*seasons_out_cols.values()), *holidays_out_cols]
         super().__init__(input_cols, output_cols, input_roles, output_roles)
-=======
-        self.output_role = output_role
-        if output_role is None:
-            self.output_role = CategoryRole(np.int32)
-
-        self.transformations = OrderedDict()
-        output_cols = []
-        for col in input_cols:
-            rdt = cast(DatetimeRole, input_roles[col])
-            seas = rdt.seasonality
-            self.transformations[col] = seas
-            for s in seas:
-                output_cols.append(f"{self._fname_prefix}_{s}__{col}")
-            if rdt.country is not None:
-                output_cols.append(f"{self._fname_prefix}_hol__{col}")
->>>>>>> 4a4639bf
 
         self.set(self.seasonOutCols, seasons_out_cols)
         self.set(self.holidaysOutCols, holidays_out_cols)
@@ -307,7 +279,6 @@
 
     def _transform(self, dataset: SparkDataFrame) -> SparkDataFrame:
         df = dataset
-<<<<<<< HEAD
 
         seasons_out_cols = self.getOrDefault(self.seasonOutCols)
         holidays_out_cols = self.getOrDefault(self.holidaysOutCols)
@@ -316,12 +287,6 @@
 
         new_cols = []
         for col, transformations in seasons_transformations.items():
-=======
-        roles = self.get_input_roles()
-
-        new_cols = []
-        for col in self.getInputCols():
->>>>>>> 4a4639bf
             fcol = sf.to_timestamp(sf.col(col)).cast("long")
             seas_cols = [
                 (
@@ -331,34 +296,14 @@
                 )
                 for out_col, seas in zip(seasons_out_cols[col], transformations)
             ]
+
             new_cols.extend(seas_cols)
 
-<<<<<<< HEAD
         holidays_transformer = IsHolidayTransformer.create(
             holidays_dates=holidays_dates,
             input_cols=self.getInputCols(),
             output_cols=holidays_out_cols
         )
         df = holidays_transformer.transform(df.select("*", *new_cols))
-=======
-            if roles[col].country is not None:
-
-                @pandas_udf(IntegerType())
-                def is_holiday(arrs: Iterator[pd.Series]) -> Iterator[pd.Series]:
-                    for x in arrs:
-                        x = x.apply(lambda d: datetime.fromtimestamp(d)).dt.normalize()
-                        _holidays = holidays.country_holidays(
-                            years=np.unique(x.dt.year.values),
-                            country=roles[col].country,
-                            prov=roles[col].prov,
-                            state=roles[col].state,
-                        )
-                        yield x.isin(_holidays).astype(int)
-
-                hol_col = is_holiday(fcol).alias(f"{self._fname_prefix}_hol__{col}")
-                new_cols.append(hol_col)
-
-        df = self._make_output_df(df, new_cols)
->>>>>>> 4a4639bf
 
         return df