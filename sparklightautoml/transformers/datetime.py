--- conflicted
+++ resolved
@@ -1,43 +1,27 @@
-<<<<<<< HEAD
-from collections import OrderedDict
-from copy import deepcopy
-from datetime import datetime
-=======
 import itertools
 from collections import OrderedDict
 from copy import deepcopy
 from datetime import datetime
 from typing import Dict, Set
->>>>>>> ba36062e
 from typing import Iterator, Optional, Sequence, List, cast
 
 import holidays
 import numpy as np
 import pandas as pd
 from lightautoml.dataset.base import RolesDict
-<<<<<<< HEAD
 from lightautoml.dataset.roles import CategoryRole, NumericRole, ColumnRole, DatetimeRole
 from lightautoml.transformers.datetime import datetime_check, date_attrs
-=======
-from lightautoml.dataset.roles import CategoryRole, NumericRole, ColumnRole
-from lightautoml.dataset.roles import DatetimeRole
-from lightautoml.transformers.datetime import datetime_check, date_attrs
 from pyspark.ml import Transformer
->>>>>>> ba36062e
 from pyspark.ml.param.shared import Param, Params
 from pyspark.sql import functions as sf, DataFrame as SparkDataFrame
 from pyspark.sql.pandas.functions import pandas_udf
 from pyspark.sql.types import IntegerType
 
 from sparklightautoml.mlwriters import CommonPickleMLReadable, CommonPickleMLWritable
-<<<<<<< HEAD
-from sparklightautoml.transformers.base import SparkBaseTransformer
-=======
 from sparklightautoml.transformers.base import SparkBaseTransformer, SparkBaseEstimator
 from sparklightautoml.transformers.scala_wrappers.is_holiday_transformer import IsHolidayTransformer
 
 _DateSeasonsTransformations = Dict[str, List[str]]
->>>>>>> ba36062e
 
 
 def get_unit_of_timestamp_column(seas: str, col: str):
@@ -283,25 +267,8 @@
         seasons_transformations: _DateSeasonsTransformations,
         holidays_dates: Dict[str, Set[str]]
     ):
-<<<<<<< HEAD
-        self.output_role = output_role
-        if output_role is None:
-            self.output_role = CategoryRole(np.int32)
-
-        self.transformations = OrderedDict()
-        output_cols = []
-        for col in input_cols:
-            rdt = cast(DatetimeRole, input_roles[col])
-            seas = rdt.seasonality
-            self.transformations[col] = seas
-            for s in seas:
-                output_cols.append(f"{self._fname_prefix}_{s}__{col}")
-            if rdt.country is not None:
-                output_cols.append(f"{self._fname_prefix}_hol__{col}")
-=======
         output_cols = [*itertools.chain(*seasons_out_cols.values()), *holidays_out_cols]
         super().__init__(input_cols, output_cols, input_roles, output_roles)
->>>>>>> ba36062e
 
         self.set(self.seasonOutCols, seasons_out_cols)
         self.set(self.holidaysOutCols, holidays_out_cols)
@@ -310,12 +277,6 @@
 
     def _transform(self, dataset: SparkDataFrame) -> SparkDataFrame:
         df = dataset
-<<<<<<< HEAD
-        roles = self.get_input_roles()
-
-        new_cols = []
-        for col in self.getInputCols():
-=======
 
         seasons_out_cols = self.getOrDefault(self.seasonOutCols)
         holidays_out_cols = self.getOrDefault(self.holidaysOutCols)
@@ -324,7 +285,6 @@
 
         new_cols = []
         for col, transformations in seasons_transformations.items():
->>>>>>> ba36062e
             fcol = sf.to_timestamp(sf.col(col)).cast("long")
             seas_cols = [
                 (
@@ -337,32 +297,11 @@
 
             new_cols.extend(seas_cols)
 
-<<<<<<< HEAD
-            if roles[col].country is not None:
-
-                @pandas_udf(IntegerType())
-                def is_holiday(arrs: Iterator[pd.Series]) -> Iterator[pd.Series]:
-                    for x in arrs:
-                        x = x.apply(lambda d: datetime.fromtimestamp(d)).dt.normalize()
-                        _holidays = holidays.country_holidays(
-                            years=np.unique(x.dt.year.values),
-                            country=roles[col].country,
-                            prov=roles[col].prov,
-                            state=roles[col].state,
-                        )
-                        yield x.isin(_holidays).astype(int)
-
-                hol_col = is_holiday(fcol).alias(f"{self._fname_prefix}_hol__{col}")
-                new_cols.append(hol_col)
-
-        df = self._make_output_df(df, new_cols)
-=======
         holidays_transformer = IsHolidayTransformer.create(
             holidays_dates=holidays_dates,
             input_cols=self.getInputCols(),
             output_cols=holidays_out_cols
         )
         df = holidays_transformer.transform(df.select("*", *new_cols))
->>>>>>> ba36062e
 
         return df