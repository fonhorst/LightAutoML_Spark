--- conflicted
+++ resolved
@@ -182,11 +182,7 @@
     def transform(self, dataset, params=None):
         logger.debug(f"Transforming {type(self)}. Columns: {sorted(dataset.columns)}")
         transformed_dataset = super().transform(dataset, params)
-<<<<<<< HEAD
-        logger.debug(f"Out {type(self)}. Columns: {sorted(dataset.columns)}")
-=======
         logger.debug(f"Out {type(self)}. Columns: {sorted(transformed_dataset.columns)}")
->>>>>>> ba36062e
         return transformed_dataset
 
 
