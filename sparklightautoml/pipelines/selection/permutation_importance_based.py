--- conflicted
+++ resolved
@@ -5,23 +5,15 @@
 
 import numpy as np
 import pandas as pd
-<<<<<<< HEAD
-=======
 from lightautoml.validation.base import TrainValidIterator
->>>>>>> ba36062e
 from pandas import Series
 from pyspark.sql.pandas.functions import pandas_udf
 from pyspark.sql.types import StructField
 
 from sparklightautoml.pipelines.selection.base import SparkImportanceEstimator
-<<<<<<< HEAD
 from ...computations.manager import ComputationsManager, default_computations_manager
-from ...dataset.base import SparkDataset
-from ...ml_algo.base import SparkTabularMLAlgo
-=======
 from ...dataset.base import LAMLDataset, SparkDataset
 from ...ml_algo.base import MLAlgo, SparkTabularMLAlgo
->>>>>>> ba36062e
 from ...validation.base import SparkBaseTrainValidIterator
 
 logger = logging.getLogger(__name__)
@@ -101,14 +93,8 @@
                 return feat, (normal_score - shuffled_score)
             return func
 
-<<<<<<< HEAD
         results = self._computations_manager.compute([build_score_func(it, feat)
                                                       for it, feat in enumerate(valid_data.features)])
-=======
-            ds: SparkDataset = valid_data.empty()
-            ds.set_data(permutated_df, valid_data.features, valid_data.roles, name=type(self).__name__)
-            logger.debug("Dataframe with shuffled column prepared")
->>>>>>> ba36062e
 
         permutation_importance = {feat: diff_score for feat, diff_score in results}
 
