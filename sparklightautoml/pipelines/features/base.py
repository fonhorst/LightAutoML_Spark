"""Basic classes for features generation."""
import itertools
import logging
import uuid
from copy import copy
from dataclasses import dataclass
from typing import Any, Callable, Set, Dict, cast
from typing import List
from typing import Optional
from typing import Tuple

import numpy as np
import toposort
from lightautoml.dataset.base import RolesDict
from lightautoml.dataset.roles import ColumnRole, NumericRole, DatetimeRole
from lightautoml.pipelines.features.base import FeaturesPipeline
from lightautoml.pipelines.utils import get_columns_by_role
from pandas import DataFrame
from pandas import Series
from pyspark.ml import Transformer, Estimator, Pipeline, PipelineModel
from pyspark.sql import functions as sf

from sparklightautoml.dataset.base import SparkDataset
from sparklightautoml.dataset.roles import NumericVectorOrArrayRole
from sparklightautoml.mlwriters import CommonPickleMLWritable, CommonPickleMLReadable
from sparklightautoml.pipelines.base import TransformerInputOutputRoles
from sparklightautoml.transformers.base import (
    SparkBaseEstimator,
    SparkBaseTransformer,
    SparkUnionTransformer,
    SparkSequentialTransformer,
    SparkEstOrTrans, SparkColumnsAndRoles, )
from sparklightautoml.transformers.base import (
    SparkChangeRolesTransformer,
)
from sparklightautoml.transformers.categorical import (
    SparkCatIntersectionsEstimator,
    SparkFreqEncoderEstimator,
    SparkLabelEncoderEstimator,
    SparkOrdinalEncoderEstimator,
    SparkMulticlassTargetEncoderEstimator,
)
from sparklightautoml.transformers.categorical import SparkTargetEncoderEstimator
from sparklightautoml.transformers.datetime import SparkBaseDiffTransformer, SparkDateSeasonsEstimator
from sparklightautoml.transformers.numeric import SparkQuantileBinningEstimator
from sparklightautoml.utils import Cacher, warn_if_not_cached, SparkDataFrame, ColumnsSelectorTransformer

logger = logging.getLogger(__name__)


def build_graph(begin: SparkEstOrTrans):
    """Fill dict that represents graph of estimators and transformers

    Args:
        begin (SparkEstOrTrans): pipeline to extract graph of estimators and transformers
    """
    graph = dict()

    def find_start_end(tr: SparkEstOrTrans) -> Tuple[List[SparkEstOrTrans], List[SparkEstOrTrans]]:
        if isinstance(tr, SparkSequentialTransformer):
            se = [st_or_end for el in tr.transformers for st_or_end in find_start_end(el)]

            starts = se[0]
            ends = se[-1]
            middle = se[1:-1]

            i = 0
            while i < len(middle):
                for new_st, new_end in itertools.product(middle[i], middle[i + 1]):
                    if new_end not in graph:
                        graph[new_end] = set()
                    graph[new_end].add(new_st)
                i += 2

            return starts, ends

        elif isinstance(tr, SparkUnionTransformer):
            se = [find_start_end(el) for el in tr.transformers]
            starts = [s_el for s, _ in se for s_el in s]
            ends = [e_el for _, e in se for e_el in e]
            return starts, ends
        else:
            return [tr], [tr]

    init_starts, final_ends = find_start_end(begin)

    for st in init_starts:
        if st not in graph:
            graph[st] = set()

    return graph


@dataclass
class FittedPipe:
    dataset: SparkDataset
    transformer: Transformer


class SparkFeaturesPipeline(FeaturesPipeline, TransformerInputOutputRoles):
    """Abstract class.

    Analyze train dataset and create composite transformer
    based on subset of features.
    Instance can be interpreted like Transformer
    (look for :class:`~lightautoml.transformers.base.LAMLTransformer`)
    with delayed initialization (based on dataset metadata)
    Main method, user should define in custom pipeline is ``.create_pipeline``.
    For example, look at
    :class:`~lightautoml.pipelines.features.lgb_pipeline.LGBSimpleFeatures`.
    After FeaturePipeline instance is created, it is used like transformer
    with ``.fit_transform`` and ``.transform`` method.

    """

    def __init__(self, **kwargs):
        super().__init__(**kwargs)
        self.pipes: List[Callable[[SparkDataset], SparkEstOrTrans]] = [self.create_pipeline]
        self._transformer: Optional[Transformer] = None
        self._input_roles: Optional[RolesDict] = None
        self._output_roles: Optional[RolesDict] = None
        self._service_columns: Optional[List[str]] = None

    @property
    def input_features(self) -> List[str]:
        return list(self.input_roles.keys())

    @input_features.setter
    def input_features(self, val: List[str]):
        """Setter for input_features.

        Args:
            val: List of strings.

        """
        raise NotImplementedError("Unsupported operation")

    @property
    def output_features(self) -> List[str]:
        return list(self.output_roles.keys())
<<<<<<< HEAD

    @property
    def input_roles(self) -> Optional[RolesDict]:
        return self._input_roles

    @property
=======

    @property
    def input_roles(self) -> Optional[RolesDict]:
        return self._input_roles

    @property
>>>>>>> 4a4639bf
    def output_roles(self) -> Optional[RolesDict]:
        return self._output_roles

    def _get_service_columns(self) -> List[str]:
        return self._service_columns

    def _build_transformer(self, *args, **kwargs) -> Optional[Transformer]:
        return self._transformer

    def create_pipeline(self, train: SparkDataset) -> SparkEstOrTrans:
        """Analyse dataset and create composite transformer.

        Args:
            train: Dataset with train data.

        Returns:
            Composite transformer (pipeline).

        """
        raise NotImplementedError

    def fit_transform(self, train: SparkDataset) -> SparkDataset:
        """Create pipeline and then fit on train data and then transform.

        Args:
            train: Dataset with train data.n

        Returns:
            Dataset with new features.

        """
        logger.info("SparkFeaturePipeline is started")

        fitted_pipe = self._merge_pipes(train)
        self._transformer = fitted_pipe.transformer
        self._input_roles = copy(train.roles)
        self._output_roles = copy(fitted_pipe.dataset.roles)
        self._service_columns = train.service_columns

        logger.info("SparkFeaturePipeline is finished")

        return fitted_pipe.dataset

    def transform(self, test: SparkDataset) -> SparkDataset:
        return self._make_transformed_dataset(test)

    def append(self, pipeline):
        if isinstance(pipeline, SparkFeaturesPipeline):
            pipeline = [pipeline]

        for _pipeline in pipeline:
            self.pipes.extend(_pipeline.pipes)

        return self

    def prepend(self, pipeline):
        if isinstance(pipeline, SparkFeaturesPipeline):
            pipeline = [pipeline]

        for _pipeline in reversed(pipeline):
            self.pipes = _pipeline.pipes + self.pipes

        return self

    def pop(self, i: int = -1) -> Optional[Callable[[SparkDataset], Estimator]]:
        if len(self.pipes) > 1:
            return self.pipes.pop(i)

    def _merge_pipes(self, data: SparkDataset) -> FittedPipe:
        fitted_pipes = [self._optimize_and_fit(data, pipe(data)) for pipe in self.pipes]

        processed_dataset = SparkDataset.concatenate([fp.dataset for fp in fitted_pipes], name=f"{type(self)}")
        pipeline = PipelineModel(stages=[fp.transformer for fp in fitted_pipes])

        return FittedPipe(dataset=processed_dataset, transformer=pipeline)

    def _optimize_and_fit(
            self,
            train: SparkDataset,
            pipeline: SparkEstOrTrans) -> FittedPipe:
        graph = build_graph(pipeline)
        tr_layers = list(toposort.toposort(graph))

        cacher_key = f"{type(self)}_{uuid.uuid4()}"

        logger.info(f"Number of layers in the current feature pipeline {self}: {len(tr_layers)}")

        def exit_nodes(gr: Dict) -> Set:
            parents = set(el for v in gr.values() for el in v)
            all_nodes = set(gr.keys())
            found_exit_nodes = all_nodes.difference(parents)
            return found_exit_nodes

        def cum_outputs_layers(external_input: Set[str], layers):
            available_inputs = [external_input]
            for layer in layers:
                outs = {col for est in layer for col in est.getOutputCols()}
                available_inputs.append(available_inputs[-1].union(outs))
            return available_inputs

        def cum_inputs_layers(layers):
            layers = list(reversed(layers))
            available_inputs = [{col for est in layers[0] for col in est.getOutputCols()}]
            for layer in layers[1:]:
                outs = {col for est in layer for col in est.getInputCols()}
                available_inputs.append(available_inputs[-1].union(outs))
            return list(reversed(available_inputs))

        enodes = exit_nodes(graph)
        out_deps = cum_outputs_layers(set(train.features), tr_layers)
        in_deps = cum_inputs_layers([*tr_layers, enodes])
        cols_to_select_in_layers = [
            list(out_feats.intersection(next_in_feats))
            for out_feats, next_in_feats in zip(out_deps[1:], in_deps[1:])
        ]

        dag_pipeline = Pipeline(stages=[
            stage
            for layer, cols in zip(tr_layers, cols_to_select_in_layers)
            for stage in itertools.chain(layer, [
                ColumnsSelectorTransformer(
                    name=type(self).__name__,
                    input_cols=[SparkDataset.ID_COLUMN, *cols],
                    optional_cols=[c for c in train.service_columns if c != SparkDataset.ID_COLUMN],
                    transform_only_first_time=True
                ),
                Cacher(cacher_key)
            ])
        ])

        dag_transformer = dag_pipeline.fit(train.data)

        feature_sdf = Cacher.get_dataset_by_key(cacher_key)
        output_roles = {feat: role for est in enodes for feat, role in est.get_output_roles().items()}
        featurized_train = train.empty()
        featurized_train.set_data(
            feature_sdf,
            list(output_roles.keys()),
            output_roles,
            dependencies=[lambda: Cacher.release_cache_by_key(cacher_key), train],
            name=type(self).__name__
        )

        return FittedPipe(dataset=featurized_train, transformer=dag_transformer)


class SparkTabularDataFeatures:
    """Helper class contains basic features transformations for tabular data.

    This method can de shared by all tabular feature pipelines,
    to simplify ``.create_automl`` definition.
    """

    def __init__(self, **kwargs: Any):
        """Set default parameters for tabular pipeline constructor.

        Args:
            **kwargs: Additional parameters.

        """
        self.multiclass_te_co = 3
        self.top_intersections = 5
        self.max_intersection_depth = 3
        self.subsample = 0.1  # 10000
        self.random_state = 42
        self.feats_imp = None
        self.ascending_by_cardinality = False

        self.max_bin_count = 10
        self.sparse_ohe = "auto"

        for k in kwargs:
            self.__dict__[k] = kwargs[k]

    # noinspection PyMethodMayBeStatic
    def _cols_by_role(self, dataset: SparkDataset, role_name: str, **kwargs: Any) -> List[str]:
        cols = get_columns_by_role(dataset, role_name, **kwargs)
        filtered_cols = [col for col in cols]
        return filtered_cols

    def get_cols_for_datetime(self, train: SparkDataset) -> Tuple[List[str], List[str]]:
        """Get datetime columns to calculate features.

        Args:
            train: Dataset with train data.

        Returns:
            2 list of features names - base dates and common dates.

        """
        base_dates = self._cols_by_role(train, "Datetime", base_date=True)
        datetimes = self._cols_by_role(train, "Datetime", base_date=False) + self._cols_by_role(
            train, "Datetime", base_date=True, base_feats=True
        )

        return base_dates, datetimes

    def get_datetime_diffs(self, train: SparkDataset) -> Optional[SparkBaseTransformer]:
        """Difference for all datetimes with base date.

        Args:
            train: Dataset with train data.

        Returns:
            Transformer or ``None`` if no required features.

        """
        base_dates, datetimes = self.get_cols_for_datetime(train)
        if len(datetimes) == 0 or len(base_dates) == 0:
            return None

        roles = {f: train.roles[f] for f in itertools.chain(base_dates, datetimes)}

        base_diff = SparkBaseDiffTransformer(input_roles=roles, base_names=base_dates, diff_names=datetimes)

        return base_diff

    def get_datetime_seasons(
        self, train: SparkDataset, outp_role: Optional[ColumnRole] = None
    ) -> Optional[SparkBaseEstimator]:
        """Get season params from dates.

        Args:
            train: Dataset with train data.
            outp_role: Role associated with output features.

        Returns:
            Transformer or ``None`` if no required features.

        """
        _, datetimes = self.get_cols_for_datetime(train)
        for col in copy(datetimes):
            role = cast(DatetimeRole, train.roles[col])
            if len(role.seasonality) == 0 and role.country is None:
                datetimes.remove(col)

        if len(datetimes) == 0:
            return

        if outp_role is None:
            outp_role = NumericRole(np.float32)

        roles = {f: train.roles[f] for f in datetimes}

        date_as_cat = SparkDateSeasonsEstimator(input_cols=datetimes, input_roles=roles, output_role=outp_role)

        return date_as_cat

    def get_numeric_data(
        self,
        train: SparkDataset,
        feats_to_select: Optional[List[str]] = None,
        prob: Optional[bool] = None,
    ) -> Optional[SparkBaseTransformer]:
        """Select numeric features.

        Args:
            train: Dataset with train data.
            feats_to_select: Features to handle. If ``None`` - default filter.
            prob: Probability flag.

        Returns:
            Transformer.

        """
        if feats_to_select is None:
            if prob is None:
                feats_to_select = self._cols_by_role(train, "Numeric")
            else:
                feats_to_select = self._cols_by_role(train, "Numeric", prob=prob)

        if len(feats_to_select) == 0:
            return None

        roles = {f: train.roles[f] for f in feats_to_select}

        num_processing = SparkChangeRolesTransformer(
            input_cols=feats_to_select, input_roles=roles, role=NumericRole(np.float32)
        )

        return num_processing

    def get_numeric_vectors_data(
            self,
            train: SparkDataset,
            feats_to_select: Optional[List[str]] = None,
            prob: Optional[bool] = None
    ):

        if feats_to_select is None:
            if prob is None:
                feats_to_select = self._cols_by_role(train, "NumericVectorOrArray")
            else:
                feats_to_select = self._cols_by_role(train, "NumericVectorOrArray", prob=prob)

        if len(feats_to_select) == 0:
            return None

        roles = cast(Dict[str, NumericVectorOrArrayRole], {f: train.roles[f] for f in feats_to_select})

        new_roles = {
            feat: NumericVectorOrArrayRole(
                role.size,
                role.element_col_name_template,
                np.float32,
                is_vector=role.is_vector
            )
            for feat, role in roles.items()
        }

        num_processing = SparkChangeRolesTransformer(input_cols=feats_to_select, input_roles=roles, roles=new_roles)

        return num_processing

    def get_freq_encoding(
        self, train: SparkDataset, feats_to_select: Optional[List[str]] = None
    ) -> Optional[SparkBaseEstimator]:
        """Get frequency encoding part.

        Args:
            train: Dataset with train data.
            feats_to_select: Features to handle. If ``None`` - default filter.

        Returns:
            Transformer.

        """
        if feats_to_select is None:
            feats_to_select = self._cols_by_role(train, "Category", encoding_type="freq")

        if len(feats_to_select) == 0:
            return None

        roles = {f: train.roles[f] for f in feats_to_select}

        cat_processing = SparkFreqEncoderEstimator(input_cols=feats_to_select, input_roles=roles)

        return cat_processing

    def get_ordinal_encoding(
        self, train: SparkDataset, feats_to_select: Optional[List[str]] = None
    ) -> Optional[SparkBaseEstimator]:
        """Get order encoded part.

        Args:
            train: Dataset with train data.
            feats_to_select: Features to handle. If ``None`` - default filter.

        Returns:
            Transformer.

        """
        if feats_to_select is None:
            feats_to_select = self._cols_by_role(train, "Category", ordinal=True)

        if len(feats_to_select) == 0:
            return

        roles = {f: train.roles[f] for f in feats_to_select}

        ord_est = SparkOrdinalEncoderEstimator(
            input_cols=feats_to_select, input_roles=roles, subs=self.subsample, random_state=self.random_state
        )

        return ord_est

    def get_categorical_raw(
        self, train: SparkDataset, feats_to_select: Optional[List[str]] = None
    ) -> Optional[SparkBaseEstimator]:
        """Get label encoded categories data.

        Args:
            train: Dataset with train data.
            feats_to_select: Features to handle. If ``None`` - default filter.

        Returns:
            Transformer.

        """

        if feats_to_select is None:
            feats_to_select = []
            for i in ["auto", "oof", "int", "ohe"]:
                feats = self._cols_by_role(train, "Category", encoding_type=i)
                feats_to_select.extend(feats)

        if len(feats_to_select) == 0:
            return

        roles = {f: train.roles[f] for f in feats_to_select}

        cat_processing = SparkLabelEncoderEstimator(
            input_cols=feats_to_select, input_roles=roles, subs=self.subsample, random_state=self.random_state
        )
        return cat_processing

    def get_target_encoder(self, train: SparkDataset) -> Optional[type]:
        """Get target encoder func for dataset.

        Args:
            train: Dataset with train data.

        Returns:
            Class

        """
        target_encoder = None
        if train.folds is not None:
            if train.task.name in ["binary", "reg"]:
                target_encoder = SparkTargetEncoderEstimator
            else:
                result = train.data.select(sf.max(train.target_column).alias("max")).first()
                n_classes = result["max"] + 1

                if n_classes <= self.multiclass_te_co:
                    target_encoder = SparkMulticlassTargetEncoderEstimator

        return target_encoder

    def get_binned_data(
        self, train: SparkDataset, feats_to_select: Optional[List[str]] = None
    ) -> Optional[SparkBaseEstimator]:
        """Get encoded quantiles of numeric features.

        Args:
            train: Dataset with train data.
            feats_to_select: features to hanlde. If ``None`` - default filter.

        Returns:
            Transformer.

        """
        if feats_to_select is None:
            feats_to_select = self._cols_by_role(train, "Numeric", discretization=True)

        if len(feats_to_select) == 0:
            return

        roles = {f: train.roles[f] for f in feats_to_select}

        binned_processing = SparkQuantileBinningEstimator(
            input_cols=feats_to_select, input_roles=roles, nbins=self.max_bin_count
        )

        return binned_processing

    def get_categorical_intersections(
        self, train: SparkDataset, feats_to_select: Optional[List[str]] = None
    ) -> Optional[SparkBaseEstimator]:
        """Get transformer that implements categorical intersections.

        Args:
            train: Dataset with train data.
            feats_to_select: features to handle. If ``None`` - default filter.

        Returns:
            Transformer.

        """

        if feats_to_select is None:
            categories = get_columns_by_role(train, "Category")
            feats_to_select = categories

            if len(categories) <= 1:
                return

            elif len(categories) > self.top_intersections:
                feats_to_select = self.get_top_categories(train, self.top_intersections)

        elif len(feats_to_select) <= 1:
            return

        roles = {f: train.roles[f] for f in feats_to_select}

        cat_processing = SparkCatIntersectionsEstimator(
            input_cols=feats_to_select, input_roles=roles, max_depth=self.max_intersection_depth
        )

        return cat_processing

    # noinspection PyMethodMayBeStatic
    def get_uniques_cnt(self, train: SparkDataset, feats: List[str]) -> Series:
        """Get unique values cnt.

        Be aware that this function uses approx_count_distinct and thus cannot return precise results

        Args:
            train: Dataset with train data.
            feats: Features names.

        Returns:
            Series.

        """
        warn_if_not_cached(train.data)

        sdf = train.data.select(feats)

        # TODO SPARK-LAMA: Do we really need this sampling?
        # if self.subsample:
        #     sdf = sdf.sample(withReplacement=False, fraction=self.subsample, seed=self.random_state)

        sdf = sdf.select([sf.approx_count_distinct(col).alias(col) for col in feats])
        result = sdf.collect()[0]

        uns = [result[col] for col in feats]
        return Series(uns, index=feats, dtype="int")

    def get_top_categories(self, train: SparkDataset, top_n: int = 5) -> List[str]:
        """Get top categories by importance.

        If feature importance is not defined,
        or feats has same importance - sort it by unique values counts.
        In second case init param ``ascending_by_cardinality``
        defines how - asc or desc.

        Args:
            train: Dataset with train data.
            top_n: Number of top categories.

        Returns:
            List.

        """
        if self.max_intersection_depth <= 1 or self.top_intersections <= 1:
            return []

        cats = get_columns_by_role(train, "Category")
        if len(cats) == 0:
            return []

        df = DataFrame({"importance": 0, "cardinality": 0}, index=cats)
        # importance if defined
        if self.feats_imp is not None:
            feats_imp = Series(self.feats_imp.get_features_score()).sort_values(ascending=False)
            df["importance"] = feats_imp[feats_imp.index.isin(cats)]
            df["importance"].fillna(-np.inf)

        # check for cardinality
        df["cardinality"] = self.get_uniques_cnt(train, cats)
        # sort
        df = df.sort_values(
            by=["importance", "cardinality"],
            ascending=[False, self.ascending_by_cardinality],
        )
        # get top n
        top = list(df.index[:top_n])

        return top


class SparkEmptyFeaturePipeline(SparkFeaturesPipeline):
    """
    This class creates pipeline with ``SparkNoOpTransformer``
    """

    def create_pipeline(self, train: SparkDataset) -> SparkEstOrTrans:
        """
        Returns ``SparkNoOpTransformer`` instance
        """
        return SparkNoOpTransformer(train.roles)


class SparkNoOpTransformer(SparkBaseTransformer, CommonPickleMLWritable, CommonPickleMLReadable):
    """
    This transformer does nothing, it just returns the input dataframe unchanged.
    """

    def __init__(self, roles: RolesDict):
        cols = list(roles.keys())
        super().__init__(
            input_cols=cols,
            output_cols=cols,
            input_roles=roles,
            output_roles=roles
        )

    def _transform(self, dataset: SparkDataFrame) -> SparkDataFrame:
        return dataset


class SparkPipelineModel(PipelineModel, SparkColumnsAndRoles):
    def __init__(self,
                 stages: List[SparkBaseTransformer],
                 input_roles: RolesDict,
                 output_roles: RolesDict):
        super(SparkPipelineModel, self).__init__(stages)
        self.set(self.inputCols, list(input_roles.keys()))
        self.set(self.outputCols, list(output_roles.keys()))
        self.set(self.inputRoles, input_roles)
        self.set(self.outputRoles, output_roles)<|MERGE_RESOLUTION|>--- conflicted
+++ resolved
@@ -41,7 +41,7 @@
     SparkMulticlassTargetEncoderEstimator,
 )
 from sparklightautoml.transformers.categorical import SparkTargetEncoderEstimator
-from sparklightautoml.transformers.datetime import SparkBaseDiffTransformer, SparkDateSeasonsEstimator
+from sparklightautoml.transformers.datetime import SparkBaseDiffTransformer, SparkDateSeasonsTransformer
 from sparklightautoml.transformers.numeric import SparkQuantileBinningEstimator
 from sparklightautoml.utils import Cacher, warn_if_not_cached, SparkDataFrame, ColumnsSelectorTransformer
 
@@ -138,21 +138,12 @@
     @property
     def output_features(self) -> List[str]:
         return list(self.output_roles.keys())
-<<<<<<< HEAD
 
     @property
     def input_roles(self) -> Optional[RolesDict]:
         return self._input_roles
 
     @property
-=======
-
-    @property
-    def input_roles(self) -> Optional[RolesDict]:
-        return self._input_roles
-
-    @property
->>>>>>> 4a4639bf
     def output_roles(self) -> Optional[RolesDict]:
         return self._output_roles
 
