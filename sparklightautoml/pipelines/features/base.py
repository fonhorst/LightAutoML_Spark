"""Basic classes for features generation."""
import itertools
import logging
import uuid
from copy import copy
from dataclasses import dataclass
from typing import Any, Callable, Set, Dict, cast
from typing import List
from typing import Optional
from typing import Tuple

import numpy as np
import toposort
from lightautoml.dataset.base import RolesDict
from lightautoml.dataset.roles import ColumnRole, NumericRole, DatetimeRole
from lightautoml.pipelines.features.base import FeaturesPipeline
from lightautoml.pipelines.utils import get_columns_by_role
from pandas import DataFrame
from pandas import Series
from pyspark.ml import Transformer, Estimator, Pipeline, PipelineModel
from pyspark.sql import functions as sf

from sparklightautoml.dataset.base import SparkDataset
from sparklightautoml.dataset.roles import NumericVectorOrArrayRole
from sparklightautoml.mlwriters import CommonPickleMLWritable, CommonPickleMLReadable
from sparklightautoml.pipelines.base import TransformerInputOutputRoles
from sparklightautoml.transformers.base import (
    SparkBaseEstimator,
    SparkBaseTransformer,
    SparkUnionTransformer,
    SparkSequentialTransformer,
    SparkEstOrTrans, SparkColumnsAndRoles, )
from sparklightautoml.transformers.base import (
    SparkChangeRolesTransformer,
)
from sparklightautoml.transformers.categorical import (
    SparkCatIntersectionsEstimator,
    SparkFreqEncoderEstimator,
    SparkLabelEncoderEstimator,
    SparkOrdinalEncoderEstimator,
    SparkMulticlassTargetEncoderEstimator,
)
from sparklightautoml.transformers.categorical import SparkTargetEncoderEstimator
from sparklightautoml.transformers.datetime import SparkBaseDiffTransformer, SparkDateSeasonsEstimator
from sparklightautoml.transformers.numeric import SparkQuantileBinningEstimator
from sparklightautoml.utils import Cacher, warn_if_not_cached, SparkDataFrame, ColumnsSelectorTransformer

logger = logging.getLogger(__name__)


def build_graph(begin: SparkEstOrTrans):
    """Fill dict that represents graph of estimators and transformers

    Args:
        begin (SparkEstOrTrans): pipeline to extract graph of estimators and transformers
    """
    graph = dict()

    def find_start_end(tr: SparkEstOrTrans) -> Tuple[List[SparkEstOrTrans], List[SparkEstOrTrans]]:
        if isinstance(tr, SparkSequentialTransformer):
            se = [st_or_end for el in tr.transformers for st_or_end in find_start_end(el)]

            starts = se[0]
            ends = se[-1]
            middle = se[1:-1]

            i = 0
            while i < len(middle):
                for new_st, new_end in itertools.product(middle[i], middle[i + 1]):
                    if new_end not in graph:
                        graph[new_end] = set()
                    graph[new_end].add(new_st)
                i += 2

            return starts, ends

        elif isinstance(tr, SparkUnionTransformer):
            se = [find_start_end(el) for el in tr.transformers]
            starts = [s_el for s, _ in se for s_el in s]
            ends = [e_el for _, e in se for e_el in e]
            return starts, ends
        else:
            return [tr], [tr]

    init_starts, final_ends = find_start_end(begin)

    for st in init_starts:
        if st not in graph:
            graph[st] = set()

    return graph


@dataclass
class FittedPipe:
    dataset: SparkDataset
    transformer: Transformer


class SparkFeaturesPipeline(FeaturesPipeline, TransformerInputOutputRoles):
    """Abstract class.

    Analyze train dataset and create composite transformer
    based on subset of features.
    Instance can be interpreted like Transformer
    (look for :class:`~lightautoml.transformers.base.LAMLTransformer`)
    with delayed initialization (based on dataset metadata)
    Main method, user should define in custom pipeline is ``.create_pipeline``.
    For example, look at
    :class:`~lightautoml.pipelines.features.lgb_pipeline.LGBSimpleFeatures`.
    After FeaturePipeline instance is created, it is used like transformer
    with ``.fit_transform`` and ``.transform`` method.

    """

    def __init__(self, **kwargs):
        super().__init__(**kwargs)
        self.pipes: List[Callable[[SparkDataset], SparkEstOrTrans]] = [self.create_pipeline]
        self._transformer: Optional[Transformer] = None
        self._input_roles: Optional[RolesDict] = None
        self._output_roles: Optional[RolesDict] = None
        self._service_columns: Optional[List[str]] = None

    @property
    def input_features(self) -> List[str]:
        return list(self.input_roles.keys())

    @input_features.setter
    def input_features(self, val: List[str]):
        """Setter for input_features.

        Args:
            val: List of strings.

        """
        raise NotImplementedError("Unsupported operation")

    @property
    def output_features(self) -> List[str]:
        return list(self.output_roles.keys())
<<<<<<< HEAD

    @property
    def input_roles(self) -> Optional[RolesDict]:
        return self._input_roles

    @property
=======

    @property
    def input_roles(self) -> Optional[RolesDict]:
        return self._input_roles

    @property
>>>>>>> ba36062e
    def output_roles(self) -> Optional[RolesDict]:
        return self._output_roles

    def _get_service_columns(self) -> List[str]:
        return self._service_columns

    def _build_transformer(self, *args, **kwargs) -> Optional[Transformer]:
        return self._transformer

    def create_pipeline(self, train: SparkDataset) -> SparkEstOrTrans:
        """Analyse dataset and create composite transformer.

        Args:
            train: Dataset with train data.

        Returns:
            Composite transformer (pipeline).

        """
        raise NotImplementedError

    def fit_transform(self, train: SparkDataset) -> SparkDataset:
        """Create pipeline and then fit on train data and then transform.

        Args:
            train: Dataset with train data.n

        Returns:
            Dataset with new features.

        """
        logger.info("SparkFeaturePipeline is started")

        fitted_pipe = self._merge_pipes(train)
        self._transformer = fitted_pipe.transformer
        self._input_roles = copy(train.roles)
        self._output_roles = copy(fitted_pipe.dataset.roles)
        self._service_columns = train.service_columns

        logger.info("SparkFeaturePipeline is finished")

        return fitted_pipe.dataset

    def transform(self, test: SparkDataset) -> SparkDataset:
        return self._make_transformed_dataset(test)

    def append(self, pipeline):
        if isinstance(pipeline, SparkFeaturesPipeline):
            pipeline = [pipeline]

        for _pipeline in pipeline:
            self.pipes.extend(_pipeline.pipes)

        return self

    def prepend(self, pipeline):
        if isinstance(pipeline, SparkFeaturesPipeline):
            pipeline = [pipeline]

        for _pipeline in reversed(pipeline):
            self.pipes = _pipeline.pipes + self.pipes

        return self

    def pop(self, i: int = -1) -> Optional[Callable[[SparkDataset], Estimator]]:
        if len(self.pipes) > 1:
            return self.pipes.pop(i)

    def _merge_pipes(self, data: SparkDataset) -> FittedPipe:
        fitted_pipes = [self._optimize_and_fit(data, pipe(data)) for pipe in self.pipes]

        processed_dataset = SparkDataset.concatenate([fp.dataset for fp in fitted_pipes], name=f"{type(self)}")
        pipeline = PipelineModel(stages=[fp.transformer for fp in fitted_pipes])

        return FittedPipe(dataset=processed_dataset, transformer=pipeline)

    def _optimize_and_fit(
            self,
            train: SparkDataset,
            pipeline: SparkEstOrTrans) -> FittedPipe:
        graph = build_graph(pipeline)
        tr_layers = list(toposort.toposort(graph))

        cacher_key = f"{type(self)}_{uuid.uuid4()}"

        logger.info(f"Number of layers in the current feature pipeline {self}: {len(tr_layers)}")

        def exit_nodes(gr: Dict) -> Set:
            parents = set(el for v in gr.values() for el in v)
            all_nodes = set(gr.keys())
            found_exit_nodes = all_nodes.difference(parents)
            return found_exit_nodes

<<<<<<< HEAD
        def cum_outputs_layers(external_input: Set[str], layers):
            available_inputs = [external_input]
            for layer in layers:
                outs = {col for est in layer for col in est.getOutputCols()}
                available_inputs.append(available_inputs[-1].union(outs))
=======
        def out_cols(est: SparkColumnsAndRoles) -> List[str]:
            cols = est.getOutputCols()
            if len(cols) > 0:
                return cols
            return [f'{est.get_prefix()}*']

        def cum_outputs_layers(external_input: Set[str], layers):
            available_inputs = [external_input]

            for layer in layers:
                outs = {col for est in layer for col in out_cols(est)}
                available_inputs.append(available_inputs[-1].union(outs))

>>>>>>> ba36062e
            return available_inputs

        def cum_inputs_layers(layers):
            layers = list(reversed(layers))
<<<<<<< HEAD
            available_inputs = [{col for est in layers[0] for col in est.getOutputCols()}]
=======
            available_inputs = [{col for est in layers[0] for col in out_cols(est)}]
>>>>>>> ba36062e
            for layer in layers[1:]:
                outs = {col for est in layer for col in est.getInputCols()}
                available_inputs.append(available_inputs[-1].union(outs))
            return list(reversed(available_inputs))

        enodes = exit_nodes(graph)
        out_deps = cum_outputs_layers(set(train.features), tr_layers)
        in_deps = cum_inputs_layers([*tr_layers, enodes])
        cols_to_select_in_layers = [
            list(out_feats.intersection(next_in_feats))
            for out_feats, next_in_feats in zip(out_deps[1:], in_deps[1:])
        ]

        dag_pipeline = Pipeline(stages=[
            stage
<<<<<<< HEAD
            for layer, cols in zip(tr_layers, cols_to_select_in_layers)
            for stage in itertools.chain(layer, [
                ColumnsSelectorTransformer(
                    name=type(self).__name__,
=======
            for i, (layer, cols) in enumerate(zip(tr_layers, cols_to_select_in_layers))
            for stage in itertools.chain(layer, [
                ColumnsSelectorTransformer(
                    name=f"{type(self).__name__} Layer: {i}",
>>>>>>> ba36062e
                    input_cols=[SparkDataset.ID_COLUMN, *cols],
                    optional_cols=[c for c in train.service_columns if c != SparkDataset.ID_COLUMN],
                    transform_only_first_time=True
                ),
                Cacher(cacher_key)
            ])
        ])

        dag_transformer = dag_pipeline.fit(train.data)

        feature_sdf = Cacher.get_dataset_by_key(cacher_key)
        output_roles = {feat: role for est in enodes for feat, role in est.get_output_roles().items()}
        featurized_train = train.empty()
        featurized_train.set_data(
            feature_sdf,
            list(output_roles.keys()),
            output_roles,
            dependencies=[lambda: Cacher.release_cache_by_key(cacher_key), train],
            name=type(self).__name__
        )

        return FittedPipe(dataset=featurized_train, transformer=dag_transformer)


class SparkTabularDataFeatures:
    """Helper class contains basic features transformations for tabular data.

    This method can de shared by all tabular feature pipelines,
    to simplify ``.create_automl`` definition.
    """

    def __init__(self, **kwargs: Any):
        """Set default parameters for tabular pipeline constructor.

        Args:
            **kwargs: Additional parameters.

        """
        self.multiclass_te_co = 3
        self.top_intersections = 5
        self.max_intersection_depth = 3
        self.subsample = 0.1  # 10000
        self.random_state = 42
        self.feats_imp = None
        self.ascending_by_cardinality = False

        self.max_bin_count = 10
        self.sparse_ohe = "auto"

        for k in kwargs:
            self.__dict__[k] = kwargs[k]

    # noinspection PyMethodMayBeStatic
    def _cols_by_role(self, dataset: SparkDataset, role_name: str, **kwargs: Any) -> List[str]:
        cols = get_columns_by_role(dataset, role_name, **kwargs)
        filtered_cols = [col for col in cols]
        return filtered_cols

    def get_cols_for_datetime(self, train: SparkDataset) -> Tuple[List[str], List[str]]:
        """Get datetime columns to calculate features.

        Args:
            train: Dataset with train data.

        Returns:
            2 list of features names - base dates and common dates.

        """
        base_dates = self._cols_by_role(train, "Datetime", base_date=True)
        datetimes = self._cols_by_role(train, "Datetime", base_date=False) + self._cols_by_role(
            train, "Datetime", base_date=True, base_feats=True
        )

        return base_dates, datetimes

    def get_datetime_diffs(self, train: SparkDataset) -> Optional[SparkBaseTransformer]:
        """Difference for all datetimes with base date.

        Args:
            train: Dataset with train data.

        Returns:
            Transformer or ``None`` if no required features.

        """
        base_dates, datetimes = self.get_cols_for_datetime(train)
        if len(datetimes) == 0 or len(base_dates) == 0:
            return None

        roles = {f: train.roles[f] for f in itertools.chain(base_dates, datetimes)}

        base_diff = SparkBaseDiffTransformer(input_roles=roles, base_names=base_dates, diff_names=datetimes)

        return base_diff

    def get_datetime_seasons(
        self, train: SparkDataset, outp_role: Optional[ColumnRole] = None
    ) -> Optional[SparkBaseEstimator]:
        """Get season params from dates.

        Args:
            train: Dataset with train data.
            outp_role: Role associated with output features.

        Returns:
            Transformer or ``None`` if no required features.

        """
        _, datetimes = self.get_cols_for_datetime(train)
        for col in copy(datetimes):
            role = cast(DatetimeRole, train.roles[col])
            if len(role.seasonality) == 0 and role.country is None:
                datetimes.remove(col)

        if len(datetimes) == 0:
            return

        if outp_role is None:
            outp_role = NumericRole(np.float32)

        roles = {f: train.roles[f] for f in datetimes}

        date_as_cat = SparkDateSeasonsEstimator(input_cols=datetimes, input_roles=roles, output_role=outp_role)

        return date_as_cat

    def get_numeric_data(
        self,
        train: SparkDataset,
        feats_to_select: Optional[List[str]] = None,
        prob: Optional[bool] = None,
    ) -> Optional[SparkBaseTransformer]:
        """Select numeric features.

        Args:
            train: Dataset with train data.
            feats_to_select: Features to handle. If ``None`` - default filter.
            prob: Probability flag.

        Returns:
            Transformer.

        """
        if feats_to_select is None:
            if prob is None:
                feats_to_select = self._cols_by_role(train, "Numeric")
            else:
                feats_to_select = self._cols_by_role(train, "Numeric", prob=prob)

        if len(feats_to_select) == 0:
            return None

        roles = {f: train.roles[f] for f in feats_to_select}

        num_processing = SparkChangeRolesTransformer(
            input_cols=feats_to_select, input_roles=roles, role=NumericRole(np.float32)
        )

        return num_processing

    def get_numeric_vectors_data(
            self,
            train: SparkDataset,
            feats_to_select: Optional[List[str]] = None,
            prob: Optional[bool] = None
    ):

        if feats_to_select is None:
            if prob is None:
                feats_to_select = self._cols_by_role(train, "NumericVectorOrArray")
            else:
                feats_to_select = self._cols_by_role(train, "NumericVectorOrArray", prob=prob)

        if len(feats_to_select) == 0:
            return None

        roles = cast(Dict[str, NumericVectorOrArrayRole], {f: train.roles[f] for f in feats_to_select})

        new_roles = {
            feat: NumericVectorOrArrayRole(
                role.size,
                role.element_col_name_template,
                np.float32,
                is_vector=role.is_vector
            )
            for feat, role in roles.items()
        }

        num_processing = SparkChangeRolesTransformer(input_cols=feats_to_select, input_roles=roles, roles=new_roles)

        return num_processing

    def get_freq_encoding(
        self, train: SparkDataset, feats_to_select: Optional[List[str]] = None
    ) -> Optional[SparkBaseEstimator]:
        """Get frequency encoding part.

        Args:
            train: Dataset with train data.
            feats_to_select: Features to handle. If ``None`` - default filter.

        Returns:
            Transformer.

        """
        if feats_to_select is None:
            feats_to_select = self._cols_by_role(train, "Category", encoding_type="freq")

        if len(feats_to_select) == 0:
            return None

        roles = {f: train.roles[f] for f in feats_to_select}

        cat_processing = SparkFreqEncoderEstimator(input_cols=feats_to_select, input_roles=roles)

        return cat_processing

    def get_ordinal_encoding(
        self, train: SparkDataset, feats_to_select: Optional[List[str]] = None
    ) -> Optional[SparkBaseEstimator]:
        """Get order encoded part.

        Args:
            train: Dataset with train data.
            feats_to_select: Features to handle. If ``None`` - default filter.

        Returns:
            Transformer.

        """
        if feats_to_select is None:
            feats_to_select = self._cols_by_role(train, "Category", ordinal=True)

        if len(feats_to_select) == 0:
            return

        roles = {f: train.roles[f] for f in feats_to_select}

        ord_est = SparkOrdinalEncoderEstimator(
            input_cols=feats_to_select, input_roles=roles, subs=self.subsample, random_state=self.random_state
        )

        return ord_est

    def get_categorical_raw(
        self, train: SparkDataset, feats_to_select: Optional[List[str]] = None
    ) -> Optional[SparkBaseEstimator]:
        """Get label encoded categories data.

        Args:
            train: Dataset with train data.
            feats_to_select: Features to handle. If ``None`` - default filter.

        Returns:
            Transformer.

        """

        if feats_to_select is None:
            feats_to_select = []
            for i in ["auto", "oof", "int", "ohe"]:
                feats = self._cols_by_role(train, "Category", encoding_type=i)
                feats_to_select.extend(feats)

        if len(feats_to_select) == 0:
            return

        roles = {f: train.roles[f] for f in feats_to_select}

        cat_processing = SparkLabelEncoderEstimator(
            input_cols=feats_to_select, input_roles=roles, subs=self.subsample, random_state=self.random_state
        )
        return cat_processing

    def get_target_encoder(self, train: SparkDataset) -> Optional[type]:
        """Get target encoder func for dataset.

        Args:
            train: Dataset with train data.

        Returns:
            Class

        """
        target_encoder = None
        if train.folds is not None:
            if train.task.name in ["binary", "reg"]:
                target_encoder = SparkTargetEncoderEstimator
            else:
                result = train.data.select(sf.max(train.target_column).alias("max")).first()
                n_classes = result["max"] + 1

                if n_classes <= self.multiclass_te_co:
                    target_encoder = SparkMulticlassTargetEncoderEstimator

        return target_encoder

    def get_binned_data(
        self, train: SparkDataset, feats_to_select: Optional[List[str]] = None
    ) -> Optional[SparkBaseEstimator]:
        """Get encoded quantiles of numeric features.

        Args:
            train: Dataset with train data.
            feats_to_select: features to hanlde. If ``None`` - default filter.

        Returns:
            Transformer.

        """
        if feats_to_select is None:
            feats_to_select = self._cols_by_role(train, "Numeric", discretization=True)

        if len(feats_to_select) == 0:
            return

        roles = {f: train.roles[f] for f in feats_to_select}

        binned_processing = SparkQuantileBinningEstimator(
            input_cols=feats_to_select, input_roles=roles, nbins=self.max_bin_count
        )

        return binned_processing

    def get_categorical_intersections(
        self, train: SparkDataset, feats_to_select: Optional[List[str]] = None
    ) -> Optional[SparkBaseEstimator]:
        """Get transformer that implements categorical intersections.

        Args:
            train: Dataset with train data.
            feats_to_select: features to handle. If ``None`` - default filter.

        Returns:
            Transformer.

        """

        if feats_to_select is None:
            categories = get_columns_by_role(train, "Category")
            feats_to_select = categories

            if len(categories) <= 1:
                return

            elif len(categories) > self.top_intersections:
                feats_to_select = self.get_top_categories(train, self.top_intersections)

        elif len(feats_to_select) <= 1:
            return

        roles = {f: train.roles[f] for f in feats_to_select}

        cat_processing = SparkCatIntersectionsEstimator(
            input_cols=feats_to_select, input_roles=roles, max_depth=self.max_intersection_depth
        )

        return cat_processing

    # noinspection PyMethodMayBeStatic
    def get_uniques_cnt(self, train: SparkDataset, feats: List[str]) -> Series:
        """Get unique values cnt.

        Be aware that this function uses approx_count_distinct and thus cannot return precise results

        Args:
            train: Dataset with train data.
            feats: Features names.

        Returns:
            Series.

        """
        warn_if_not_cached(train.data)

        sdf = train.data.select(feats)

        # TODO SPARK-LAMA: Do we really need this sampling?
        # if self.subsample:
        #     sdf = sdf.sample(withReplacement=False, fraction=self.subsample, seed=self.random_state)

        sdf = sdf.select([sf.approx_count_distinct(col).alias(col) for col in feats])
        result = sdf.collect()[0]

        uns = [result[col] for col in feats]
        return Series(uns, index=feats, dtype="int")

    def get_top_categories(self, train: SparkDataset, top_n: int = 5) -> List[str]:
        """Get top categories by importance.

        If feature importance is not defined,
        or feats has same importance - sort it by unique values counts.
        In second case init param ``ascending_by_cardinality``
        defines how - asc or desc.

        Args:
            train: Dataset with train data.
            top_n: Number of top categories.

        Returns:
            List.

        """
        if self.max_intersection_depth <= 1 or self.top_intersections <= 1:
            return []

        cats = get_columns_by_role(train, "Category")
        if len(cats) == 0:
            return []

        df = DataFrame({"importance": 0, "cardinality": 0}, index=cats)
        # importance if defined
        if self.feats_imp is not None:
            feats_imp = Series(self.feats_imp.get_features_score()).sort_values(ascending=False)
            df["importance"] = feats_imp[feats_imp.index.isin(cats)]
            df["importance"].fillna(-np.inf)

        # check for cardinality
        df["cardinality"] = self.get_uniques_cnt(train, cats)
        # sort
        df = df.sort_values(
            by=["importance", "cardinality"],
            ascending=[False, self.ascending_by_cardinality],
        )
        # get top n
        top = list(df.index[:top_n])

        return top


class SparkEmptyFeaturePipeline(SparkFeaturesPipeline):
    """
    This class creates pipeline with ``SparkNoOpTransformer``
    """

    def create_pipeline(self, train: SparkDataset) -> SparkEstOrTrans:
        """
        Returns ``SparkNoOpTransformer`` instance
        """
        return SparkNoOpTransformer(train.roles)


class SparkNoOpTransformer(SparkBaseTransformer, CommonPickleMLWritable, CommonPickleMLReadable):
    """
    This transformer does nothing, it just returns the input dataframe unchanged.
    """

    def __init__(self, roles: RolesDict):
        cols = list(roles.keys())
        super().__init__(
            input_cols=cols,
            output_cols=cols,
            input_roles=roles,
            output_roles=roles
        )

    def _transform(self, dataset: SparkDataFrame) -> SparkDataFrame:
        return dataset


class SparkPipelineModel(PipelineModel, SparkColumnsAndRoles):
    def __init__(self,
                 stages: List[SparkBaseTransformer],
                 input_roles: RolesDict,
                 output_roles: RolesDict):
        super(SparkPipelineModel, self).__init__(stages)
        self.set(self.inputCols, list(input_roles.keys()))
        self.set(self.outputCols, list(output_roles.keys()))
        self.set(self.inputRoles, input_roles)
        self.set(self.outputRoles, output_roles)<|MERGE_RESOLUTION|>--- conflicted
+++ resolved
@@ -138,21 +138,12 @@
     @property
     def output_features(self) -> List[str]:
         return list(self.output_roles.keys())
-<<<<<<< HEAD
 
     @property
     def input_roles(self) -> Optional[RolesDict]:
         return self._input_roles
 
     @property
-=======
-
-    @property
-    def input_roles(self) -> Optional[RolesDict]:
-        return self._input_roles
-
-    @property
->>>>>>> ba36062e
     def output_roles(self) -> Optional[RolesDict]:
         return self._output_roles
 
@@ -246,13 +237,6 @@
             found_exit_nodes = all_nodes.difference(parents)
             return found_exit_nodes
 
-<<<<<<< HEAD
-        def cum_outputs_layers(external_input: Set[str], layers):
-            available_inputs = [external_input]
-            for layer in layers:
-                outs = {col for est in layer for col in est.getOutputCols()}
-                available_inputs.append(available_inputs[-1].union(outs))
-=======
         def out_cols(est: SparkColumnsAndRoles) -> List[str]:
             cols = est.getOutputCols()
             if len(cols) > 0:
@@ -261,21 +245,15 @@
 
         def cum_outputs_layers(external_input: Set[str], layers):
             available_inputs = [external_input]
-
             for layer in layers:
                 outs = {col for est in layer for col in out_cols(est)}
                 available_inputs.append(available_inputs[-1].union(outs))
 
->>>>>>> ba36062e
             return available_inputs
 
         def cum_inputs_layers(layers):
             layers = list(reversed(layers))
-<<<<<<< HEAD
-            available_inputs = [{col for est in layers[0] for col in est.getOutputCols()}]
-=======
             available_inputs = [{col for est in layers[0] for col in out_cols(est)}]
->>>>>>> ba36062e
             for layer in layers[1:]:
                 outs = {col for est in layer for col in est.getInputCols()}
                 available_inputs.append(available_inputs[-1].union(outs))
@@ -291,17 +269,10 @@
 
         dag_pipeline = Pipeline(stages=[
             stage
-<<<<<<< HEAD
-            for layer, cols in zip(tr_layers, cols_to_select_in_layers)
-            for stage in itertools.chain(layer, [
-                ColumnsSelectorTransformer(
-                    name=type(self).__name__,
-=======
             for i, (layer, cols) in enumerate(zip(tr_layers, cols_to_select_in_layers))
             for stage in itertools.chain(layer, [
                 ColumnsSelectorTransformer(
                     name=f"{type(self).__name__} Layer: {i}",
->>>>>>> ba36062e
                     input_cols=[SparkDataset.ID_COLUMN, *cols],
                     optional_cols=[c for c in train.service_columns if c != SparkDataset.ID_COLUMN],
                     transform_only_first_time=True
