--- conflicted
+++ resolved
@@ -57,15 +57,11 @@
 
         sdf = PipelineModel(stages=[
             self.transformer(*args, **kwargs),
-<<<<<<< HEAD
-            ColumnsSelectorTransformer(input_cols=list(roles.keys()), optional_cols=dataset.service_columns)
-=======
             ColumnsSelectorTransformer(
                 name=f"{type(self).__name__}._make_transformed_dataset",
                 input_cols=list(roles.keys()),
                 optional_cols=[*dataset.service_columns]
             )
->>>>>>> ba36062e
         ]).transform(dataset.data)
 
         out_ds = dataset.empty()
