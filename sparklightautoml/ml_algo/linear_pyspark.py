"""Linear models for tabular datasets."""

import logging
from copy import copy
from typing import Tuple, Optional, List
from typing import Union

import numpy as np
from lightautoml.utils.timer import TaskTimer
from pyspark.ml import Pipeline, Transformer, PipelineModel, Estimator
from pyspark.ml.classification import LogisticRegression, LogisticRegressionModel
from pyspark.ml.feature import VectorAssembler
from pyspark.ml.regression import LinearRegression, LinearRegressionModel
from pyspark.sql import functions as sf

from sparklightautoml.ml_algo.base import SparkTabularMLAlgo, SparkMLModel, AveragingTransformer
<<<<<<< HEAD
from sparklightautoml.validation.base import SparkBaseTrainValidIterator, split_out_train, split_out_val
from ..computations.manager import ComputationsManager
from ..dataset.base import SparkDataset
=======
from sparklightautoml.validation.base import SparkBaseTrainValidIterator
from ..dataset.base import SparkDataset, PersistenceManager
>>>>>>> ba36062e
from ..transformers.base import DropColumnsTransformer
from ..utils import SparkDataFrame, log_exception

logger = logging.getLogger(__name__)

LinearEstimator = Union[LogisticRegression, LinearRegression]
LinearEstimatorModel = Union[LogisticRegressionModel, LinearRegressionModel]


class SparkLinearLBFGS(SparkTabularMLAlgo):
    """LBFGS L2 regression based on Spark MLlib.


    default_params:

        - tol: The tolerance for the stopping criteria.
        - maxIter: Maximum iterations of L-BFGS.
        - aggregationDepth: Param for suggested depth for treeAggregate.
        - elasticNetParam: Elastic net parameter.
        - regParam: Regularization parameter.
        - early_stopping: Maximum rounds without improving.

    freeze_defaults:

        - ``True`` :  params may be rewrited depending on dataset.
        - ``False``:  params may be changed only manually or with tuning.

    timer: :class:`~lightautoml.utils.timer.Timer` instance or ``None``.

    """

    _name: str = "LinearL2"

    _default_params = {
        "tol": 1e-6,
        "maxIter": 100,
        "aggregationDepth": 2,
        "elasticNetParam": 0.7,
        "regParam": [
            1e-5,
            5e-5,
            1e-4,
            5e-4,
            1e-3,
            5e-3,
            1e-2,
            5e-2,
            1e-1,
            5e-1,
            1,
            5,
            10,
            50,
            100,
            500,
            1000,
            5000,
            10000,
            50000,
            100000,
        ],
        "early_stopping": 2,
    }

    def __init__(
        self,
        default_params: Optional[dict] = None,
        freeze_defaults: bool = True,
        timer: Optional[TaskTimer] = None,
        optimization_search_space: Optional[dict] = None,
<<<<<<< HEAD
        computations_manager: Optional[ComputationsManager] = None
    ):
        optimization_search_space = optimization_search_space if optimization_search_space else dict()
        super().__init__(default_params, freeze_defaults, timer, optimization_search_space, computations_manager)
=======
    ):
        optimization_search_space = optimization_search_space if optimization_search_space else dict()
        super().__init__(default_params, freeze_defaults, timer, optimization_search_space)
>>>>>>> ba36062e

        self._prediction_col = f"prediction_{self._name}"
        self.task = None
        self._timer = timer
        # self._ohe = None
        self._assembler = None

        self._raw_prediction_col_name = "raw_prediction"
        self._probability_col_name = "probability"
        self._prediction_col_name = "prediction"

    def _infer_params(
        self, train: SparkDataset, fold_prediction_column: str
    ) -> Tuple[List[Tuple[float, Estimator]], int]:
        logger.debug("Building pipeline in linear lGBFS")
        params = copy(self.params)

        if "regParam" in params:
            reg_params = params["regParam"]
            del params["regParam"]
        else:
            reg_params = [1.0]

        if "early_stopping" in params:
            es = params["early_stopping"]
            del params["early_stopping"]
        else:
            es = 100

        def build_pipeline(reg_param: int):
            instance_params = copy(params)
            instance_params["regParam"] = reg_param
            if self.task.name in ["binary", "multiclass"]:
                model = LogisticRegression(
                    featuresCol=self._assembler.getOutputCol(),
                    labelCol=train.target_column,
                    probabilityCol=fold_prediction_column,
                    rawPredictionCol=self._raw_prediction_col_name,
                    predictionCol=self._prediction_col_name,
                    **instance_params,
                )
            elif self.task.name == "reg":
                model = LinearRegression(
                    featuresCol=self._assembler.getOutputCol(),
                    labelCol=train.target_column,
                    predictionCol=fold_prediction_column,
                    **instance_params,
                )
                model = model.setSolver("l-bfgs")
            else:
                raise ValueError("Task not supported")

            return model

        estimators = [(rp, build_pipeline(rp)) for rp in reg_params]

        return estimators, es

<<<<<<< HEAD
    def fit_predict_single_fold(self, fold_prediction_column: str, validation_column: str, train: SparkDataset) \
            -> Tuple[SparkMLModel, SparkDataFrame, str]:
=======
    def fit_predict_single_fold(
        self, fold_prediction_column: str, train: SparkDataset, valid: SparkDataset
    ) -> Tuple[SparkMLModel, SparkDataFrame, str]:
        """Train on train dataset and predict on holdout dataset.

        Args:
            fold_prediction_column: column name for predictions made for this fold
            train: Train Dataset.
            valid: Validation Dataset.

        Returns:
            Target predictions for valid dataset.

        """
>>>>>>> ba36062e
        logger.info(f"fit_predict single fold in LinearLBGFS. Num of features: {len(self.input_roles.keys())} ")

        if self.task is None:
            self.task = train.task

        train_sdf = split_out_train(train.data, validation_column)
        val_sdf = split_out_val(train.data, validation_column)

        estimators, early_stopping = self._infer_params(train, fold_prediction_column)

        assert len(estimators) > 0

        es: int = 0
        best_score: float = -np.inf

        best_model: Optional[SparkMLModel] = None
        best_val_pred: Optional[SparkDataFrame] = None
        for rp, model in estimators:
            logger.debug(f"Fitting estimators with regParam {rp}")
            pipeline = Pipeline(stages=[self._assembler, model])
            ml_model = pipeline.fit(train_sdf)
            val_pred = ml_model.transform(val_sdf)
            preds_to_score = val_pred.select(
<<<<<<< HEAD
                sf.col(fold_prediction_column).alias("prediction"), sf.col(train.target_column).alias("target")
=======
                sf.col(fold_prediction_column).alias("prediction"), sf.col(valid.target_column).alias("target")
>>>>>>> ba36062e
            )
            current_score = self.score(preds_to_score)
            if current_score > best_score:
                best_score = current_score
                best_model = ml_model.stages[-1]
                best_val_pred = val_pred
                es = 0
            else:
                es += 1

            if es >= early_stopping:
                break

        logger.info("fit_predict single fold finished in LinearLBGFS")

        return best_model, best_val_pred, fold_prediction_column

    def predict_single_fold(self, dataset: SparkDataset, model: SparkMLModel) -> SparkDataFrame:
        """Implements prediction on single fold.

        Args:
            model: Model uses to predict.
            dataset: ``SparkDataset`` used for prediction.

        Returns:
            Predictions for input dataset.

        """
        pred = model.transform(dataset.data)
        return pred

    def _build_transformer(self) -> Transformer:
        avr = self._build_averaging_transformer()
        models = [
            el
            for m in self.models
            for el in [
                m,
                DropColumnsTransformer(
                    remove_cols=[],
                    optional_remove_cols=[
                        self._prediction_col_name,
                        self._probability_col_name,
                        self._raw_prediction_col_name,
                    ],
                ),
            ]
        ]
        averaging_model = PipelineModel(stages=[
            self._assembler,
            *models,
            avr,
            self._build_vector_size_hint(self.prediction_feature, self.prediction_role)
        ])
        return averaging_model

    def _build_averaging_transformer(self) -> Transformer:
        avr = AveragingTransformer(
            self.task.name,
            input_cols=self._models_prediction_columns,
            output_col=self.prediction_feature,
            remove_cols=[self._assembler.getOutputCol()] + self._models_prediction_columns,
            convert_to_array_first=not (self.task.name == "reg"),
            dim_num=self.n_classes,
        )
        return avr

    @log_exception(logger=logger)
    def fit_predict(self, train_valid_iterator: SparkBaseTrainValidIterator) -> SparkDataset:
        """Fit and then predict accordig the strategy that uses train_valid_iterator.

        If item uses more then one time it will
        predict mean value of predictions.
        If the element is not used in training then
        the prediction will be ``numpy.nan`` for this item

        Args:
            train_valid_iterator: Classic cv-iterator.

        Returns:
            Dataset with predicted values.

        """
        logger.info("Starting LinearLGBFS")
        self.timer.start()

        cat_feats = [feat for feat, role in train_valid_iterator.train.roles.items() if role.name == "Category"]
        non_cat_feats = [feat for feat, role in train_valid_iterator.train.roles.items() if role.name != "Category"]

        self._assembler = VectorAssembler(
            inputCols=non_cat_feats + cat_feats,
            outputCol=f"{self._name}_vassembler_features",
        )

        result = super().fit_predict(train_valid_iterator)

        logger.info("LinearLGBFS is finished")

        return result<|MERGE_RESOLUTION|>--- conflicted
+++ resolved
@@ -14,14 +14,9 @@
 from pyspark.sql import functions as sf
 
 from sparklightautoml.ml_algo.base import SparkTabularMLAlgo, SparkMLModel, AveragingTransformer
-<<<<<<< HEAD
 from sparklightautoml.validation.base import SparkBaseTrainValidIterator, split_out_train, split_out_val
 from ..computations.manager import ComputationsManager
-from ..dataset.base import SparkDataset
-=======
-from sparklightautoml.validation.base import SparkBaseTrainValidIterator
 from ..dataset.base import SparkDataset, PersistenceManager
->>>>>>> ba36062e
 from ..transformers.base import DropColumnsTransformer
 from ..utils import SparkDataFrame, log_exception
 
@@ -92,16 +87,10 @@
         freeze_defaults: bool = True,
         timer: Optional[TaskTimer] = None,
         optimization_search_space: Optional[dict] = None,
-<<<<<<< HEAD
         computations_manager: Optional[ComputationsManager] = None
     ):
         optimization_search_space = optimization_search_space if optimization_search_space else dict()
         super().__init__(default_params, freeze_defaults, timer, optimization_search_space, computations_manager)
-=======
-    ):
-        optimization_search_space = optimization_search_space if optimization_search_space else dict()
-        super().__init__(default_params, freeze_defaults, timer, optimization_search_space)
->>>>>>> ba36062e
 
         self._prediction_col = f"prediction_{self._name}"
         self.task = None
@@ -160,25 +149,8 @@
 
         return estimators, es
 
-<<<<<<< HEAD
     def fit_predict_single_fold(self, fold_prediction_column: str, validation_column: str, train: SparkDataset) \
             -> Tuple[SparkMLModel, SparkDataFrame, str]:
-=======
-    def fit_predict_single_fold(
-        self, fold_prediction_column: str, train: SparkDataset, valid: SparkDataset
-    ) -> Tuple[SparkMLModel, SparkDataFrame, str]:
-        """Train on train dataset and predict on holdout dataset.
-
-        Args:
-            fold_prediction_column: column name for predictions made for this fold
-            train: Train Dataset.
-            valid: Validation Dataset.
-
-        Returns:
-            Target predictions for valid dataset.
-
-        """
->>>>>>> ba36062e
         logger.info(f"fit_predict single fold in LinearLBGFS. Num of features: {len(self.input_roles.keys())} ")
 
         if self.task is None:
@@ -202,11 +174,7 @@
             ml_model = pipeline.fit(train_sdf)
             val_pred = ml_model.transform(val_sdf)
             preds_to_score = val_pred.select(
-<<<<<<< HEAD
                 sf.col(fold_prediction_column).alias("prediction"), sf.col(train.target_column).alias("target")
-=======
-                sf.col(fold_prediction_column).alias("prediction"), sf.col(valid.target_column).alias("target")
->>>>>>> ba36062e
             )
             current_score = self.score(preds_to_score)
             if current_score > best_score:
