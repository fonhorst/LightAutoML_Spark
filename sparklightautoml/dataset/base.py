--- conflicted
+++ resolved
@@ -38,54 +38,28 @@
 
 
 class PersistenceLevel(Enum):
-<<<<<<< HEAD
+    """
+        Used for signaling types of persistence points encountered during AutoML process.
+    """
     READER = 0
     REGULAR = 1
     CHECKPOINT = 2
 
-=======
-    """
-        Used for signaling types of persistence points encountered during AutoML process.
-    """
-    READER = 0
-    REGULAR = 1
-    CHECKPOINT = 2
->>>>>>> ba36062e
 
 class Unpersistable(ABC):
+    """
+        Interface to provide for external entities to unpersist dataframes and files stored
+        by the entity that implements this interface
+    """
     def unpersist(self):
         ...
 
-<<<<<<< HEAD
 
 class SparkDataset(LAMLDataset, Unpersistable):
     """
     Implements a dataset that uses a ``pyspark.sql.DataFrame`` internally,
     stores some internal state (features, roles, ...) and provide methods to work with dataset.
-=======
-class Unpersistable(ABC):
-    """
-        Interface to provide for external entities to unpersist dataframes and files stored
-        by the entity that implements this interface
->>>>>>> ba36062e
-    """
-    def unpersist(self):
-        ...
-
-
-class SparkDataset(LAMLDataset, Unpersistable):
-    """
-    Implements a dataset that uses a ``pyspark.sql.DataFrame`` internally,
-    stores some internal state (features, roles, ...) and provide methods to work with dataset.
-    """
-
-    @staticmethod
-    def _get_rows(data, k: IntIdx) -> Any:
-        raise NotImplementedError("This method is not supported")
-
-    @staticmethod
-    def _set_col(data: Any, k: int, val: Any):
-        raise NotImplementedError("This method is not supported")
+    """
 
     @staticmethod
     def _get_rows(data, k: IntIdx) -> Any:
@@ -134,21 +108,12 @@
         # we should join datasets only with unique features
         features = [feat for ds in datasets for feat in ds.features]
         feat_counter = Counter(features)
-<<<<<<< HEAD
 
         assert all(count == 1 for el, count in feat_counter.items()), \
             f"Different datasets being joined contain columns with the same names: {feat_counter}"
 
         roles = {col: role for ds in datasets for col, role in ds.roles.items()}
 
-=======
-
-        assert all(count == 1 for el, count in feat_counter.items()), \
-            f"Different datasets being joined contain columns with the same names: {feat_counter}"
-
-        roles = {col: role for ds in datasets for col, role in ds.roles.items()}
-
->>>>>>> ba36062e
         except_cols = [c for c in datasets[0].service_columns if c != SparkDataset.ID_COLUMN]
         concatenated_sdf = functools.reduce(
             lambda acc, sdf: acc.join(sdf.drop(*except_cols), on=cls.ID_COLUMN, how='left'),
@@ -190,15 +155,9 @@
         # columns that can be transferred intact across all transformations
         # in the pipeline
         base_service_columns = {self.ID_COLUMN, self.target_column, self.folds_column, VALIDATION_COLUMN}
-        # self._service_columns: Set[str] = {
-        #     *(c for c in data.columns if c not in roles and c not in base_service_columns),
-        #     *base_service_columns
-        # }
         self._service_columns: Set[str] = base_service_columns
-
-        # self._ignored_columns = {c for c in data.columns if c not in roles and c not in base_service_columns}
-
-        roles = roles if roles else dict()
+        
+	roles = roles if roles else dict()
 
         # currently only target is supported
         # adapted from PandasDataset
@@ -217,9 +176,6 @@
         self._name = name
         self._is_persisted = False
 
-<<<<<<< HEAD
-        super().__init__(data, None, roles, task, **kwargs)
-=======
         super().__init__(data, list(roles.keys()), roles, task, **kwargs)
 
     @property
@@ -229,19 +185,9 @@
     @property
     def name(self) -> Optional[str]:
         return self._name
->>>>>>> ba36062e
-
-    @property
-    def uid(self) -> str:
-        return self._uid
-
-    @property
-    def name(self) -> Optional[str]:
-        return self._name
 
     @property
     def spark_session(self) -> SparkSession:
-        # return SparkSession.getActiveSession()
         return self.data.sql_ctx.sparkSession
 
     @property
@@ -320,10 +266,6 @@
         return self._bucketized
 
     @property
-    def bucketized(self) -> bool:
-        return self._bucketized
-
-    @property
     def shape(self) -> Tuple[Optional[int], Optional[int]]:
         return -1, len(self.features)
         # with JobGroup("sparkdataset.shape", f"Finding count for dataset (uid={self.uid}, name={self.name})"):
@@ -343,13 +285,10 @@
         return [sc for sc in self._service_columns if sc in self.data.columns]
 
     @property
-<<<<<<< HEAD
     def num_folds(self) -> int:
         return self.data.select(self.folds_column).distinct().count()
 
     @property
-=======
->>>>>>> ba36062e
     def persistence_manager(self) -> 'PersistenceManager':
         return self._persistence_manager
 
@@ -471,13 +410,8 @@
             features: `ignored, always None. just for same interface.
             roles: Dict with roles.
         """
-
         self._validate_dataframe(data)
-<<<<<<< HEAD
-        super().set_data(data, None, roles)
-=======
         super().set_data(data, features, roles)
->>>>>>> ba36062e
         self._persistence_manager = persistence_manager or self._persistence_manager
         self._dependencies = dependencies if dependencies is not None else self._dependencies
         self._uid = uid or self._uid
@@ -636,12 +570,9 @@
 
 
 class PersistenceManager(ABC):
-<<<<<<< HEAD
-=======
     """
         Base interface of an entity responsible for caching and storing intermediate results somewhere.
     """
->>>>>>> ba36062e
     @staticmethod
     def to_persistable_dataframe(dataset: SparkDataset) -> PersistableDataFrame:
         # we intentially create new uid to use to distinguish a persisted and unpersisted dataset
