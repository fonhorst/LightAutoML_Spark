--- conflicted
+++ resolved
@@ -1,17 +1,14 @@
 import logging.config
 import os
 import uuid
+from typing import cast
 
 import pandas as pd
 import pyspark.sql.functions as sf
 from pyspark.ml import PipelineModel
 from pyspark.sql import SparkSession
 
-<<<<<<< HEAD
-from examples_utils import get_persistence_manager, BUCKET_NUMS
-=======
 from examples_utils import get_persistence_manager, BUCKET_NUMS, check_columns
->>>>>>> ba36062e
 from examples_utils import get_dataset_attrs, prepare_test_and_train, get_spark_session
 from sparklightautoml.automl.presets.tabular_presets import SparkTabularAutoML
 from sparklightautoml.dataset.base import SparkDataset
@@ -19,11 +16,7 @@
 from sparklightautoml.utils import log_exec_timer, logging_config, VERBOSE_LOGGING_FORMAT
 
 logging.config.dictConfig(logging_config(level=logging.DEBUG, log_filename='/tmp/slama.log'))
-<<<<<<< HEAD
 logging.basicConfig(level=logging.DEBUG, format=VERBOSE_LOGGING_FORMAT)
-=======
-logging.basicConfig(level=logging.INFO, format=VERBOSE_LOGGING_FORMAT)
->>>>>>> ba36062e
 logger = logging.getLogger(__name__)
 
 # NOTE! This demo requires datasets to be downloaded into a local folder.
@@ -39,11 +32,7 @@
     # 4. use_algos = [["lgb", "linear_l2"], ["lgb"]]
     # use_algos = [["lgb", "linear_l2"], ["lgb"]]
     use_algos = [["lgb"]]
-<<<<<<< HEAD
-    cv = 3
-=======
     cv = 5
->>>>>>> ba36062e
     path, task_type, roles, dtype = get_dataset_attrs(dataset_name)
 
     persistence_manager = get_persistence_manager()
@@ -65,20 +54,12 @@
             lgb_params={
                 'use_single_dataset_mode': True,
                 'convert_to_onnx': False,
-<<<<<<< HEAD
-                'mini_batch_size': 1000,
-                'default_params': {"numIterations": 10}
+                'mini_batch_size': 1000
             },
-            linear_l2_params={'default_params': {'regParam': [1e-5], "maxIter": 2,}},
+            linear_l2_params={'default_params': {'regParam': [1e-5]}},
             reader_params={"cv": cv, "advanced_roles": False},
             parallelism_mode=("no_parallelism", -1)
             # parallelism_mode=("intra_mlpipe_parallelism", 3)
-=======
-                'mini_batch_size': 1000
-            },
-            linear_l2_params={'default_params': {'regParam': [1e-5]}},
-            reader_params={"cv": cv, "advanced_roles": False}
->>>>>>> ba36062e
         )
 
         oof_predictions = automl.fit_predict(
@@ -95,13 +76,6 @@
     logger.info(f"score for out-of-fold predictions: {metric_value}")
 
     transformer = automl.transformer()
-<<<<<<< HEAD
-
-    oof_predictions.unpersist()
-    # this is necessary if persistence_manager is of CompositeManager type
-    # it may not be possible to obtain oof_predictions (predictions from fit_predict) after calling unpersist_all
-    automl.persistence_manager.unpersist_all()
-=======
 
     oof_predictions.unpersist()
     # this is necessary if persistence_manager is of CompositeManager type
@@ -110,7 +84,6 @@
 
     test_column = "some_external_column"
     test_data_dropped = test_data_dropped.withColumn(test_column, sf.lit(42.0))
->>>>>>> ba36062e
 
     with log_exec_timer("spark-lama predicting on test (#1 way)") as predict_timer:
         te_pred = automl.predict(test_data_dropped, add_reader_attrs=True)
@@ -122,11 +95,8 @@
 
     with log_exec_timer("spark-lama predicting on test (#2 way)"):
         te_pred = automl.transformer().transform(test_data_dropped)
-<<<<<<< HEAD
-=======
 
         check_columns(test_data_dropped, te_pred)
->>>>>>> ba36062e
 
         pred_column = next(c for c in te_pred.columns if c.startswith('prediction'))
         score = task.get_dataset_metric()
@@ -173,8 +143,8 @@
         "test_metric_value": test_metric_value,
         "train_duration_secs": train_timer.duration,
         "predict_duration_secs": predict_timer.duration,
-        # "saving_duration_secs": saving_timer.duration,
-        # "loading_duration_secs": loading_timer.duration
+        "saving_duration_secs": saving_timer.duration,
+        "loading_duration_secs": loading_timer.duration
     }
 
     print(f"EXP-RESULT: {result}")
