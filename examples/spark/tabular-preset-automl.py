--- conflicted
+++ resolved
@@ -40,13 +40,8 @@
             spark=spark,
             task=task,
             general_params={"use_algos": use_algos},
-<<<<<<< HEAD
-            lgb_params={'use_single_dataset_mode': True},
-            linear_l2_params={"default_params": {"regParam": [1e-5]}},
-=======
             lgb_params={'use_single_dataset_mode': True, 'convert_to_onnx': False, 'mini_batch_size': 1000},
             # linear_l2_params={"default_params": {"regParam": [1e-5]}},
->>>>>>> d6941c3f
             reader_params={"cv": cv, "advanced_roles": False}
         )
 
