import logging.config
import os
import uuid

import pandas as pd
import pyspark.sql.functions as F
from pyspark.ml import PipelineModel
from pyspark.sql import SparkSession

from examples_utils import get_dataset_attrs, prepare_test_and_train, get_spark_session
from lightautoml.spark.automl.presets.tabular_presets import SparkTabularAutoML
from lightautoml.spark.dataset.base import SparkDataset
from lightautoml.spark.tasks.base import SparkTask
from lightautoml.spark.utils import log_exec_timer, logging_config, VERBOSE_LOGGING_FORMAT

logging.config.dictConfig(logging_config(level=logging.INFO, log_filename='/tmp/slama.log'))
logging.basicConfig(level=logging.DEBUG, format=VERBOSE_LOGGING_FORMAT)
logger = logging.getLogger(__name__)

# NOTE! This demo requires datasets to be downloaded into a local folder.
# Run ./bin/download-datasets.sh to get required datasets into the folder.


def main(spark: SparkSession, dataset_name: str, seed: int):
    # Algos and layers to be used during automl:
    # For example:
    # 1. use_algos = [["lgb"]]
    # 2. use_algos = [["lgb_tuned"]]
    # 3. use_algos = [["linear_l2"]]
    # 4. use_algos = [["lgb", "linear_l2"], ["lgb"]]
    use_algos = [["lgb", "linear_l2"], ["lgb"]]
    cv = 5
    path, task_type, roles, dtype = get_dataset_attrs(dataset_name)

    with log_exec_timer("spark-lama training") as train_timer:
        task = SparkTask(task_type)
        train_data, test_data = prepare_test_and_train(spark, path, seed)

        test_data_dropped = test_data

        # optionally: set 'convert_to_onnx': True to use onnx-based version of lgb's model transformer
        automl = SparkTabularAutoML(
            spark=spark,
            task=task,
            general_params={"use_algos": use_algos},
            lgb_params={'use_single_dataset_mode': True, 'convert_to_onnx': False, 'mini_batch_size': 1000},
            reader_params={"cv": cv, "advanced_roles": False}
        )

        oof_predictions = automl.fit_predict(
            train_data,
            roles=roles
        )

    logger.info("Predicting on out of fold")

    score = task.get_dataset_metric()
    metric_value = score(oof_predictions)

    logger.info(f"score for out-of-fold predictions: {metric_value}")

    transformer = automl.make_transformer()

    automl.release_cache()

    with log_exec_timer("spark-lama predicting on test (#1 way)") as predict_timer:
        te_pred = automl.predict(test_data_dropped, add_reader_attrs=True)

        score = task.get_dataset_metric()
        test_metric_value = score(te_pred)

        logger.info(f"score for test predictions: {test_metric_value}")

    with log_exec_timer("spark-lama predicting on test (#2 way)"):
        te_pred = automl.make_transformer().transform(test_data_dropped)

        pred_column = next(c for c in te_pred.columns if c.startswith('prediction'))
        score = task.get_dataset_metric()
        test_metric_value = score(te_pred.select(
            SparkDataset.ID_COLUMN,
            F.col(roles['target']).alias('target'),
            F.col(pred_column).alias('prediction')
        ))

        logger.info(f"score for test predictions: {test_metric_value}")

    base_path = "/tmp/spark_results"
    automl_model_path = os.path.join(base_path, "automl_pipeline")
    os.makedirs(base_path, exist_ok=True)

    with log_exec_timer("saving model") as saving_timer:
        transformer.write().overwrite().save(automl_model_path)

    with log_exec_timer("Loading model time") as loading_timer:
        pipeline_model = PipelineModel.load(automl_model_path)

    with log_exec_timer("spark-lama predicting on test (#3 way)"):
        te_pred = pipeline_model.transform(test_data_dropped)

        pred_column = next(c for c in te_pred.columns if c.startswith('prediction'))
        score = task.get_dataset_metric()
        test_metric_value = score(te_pred.select(
            SparkDataset.ID_COLUMN,
            F.col(roles['target']).alias('target'),
            F.col(pred_column).alias('prediction')
        ))

    logger.info(f"score for test predictions via loaded pipeline: {test_metric_value}")

    logger.info("Predicting is finished")

    result = {
        "seed": seed,
        "dataset": dataset_name,
        "used_algo": str(use_algos),
        "metric_value": metric_value,
        "test_metric_value": test_metric_value,
        "train_duration_secs": train_timer.duration,
        "predict_duration_secs": predict_timer.duration,
        "saving_duration_secs": saving_timer.duration,
        "loading_duration_secs": loading_timer.duration
    }

    print(f"EXP-RESULT: {result}")

    train_data.unpersist()
    test_data.unpersist()

    return result


def multirun(spark: SparkSession, dataset_name: str):
    seeds = [1, 5, 42, 100, 777]
    results = [main(spark, dataset_name, seed) for seed in seeds]

    df = pd.DataFrame(results)

    with pd.option_context('display.max_rows', None, 'display.max_columns', None):
        print(df)

    df.to_csv(f"spark-lama_results_{dataset_name}_{uuid.uuid4()}.csv")


if __name__ == "__main__":
    spark_sess = get_spark_session()
    # One can run:
<<<<<<< HEAD
    # 1. main(dataset_name="used_cars_dataset", seed=42)
    # 2. multirun(spark_sess, dataset_name="used_cars_dataset")
    main(spark_sess, dataset_name="used_cars_dataset_1x", seed=42)
=======
    # 1. main(dataset_name="lama_test_dataste", seed=42)
    # 2. multirun(spark_sess, dataset_name="lama_test_dataset")
    main(spark_sess, dataset_name="lama_test_dataset", seed=42)
>>>>>>> 1547a514

    spark_sess.stop()<|MERGE_RESOLUTION|>--- conflicted
+++ resolved
@@ -16,9 +16,6 @@
 logging.config.dictConfig(logging_config(level=logging.INFO, log_filename='/tmp/slama.log'))
 logging.basicConfig(level=logging.DEBUG, format=VERBOSE_LOGGING_FORMAT)
 logger = logging.getLogger(__name__)
-
-# NOTE! This demo requires datasets to be downloaded into a local folder.
-# Run ./bin/download-datasets.sh to get required datasets into the folder.
 
 
 def main(spark: SparkSession, dataset_name: str, seed: int):
@@ -144,14 +141,8 @@
 if __name__ == "__main__":
     spark_sess = get_spark_session()
     # One can run:
-<<<<<<< HEAD
-    # 1. main(dataset_name="used_cars_dataset", seed=42)
-    # 2. multirun(spark_sess, dataset_name="used_cars_dataset")
-    main(spark_sess, dataset_name="used_cars_dataset_1x", seed=42)
-=======
     # 1. main(dataset_name="lama_test_dataste", seed=42)
     # 2. multirun(spark_sess, dataset_name="lama_test_dataset")
     main(spark_sess, dataset_name="lama_test_dataset", seed=42)
->>>>>>> 1547a514
 
     spark_sess.stop()