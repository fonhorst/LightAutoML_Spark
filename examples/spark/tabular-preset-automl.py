--- conflicted
+++ resolved
@@ -71,14 +71,8 @@
     seed = 42
     cv = 5
     use_algos = [["lgb", "linear_l2"], ["lgb"]]
-<<<<<<< HEAD
-    # use_algos = [["lgb"]]
-    # use_algos = [["lgb", "linear_l2"]]
+
     path = "file:///opt/spark_data/small_used_cars_data_cleaned.csv"
-=======
-
-    path = "/opt/spark_data/small_used_cars_data_cleaned.csv"
->>>>>>> 1be32000
     task_type = "reg"
     roles = {
         "target": "price",
@@ -118,15 +112,12 @@
     logger.info(f"score for out-of-fold predictions: {metric_value}")
 
     transformer = automl.make_transformer()
-<<<<<<< HEAD
-=======
 
     # we delete this variable to make garbage collection of a local checkpoint
     # used to produce Spark DataFrame with predictions possible
     del oof_predictions
     automl.release_cache()
 
->>>>>>> 1be32000
     with log_exec_timer("saving model") as saving_timer:
         transformer.write().overwrite().save("hdfs://namenode:9000/automl_pipeline")
 
