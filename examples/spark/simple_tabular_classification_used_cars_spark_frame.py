--- conflicted
+++ resolved
@@ -9,15 +9,12 @@
 import logging
 import sys
 
-<<<<<<< HEAD
 from lightautoml.spark.dataset.base import SparkDataset
 from pyspark.sql import functions as F
-=======
 from lightautoml.pipelines.utils import get_columns_by_role
 from lightautoml.spark.reader.base import SparkToSparkReader
 from lightautoml.spark.transformers.categorical import LabelEncoder
 from lightautoml.transformers.base import ColumnsSelector
->>>>>>> 9bf2c29a
 
 formatter = logging.Formatter(
     fmt='%(asctime)s %(name)s {%(module)s:%(lineno)d} %(levelname)s:%(message)s',
@@ -76,17 +73,6 @@
         SparkSession
         .builder
         .appName("SPARK-LAMA-app")
-<<<<<<< HEAD
-        #.master("spark://node4.bdcl:7077")
-        .master("local")
-        #.config("spark.driver.host", "node4.bdcl")
-        #.config("spark.driver.cores", "4")
-        #.config("spark.driver.memory", "16g")
-        #.config("spark.cores.max", "16")
-        #.config("spark.executor.instances", "4")
-        #.config("spark.executor.memory", "16g")
-        #.config("spark.executor.cores", "4")
-=======
         # .master("local[4]")
         .master("spark://node4.bdcl:7077")
         .config("spark.driver.host", "node4.bdcl")
@@ -98,7 +84,6 @@
         .config("spark.executor.instances", "4")
         .config("spark.executor.memory", "16g")
         .config("spark.executor.cores", "4")
->>>>>>> 9bf2c29a
         .config("spark.memory.fraction", "0.6")
         .config("spark.memory.storageFraction", "0.5")
         .config("spark.sql.autoBroadcastJoinThreshold", "100MB")
@@ -145,16 +130,12 @@
 
         task = SparkTask("reg")
 
-<<<<<<< HEAD
-        data = spark.read.csv("tiny_used_cars_data_cleaned.csv", header=True, escape="\"")
-=======
         # data = spark.read.csv(os.path.join("file://", os.getcwd(), "../data/tiny_used_cars_data.csv"), header=True, escape="\"")
         # data = spark.read.csv(os.path.join("file:///spark_data/tiny_used_cars_data.csv"), header=True, escape="\"")
         # data = spark.read.csv(os.path.join("file:///spark_data/derivative_datasets/0125x_cleaned.csv"), header=True, escape="\"")
         # data = spark.read.csv(os.path.join("file:///spark_data/derivative_datasets/4x_cleaned.csv"), header=True, escape="\"")
         data = spark.read.csv(os.path.join("file:///spark_data/derivative_datasets/2x_cleaned.csv"), header=True, escape="\"")
         # data = spark.read.csv(os.path.join("file:///opt/0125l_dataset.csv"), header=True, escape="\"")
->>>>>>> 9bf2c29a
         data = data.cache()
         train_data, test_data = data.randomSplit([0.8, 0.2], seed=42)
 
@@ -173,17 +154,6 @@
         with print_exec_time():
             oof_predictions = automl.fit_predict(
                 train_data,
-<<<<<<< HEAD
-                roles={"target": "price", "drop": ["dealer_zip", "description", "listed_date", "year"]}
-            )
-
-        te_pred = automl.predict(test_data_dropped)
-
-        test_data_pd = test_data.toPandas()
-        te_pred_pd = te_pred.data.limit(50).toPandas()
-
-        _a = 1  # Just to check results in the debugger
-=======
                 roles={
                     "target": "price",
                     "drop": ["dealer_zip", "description", "listed_date",
@@ -195,5 +165,9 @@
                 }
             )
 
-        # time.sleep(600)
->>>>>>> 9bf2c29a
+        te_pred = automl.predict(test_data_dropped)
+
+        test_data_pd = test_data.toPandas()
+        te_pred_pd = te_pred.data.limit(50).toPandas()
+
+        _a = 1  # Just to check results in the debuggerr