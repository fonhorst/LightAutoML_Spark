import logging.config

import pytest
from pyspark.ml import PipelineModel
from pyspark.sql import functions as F

from examples_utils import get_spark_session, prepare_test_and_train, get_dataset_attrs
from lightautoml.spark.automl.presets.tabular_presets import SparkTabularAutoML
from lightautoml.spark.dataset.base import SparkDataset
from lightautoml.spark.tasks.base import SparkTask
from lightautoml.spark.utils import VERBOSE_LOGGING_FORMAT
from lightautoml.spark.utils import log_exec_timer
from lightautoml.spark.utils import logging_config

logging.config.dictConfig(logging_config(level=logging.INFO, log_filename='/tmp/lama.log'))
logging.basicConfig(level=logging.INFO, format=VERBOSE_LOGGING_FORMAT)
logger = logging.getLogger(__name__)


if __name__ == "__main__":
    spark = get_spark_session()

    seed = 42
    cv = 2
    use_algos = [["lgb"]]
<<<<<<< HEAD
    task_type = "multiclass"
    path = "file:///opt/spark_data/ipums_97.csv"
    metric_name = "crossentropy"
    roles = {"target": "movedin"}
=======
    dataset_name = "ipums_97"
    path, task_type, roles, dtype = get_dataset_attrs(dataset_name)
>>>>>>> ce7aba7d

    train_data, test_data = prepare_test_and_train(spark, path, seed)

    with log_exec_timer("spark-lama training") as train_timer:
        task = SparkTask(task_type)

        automl = SparkTabularAutoML(
            spark=spark,
            task=task,
            lgb_params={'use_single_dataset_mode': True},
            general_params={"use_algos": use_algos},
            reader_params={"cv": cv, "advanced_roles": False, 'random_state': seed},
            tuning_params={'fit_on_holdout': True, 'max_tuning_iter': 10, 'max_tuning_time': 3600}
        )

        preds = automl.fit_predict(train_data, roles)

    transformer = automl.make_transformer()
    transformer.write().overwrite().save("hdfs://namenode:9000/automl_multiclass")

    with log_exec_timer("spark-lama predicting on test") as predict_timer_2:
        te_pred = transformer.transform(test_data)

        pred_column = next(c for c in te_pred.columns if c.startswith('prediction'))
        score = task.get_dataset_metric()
        expected_metric_value = score(te_pred.select(
            SparkDataset.ID_COLUMN,
            F.col(roles['target']).alias('target'),
            F.col(pred_column).alias('prediction')
        ))

        logger.info(f"score for test predictions: {expected_metric_value}")

    with log_exec_timer("spark-lama predicting on test via loaded pipeline") as predict_timer_3:
        pipeline_model = PipelineModel.load("hdfs://namenode:9000/automl_multiclass")
        te_pred = pipeline_model.transform(test_data)

        pred_column = next(c for c in te_pred.columns if c.startswith('prediction'))
        score = task.get_dataset_metric()
        actual_metric_value = score(te_pred.select(
            SparkDataset.ID_COLUMN,
            F.col(roles['target']).alias('target'),
            F.col(pred_column).alias('prediction')
        ))
        logger.info(f"score for test predictions via loaded pipeline: {actual_metric_value}")

    assert expected_metric_value == pytest.approx(actual_metric_value, 0.1)<|MERGE_RESOLUTION|>--- conflicted
+++ resolved
@@ -23,15 +23,9 @@
     seed = 42
     cv = 2
     use_algos = [["lgb"]]
-<<<<<<< HEAD
-    task_type = "multiclass"
-    path = "file:///opt/spark_data/ipums_97.csv"
-    metric_name = "crossentropy"
-    roles = {"target": "movedin"}
-=======
     dataset_name = "ipums_97"
     path, task_type, roles, dtype = get_dataset_attrs(dataset_name)
->>>>>>> ce7aba7d
+
 
     train_data, test_data = prepare_test_and_train(spark, path, seed)
 
