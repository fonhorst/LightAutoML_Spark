--- conflicted
+++ resolved
@@ -4,10 +4,7 @@
 from pyspark.ml import PipelineModel
 from pyspark.sql import functions as sf
 
-<<<<<<< HEAD
-=======
 from examples.spark.examples_utils import check_columns
->>>>>>> ba36062e
 from examples_utils import get_persistence_manager
 from examples_utils import get_spark_session, prepare_test_and_train, get_dataset_attrs
 from sparklightautoml.dataset.base import SparkDataset
@@ -31,15 +28,9 @@
     spark = get_spark_session()
 
     seed = 42
-<<<<<<< HEAD
-    cv = 3
-    # dataset_name = "lama_test_dataset"
-    dataset_name = "used_cars_dataset"
-=======
     cv = 5
     dataset_name = "lama_test_dataset"
     # dataset_name = "used_cars_dataset_1x"
->>>>>>> ba36062e
     path, task_type, roles, dtype = get_dataset_attrs(dataset_name)
 
     persistence_manager = get_persistence_manager()
@@ -61,15 +52,9 @@
         sreader = SparkToSparkReader(task=task, cv=cv, advanced_roles=False)
         sdataset = sreader.fit_read(train_df, roles=roles, persistence_manager=persistence_manager)
 
-<<<<<<< HEAD
-        iterator = SparkFoldsIterator(sdataset)#.convert_to_holdout_iterator()
+        iterator = SparkFoldsIterator(sdataset).convert_to_holdout_iterator()
 
         spark_ml_algo = SparkBoostLGBM(freeze_defaults=False, use_single_dataset_mode=True)
-=======
-        iterator = SparkFoldsIterator(sdataset).convert_to_holdout_iterator()
-
-        spark_ml_algo = SparkBoostLGBM(freeze_defaults=False, use_single_dataset_mode=False)
->>>>>>> ba36062e
         spark_features_pipeline = SparkLGBSimpleFeatures()
 
         ml_pipe = SparkMLPipeline(
@@ -93,21 +78,6 @@
         test_score = score(test_preds_ds[:, spark_ml_algo.prediction_feature])
         logger.info(f"Test score (#1 way): {test_score}")
 
-<<<<<<< HEAD
-        # # 2. second way (Spark ML API, save-load-predict)
-        # transformer = PipelineModel(stages=[sreader.transformer(add_array_attrs=True), ml_pipe.transformer()])
-        # transformer.write().overwrite().save("/tmp/reader_and_spark_ml_pipe_lgb")
-        #
-        # pipeline_model = PipelineModel.load("/tmp/reader_and_spark_ml_pipe_lgb")
-        # test_pred_df = pipeline_model.transform(test_df)
-        # test_pred_df = test_pred_df.select(
-        #     SparkDataset.ID_COLUMN,
-        #     F.col(roles['target']).alias('target'),
-        #     F.col(spark_ml_algo.prediction_feature).alias('prediction')
-        # )
-        # test_score = score(test_pred_df)
-        # logger.info(f"Test score (#3 way): {test_score}")
-=======
         # 2. second way (Spark ML API, save-load-predict)
         transformer = PipelineModel(stages=[sreader.transformer(add_array_attrs=True), ml_pipe.transformer()])
 
@@ -125,7 +95,6 @@
         )
         test_score = score(test_pred_df)
         logger.info(f"Test score (#2 way): {test_score}")
->>>>>>> ba36062e
 
     logger.info("Finished")
 
