import logging.config
import logging.config

import pyspark.sql.functions as sf
from pyspark.ml import PipelineModel

from examples_utils import get_spark_session, get_dataset_attrs, prepare_test_and_train
from lightautoml.pipelines.selection.importance_based import ImportanceCutoffSelector, ModelBasedImportanceEstimator
from sparklightautoml.dataset.base import SparkDataset
from sparklightautoml.dataset.persistence import PlainCachePersistenceManager
from sparklightautoml.ml_algo.boost_lgbm import SparkBoostLGBM
from sparklightautoml.ml_algo.linear_pyspark import SparkLinearLBFGS
from sparklightautoml.pipelines.features.lgb_pipeline import SparkLGBSimpleFeatures
from sparklightautoml.pipelines.features.linear_pipeline import SparkLinearFeatures
from sparklightautoml.pipelines.ml.base import SparkMLPipeline
<<<<<<< HEAD
from sparklightautoml.pipelines.selection.base import SparkSelectionPipelineWrapper
=======
from sparklightautoml.pipelines.selection.base import BugFixSelectionPipelineWrapper
>>>>>>> 3fda3d5e
from sparklightautoml.reader.base import SparkToSparkReader
from sparklightautoml.tasks.base import SparkTask as SparkTask
from sparklightautoml.utils import logging_config, VERBOSE_LOGGING_FORMAT, log_exec_time
from sparklightautoml.validation.iterators import SparkFoldsIterator

logging.config.dictConfig(logging_config(level=logging.INFO, log_filename='/tmp/slama.log'))
logging.basicConfig(level=logging.DEBUG, format=VERBOSE_LOGGING_FORMAT)
logger = logging.getLogger(__name__)

# NOTE! This demo requires datasets to be downloaded into a local folder.
# Run ./bin/download-datasets.sh to get required datasets into the folder.


if __name__ == "__main__":
    spark = get_spark_session()
    persistence_manager = PlainCachePersistenceManager()

    seed = 42
    cv = 3
    dataset_name = "lama_test_dataset"
    path, task_type, roles, dtype = get_dataset_attrs(dataset_name)

    ml_alg_kwargs = {
        'auto_unique_co': 10,
        'max_intersection_depth': 3,
        'multiclass_te_co': 3,
        'output_categories': True,
        'top_intersections': 4
    }

    with log_exec_time():
        train_df, test_df = prepare_test_and_train(spark, path, seed)

        task = SparkTask(task_type)
        score = task.get_dataset_metric()

        sreader = SparkToSparkReader(task=task, cv=cv, advanced_roles=False)
        sdataset = sreader.fit_read(train_df, roles=roles, persistence_manager=persistence_manager)

        iterator = SparkFoldsIterator(sdataset, n_folds=cv)

<<<<<<< HEAD
        spark_ml_algo = SparkLinearLBFGS(default_params={'regParam': [1e-5]})
        spark_features_pipeline = SparkLinearFeatures(**ml_alg_kwargs)
        spark_selector = ImportanceCutoffSelector(
=======
        spark_ml_algo = SparkLinearLBFGS(cacher_key=cacher_key, freeze_defaults=False)
        spark_features_pipeline = SparkLinearFeatures(cacher_key=cacher_key, **ml_alg_kwargs)
        spark_selector = BugFixSelectionPipelineWrapper(ImportanceCutoffSelector(
>>>>>>> 3fda3d5e
            cutoff=0.0,
            feature_pipeline=SparkLGBSimpleFeatures(),
            ml_algo=SparkBoostLGBM(freeze_defaults=False),
            imp_estimator=ModelBasedImportanceEstimator()
        ))

        ml_pipe = SparkMLPipeline(
            ml_algos=[spark_ml_algo],
<<<<<<< HEAD
            pre_selection=SparkSelectionPipelineWrapper(spark_selector),
=======
            pre_selection=None,#spark_selector,
>>>>>>> 3fda3d5e
            features_pipeline=spark_features_pipeline,
            post_selection=None
        )

        oof_preds_ds = ml_pipe.fit_predict(iterator).persist()
        oof_score = score(oof_preds_ds[:, spark_ml_algo.prediction_feature])
        logger.info(f"OOF score: {oof_score}")

        # 1. first way (LAMA API)
        test_sds = sreader.read(test_df, add_array_attrs=True)
        test_preds_ds = ml_pipe.predict(test_sds)
        test_score = score(test_preds_ds[:, spark_ml_algo.prediction_feature])
        logger.info(f"Test score (#1 way): {test_score}")

        # 2. second way (Spark ML API)
        transformer = PipelineModel(stages=[sreader.transformer(add_array_attrs=True), ml_pipe.transformer()])
        test_pred_df = transformer.transform(test_df)
        test_pred_df = test_pred_df.select(
            SparkDataset.ID_COLUMN,
            sf.col(roles['target']).alias('target'),
            sf.col(spark_ml_algo.prediction_feature).alias('prediction')
        )
        test_score = score(test_pred_df)
        logger.info(f"Test score (#2 way): {test_score}")

    logger.info("Finished")

    oof_preds_ds.unpersist()
    # this is necessary if persistence_manager is of CompositeManager type
    # it may not be possible to obtain oof_predictions (predictions from fit_predict) after calling unpersist_all
    persistence_manager.unpersist_all()

    spark.stop()<|MERGE_RESOLUTION|>--- conflicted
+++ resolved
@@ -13,11 +13,8 @@
 from sparklightautoml.pipelines.features.lgb_pipeline import SparkLGBSimpleFeatures
 from sparklightautoml.pipelines.features.linear_pipeline import SparkLinearFeatures
 from sparklightautoml.pipelines.ml.base import SparkMLPipeline
-<<<<<<< HEAD
 from sparklightautoml.pipelines.selection.base import SparkSelectionPipelineWrapper
-=======
 from sparklightautoml.pipelines.selection.base import BugFixSelectionPipelineWrapper
->>>>>>> 3fda3d5e
 from sparklightautoml.reader.base import SparkToSparkReader
 from sparklightautoml.tasks.base import SparkTask as SparkTask
 from sparklightautoml.utils import logging_config, VERBOSE_LOGGING_FORMAT, log_exec_time
@@ -59,28 +56,18 @@
 
         iterator = SparkFoldsIterator(sdataset, n_folds=cv)
 
-<<<<<<< HEAD
         spark_ml_algo = SparkLinearLBFGS(default_params={'regParam': [1e-5]})
         spark_features_pipeline = SparkLinearFeatures(**ml_alg_kwargs)
-        spark_selector = ImportanceCutoffSelector(
-=======
-        spark_ml_algo = SparkLinearLBFGS(cacher_key=cacher_key, freeze_defaults=False)
-        spark_features_pipeline = SparkLinearFeatures(cacher_key=cacher_key, **ml_alg_kwargs)
         spark_selector = BugFixSelectionPipelineWrapper(ImportanceCutoffSelector(
->>>>>>> 3fda3d5e
             cutoff=0.0,
-            feature_pipeline=SparkLGBSimpleFeatures(),
-            ml_algo=SparkBoostLGBM(freeze_defaults=False),
+            feature_pipeline=SparkLGBSimpleFeatures(cacher_key='preselector'),
+            ml_algo=SparkBoostLGBM(cacher_key='preselector', freeze_defaults=False),
             imp_estimator=ModelBasedImportanceEstimator()
         ))
 
         ml_pipe = SparkMLPipeline(
             ml_algos=[spark_ml_algo],
-<<<<<<< HEAD
             pre_selection=SparkSelectionPipelineWrapper(spark_selector),
-=======
-            pre_selection=None,#spark_selector,
->>>>>>> 3fda3d5e
             features_pipeline=spark_features_pipeline,
             post_selection=None
         )
