# -*- encoding: utf-8 -*-

"""
Simple example for binary classification on tabular data.
"""
import logging.config
import os

<<<<<<< HEAD
#import sys
#print(sys.path)

=======
from pyspark.ml.evaluation import RegressionEvaluator
>>>>>>> 5a659915
from pyspark.sql import functions as F
from pyspark.sql.types import DoubleType
from sklearn.metrics import mean_squared_error

from lightautoml.spark.automl.presets.tabular_presets import TabularAutoML
from lightautoml.spark.dataset.base import SparkDataset
from lightautoml.spark.tasks.base import Task as SparkTask
from lightautoml.spark.utils import log_exec_time, logging_config, VERBOSE_LOGGING_FORMAT, spark_session

logging.config.dictConfig(logging_config(level=logging.INFO, log_filename='/tmp/lama.log'))
logging.basicConfig(level=logging.INFO, format=VERBOSE_LOGGING_FORMAT)
logger = logging.getLogger(__name__)


# run automl
if __name__ == "__main__":
    with spark_session(master="local[1]") as spark:
        target_col = 'price'
        task = SparkTask("reg")
        data = spark.read.csv(os.path.join("file://", os.getcwd(), "./examples/data/tiny_used_cars_data.csv"),
                              header=True, escape="\"")
        # data = spark.read.csv("file:///spark_data/tiny_used_cars_data.csv", header=True, escape="\"")
        # data = spark.read.csv("file:///spark_data/derivative_datasets/0125x_cleaned.csv", header=True, escape="\"")
        # data = spark.read.csv("file:///spark_data/derivative_datasets/4x_cleaned.csv", header=True, escape="\"")
        # data = spark.read.csv("file:///spark_data/derivative_datasets/2x_cleaned.csv", header=True, escape="\"")
        # data = spark.read.csv("file:///opt/0125l_dataset.csv", header=True, escape="\"")
        data = data.withColumnRenamed(target_col, f"{target_col}_old")\
            .select('*', F.col(f"{target_col}_old").astype(DoubleType()).alias(target_col)).drop(f"{target_col}_old")\
            .withColumn(SparkDataset.ID_COLUMN, F.monotonically_increasing_id())\
            .cache()
        train_data, test_data = data.randomSplit([0.8, 0.2], seed=42)

        test_data_dropped = test_data\
            .drop(F.col(target_col)).cache()

        # automl = TabularAutoML(spark=spark, task=task, general_params={"use_algos": ["lgb", "linear_l2"]})
        automl = TabularAutoML(spark=spark, task=task, general_params={"use_algos": ["linear_l2"]})

        with log_exec_time():
            oof_predictions = automl.fit_predict(
                train_data,
                roles={
                    "target": target_col,
                    "drop": ["dealer_zip", "description", "listed_date",
                             "year", 'Unnamed: 0', '_c0',
                             'sp_id', 'sp_name', 'trimId',
                             'trim_name', 'major_options', 'main_picture_url',
                             'interior_color', 'exterior_color'],
                    "numeric": ['latitude', 'longitude', 'mileage']
                }
            )

        logger.info("Predicting on out of fold")

        oof_preds_for_eval = (
            oof_predictions.data
            .join(train_data, on=SparkDataset.ID_COLUMN)
            .select(SparkDataset.ID_COLUMN, target_col, oof_predictions.features[0])
        )

        evaluator = RegressionEvaluator(predictionCol=oof_predictions.features[0], labelCol=target_col, metricName="mse")
        metric_value = evaluator.evaluate(oof_preds_for_eval)

        logger.info(f"{evaluator.getMetricName()} score for out-of-fold predictions: {metric_value}")

        # TODO: SPARK-LAMA fix bug in SparkToSparkReader.read method
        # with log_exec_time():
        #     te_pred = automl.predict(test_data_dropped)
        #     test_data_pd = test_data.toPandas()
        #     te_pred_pd = te_pred.data.limit(50).toPandas()
        #
        # logger.info("Predicting is finished")<|MERGE_RESOLUTION|>--- conflicted
+++ resolved
@@ -6,13 +6,7 @@
 import logging.config
 import os
 
-<<<<<<< HEAD
-#import sys
-#print(sys.path)
-
-=======
 from pyspark.ml.evaluation import RegressionEvaluator
->>>>>>> 5a659915
 from pyspark.sql import functions as F
 from pyspark.sql.types import DoubleType
 from sklearn.metrics import mean_squared_error
@@ -32,7 +26,7 @@
     with spark_session(master="local[1]") as spark:
         target_col = 'price'
         task = SparkTask("reg")
-        data = spark.read.csv(os.path.join("file://", os.getcwd(), "./examples/data/tiny_used_cars_data.csv"),
+        data = spark.read.csv(os.path.join("file://", os.getcwd(), "../data/tiny_used_cars_data.csv"),
                               header=True, escape="\"")
         # data = spark.read.csv("file:///spark_data/tiny_used_cars_data.csv", header=True, escape="\"")
         # data = spark.read.csv("file:///spark_data/derivative_datasets/0125x_cleaned.csv", header=True, escape="\"")
