--- conflicted
+++ resolved
@@ -12,11 +12,8 @@
 from sparklightautoml.ml_algo.boost_lgbm import SparkBoostLGBM
 from sparklightautoml.pipelines.features.lgb_pipeline import SparkLGBAdvancedPipeline, SparkLGBSimpleFeatures
 from sparklightautoml.pipelines.ml.base import SparkMLPipeline
-<<<<<<< HEAD
 from sparklightautoml.pipelines.selection.base import SparkSelectionPipelineWrapper
-=======
 from sparklightautoml.pipelines.selection.base import BugFixSelectionPipelineWrapper
->>>>>>> 3fda3d5e
 from sparklightautoml.reader.base import SparkToSparkReader
 from sparklightautoml.tasks.base import SparkTask as SparkTask
 from sparklightautoml.utils import logging_config, VERBOSE_LOGGING_FORMAT, log_exec_time
@@ -37,7 +34,7 @@
     persistence_manager = CompositePlainCachePersistenceManager(bucket_nums=bucket_nums)
 
     seed = 42
-    cv = 2
+    cv = 5
     dataset_name = "lama_test_dataset"
     path, task_type, roles, dtype = get_dataset_attrs(dataset_name)
 
@@ -58,28 +55,17 @@
         spark_ml_algo = SparkBoostLGBM(freeze_defaults=False)
         spark_features_pipeline = SparkLGBAdvancedPipeline(**ml_alg_kwargs)
         spark_selector = SparkSelectionPipelineWrapper(
-            ImportanceCutoffSelector(
+            BugFixSelectionPipelineWrapper(ImportanceCutoffSelector(
                 cutoff=0.0,
                 feature_pipeline=SparkLGBSimpleFeatures(),
                 ml_algo=SparkBoostLGBM(freeze_defaults=False),
                 imp_estimator=ModelBasedImportanceEstimator()
-            )
+            ))
         )
 
         sdataset = sreader.fit_read(train_df, roles=roles, persistence_manager=persistence_manager)
 
-<<<<<<< HEAD
         iterator = SparkFoldsIterator(sdataset, n_folds=cv)
-=======
-        spark_ml_algo = SparkBoostLGBM(cacher_key=cacher_key, freeze_defaults=False, use_single_dataset_mode=False)
-        spark_features_pipeline = SparkLGBAdvancedPipeline(cacher_key=cacher_key, **ml_alg_kwargs)
-        spark_selector = BugFixSelectionPipelineWrapper(ImportanceCutoffSelector(
-            cutoff=0.0,
-            feature_pipeline=SparkLGBSimpleFeatures(cacher_key='preselector'),
-            ml_algo=SparkBoostLGBM(cacher_key='preselector', freeze_defaults=False, use_single_dataset_mode=False),
-            imp_estimator=ModelBasedImportanceEstimator()
-        ))
->>>>>>> 3fda3d5e
 
         ml_pipe = SparkMLPipeline(
             ml_algos=[spark_ml_algo],
