--- conflicted
+++ resolved
@@ -264,11 +264,7 @@
                               ml_alg_kwargs, 'linear_features')
 
 
-<<<<<<< HEAD
 @pytest.mark.parametrize("ds_config,cv", [(ds, CV) for ds in get_test_datasets(setting='reg+binary')])
-=======
-@pytest.mark.parametrize("ds_config,cv", [(ds, CV) for ds in get_test_datasets(dataset='used_cars_dataset')])
->>>>>>> 258fd67e
 def test_lgbadv_features(spark: SparkSession, ds_config: Dict[str, Any], cv: int):
     compare_feature_pipelines(spark, cv, ds_config, LGBAdvancedPipeline, SparkLGBAdvancedPipeline,
                               ml_alg_kwargs, 'lgbadv_features')
@@ -286,11 +282,7 @@
                                          ml_alg_kwargs, 'linear_features')
 
 
-<<<<<<< HEAD
-@pytest.mark.parametrize("config,cv", [(ds, CV) for ds in get_test_datasets(setting='reg+binary')])
-=======
-@pytest.mark.parametrize("config,cv", [(ds, CV) for ds in get_test_datasets(dataset='used_cars_dataset')])
->>>>>>> 258fd67e
+@pytest.mark.parametrize("config,cv", [(ds, CV) for ds in get_test_datasets(setting='reg+binary')])
 def test_quality_lgbadv_features(spark: SparkSession, config: Dict[str, Any], cv: int):
     compare_feature_pipelines_by_quality(spark, cv, config, LGBAdvancedPipeline, BoostLGBM,
                                          ml_alg_kwargs, 'lgbadv_features')
@@ -308,11 +300,7 @@
                                ml_alg_kwargs)
 
 
-<<<<<<< HEAD
-@pytest.mark.parametrize("config,cv", [(ds, CV) for ds in get_test_datasets(setting='reg+binary')])
-=======
-@pytest.mark.parametrize("config,cv", [(ds, CV) for ds in get_test_datasets(dataset='used_cars_dataset')])
->>>>>>> 258fd67e
+@pytest.mark.parametrize("config,cv", [(ds, CV) for ds in get_test_datasets(setting='reg+binary')])
 def test_quality_mlalgo_boostlgbm(spark: SparkSession, config: Dict[str, Any], cv: int):
     compare_mlalgos_by_quality(spark, cv, config, LGBAdvancedPipeline, BoostLGBM, SparkBoostLGBM, 'lgbadv_features',
                                ml_alg_kwargs)
