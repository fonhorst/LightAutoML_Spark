--- conflicted
+++ resolved
@@ -31,24 +31,7 @@
 
 spark = spark_sess
 
-<<<<<<< HEAD
 DATASETS_ARG = {"setting": "reg+binary"}
-=======
-DATASETS = [
-
-    # DatasetForTest("test_transformers/resources/datasets/dataset_23_cmc.csv", default_role=CategoryRole(np.int32)),
-
-    DatasetForTest("unit/resources/datasets/house_prices.csv",
-                   columns=["Id", "MSSubClass", "MSZoning", "LotFrontage", "WoodDeckSF"],
-                   roles={
-                       "Id": CategoryRole(np.int32),
-                       "MSSubClass": CategoryRole(np.int32),
-                       "MSZoning": CategoryRole(str),
-                       "LotFrontage": CategoryRole(np.float32),
-                       "WoodDeckSF": CategoryRole(bool)
-                   })
-]
->>>>>>> 11b33e3f
 
 CV = 5
 
@@ -159,19 +142,11 @@
     slama_lf_pds = cast(PandasDataset, slama_feats.to_pandas())
 
     # assert sorted(slama_pipeline.output_features) == sorted(lf_pds.features)
-<<<<<<< HEAD
     assert sorted(slama_pipeline.output_features) == sorted([f for f in lf_pds.features])
     assert len(set(spark_train_ds.features).difference(slama_feats.features)) == 0
     assert len(set(ds.features).difference(slama_feats.features)) == 0
     assert set(slama_pipeline.output_roles.keys()) == set(f for f in lf_pds.roles.keys())
     assert all([(f in slama_feats.roles) for f in lf_pds.roles.keys()])
-=======
-    assert sorted(slama_pipeline.output_features) == sorted([f for f in lf_pds.features if not f.startswith('nanflg_')])
-    assert len(set(spark_train_ds.features).difference(slama_feats.features)) == 0
-    assert len(set(ds.features).difference(slama_feats.features)) == 0
-    assert set(slama_pipeline.output_roles.keys()) == set(f for f in lf_pds.roles.keys() if not f.startswith('nanflg_'))
-    assert all([(f in slama_feats.roles) for f in lf_pds.roles.keys() if not f.startswith('nanflg_')])
->>>>>>> 11b33e3f
 
     not_equal_roles = [
         feat
@@ -199,10 +174,7 @@
                                pipeline_name: str, ml_alg_kwargs):
     checkpoint_dir = '/opt/test_checkpoints/feature_pipelines'
     path = config['path']
-<<<<<<< HEAD
     task_name = config['task_type']
-=======
->>>>>>> 11b33e3f
     ds_name = os.path.basename(os.path.splitext(path)[0])
 
     dump_train_path = os.path.join(checkpoint_dir, f"dump_{pipeline_name}_{ds_name}_{cv}_train.dump") \
@@ -218,17 +190,10 @@
     dumped_train_ds, _ = train_res
     dumped_test_ds, _ = test_res
 
-<<<<<<< HEAD
     # test_ds = dumped_test_ds.to_pandas() if ml_algo_lama_clazz == BoostLGBM else dumped_test_ds.to_pandas().to_numpy()
 
     # Process spark-based features with LAMA
     # pds = dumped_train_ds.to_pandas() if ml_algo_lama_clazz == BoostLGBM else dumped_train_ds.to_pandas().to_numpy()
-=======
-    test_ds = dumped_test_ds.to_pandas() if ml_algo_lama_clazz == BoostLGBM else dumped_test_ds.to_pandas().to_numpy()
-
-    # Process spark-based features with LAMA
-    pds = dumped_train_ds.to_pandas() if ml_algo_lama_clazz == BoostLGBM else dumped_train_ds.to_pandas().to_numpy()
->>>>>>> 11b33e3f
 
     # train_valid = FoldsIterator(pds)
     # ml_algo = ml_algo_lama_clazz()
@@ -240,20 +205,12 @@
     # lama_on_spark_test_metric = score(test_pred)
 
     # compare with native features of LAMA
-<<<<<<< HEAD
     # train_valid = FoldsIterator(pds)
-=======
-    train_valid = FoldsIterator(pds)
->>>>>>> 11b33e3f
     read_csv_args = {'dtype': config['dtype']} if 'dtype' in config else dict()
     train_pdf = pd.read_csv(config['train_path'], **read_csv_args)
     test_pdf = pd.read_csv(config['test_path'], **read_csv_args)
     # train_pdf, test_pdf = train_test_split(pdf, test_size=0.2, random_state=100)
-<<<<<<< HEAD
     reader = PandasToPandasReader(task=Task(task_name), cv=cv, advanced_roles=False)
-=======
-    reader = PandasToPandasReader(task=Task(train_valid.train.task.name), cv=cv, advanced_roles=False)
->>>>>>> 11b33e3f
     train_ds = reader.fit_read(train_pdf, roles=config['roles'])
     test_ds = reader.read(test_pdf, add_array_attrs=True)
     lama_pipeline = fp_lama_clazz(**ml_alg_kwargs)
@@ -270,7 +227,6 @@
     lama_oof_metric = score(oof_pred)
     lama_test_metric = score(test_pred)
 
-<<<<<<< HEAD
     sdf = dumped_train_ds.data.replace(float('nan'), 0.0, subset=[
         f for f in dumped_train_ds.features if f.startswith("ord_")
     ])
@@ -283,10 +239,6 @@
 
     train_valid = SparkFoldsIterator(dumped_train_ds)
     ml_algo = ml_algo_spark_clazz(cacher_key='test')
-=======
-    train_valid = SparkFoldsIterator(dumped_train_ds)
-    ml_algo = ml_algo_spark_clazz()
->>>>>>> 11b33e3f
     ml_algo, oof_pred = tune_and_fit_predict(ml_algo, DefaultTuner(), train_valid)
     ml_algo = cast(SparkTabularMLAlgo, ml_algo)
     assert ml_algo is not None
@@ -308,91 +260,55 @@
                                                            spark_based_test_metric)) < max_diff_in_percents
 
 
-<<<<<<< HEAD
 @pytest.mark.parametrize("ds_config,cv", [(ds, CV) for ds in get_test_datasets(**DATASETS_ARG)])
-=======
-@pytest.mark.parametrize("ds_config,cv", [(ds, CV) for ds in get_test_datasets(setting='multiclass')])
->>>>>>> 11b33e3f
 def test_linear_features(spark: SparkSession, ds_config: Dict[str, Any], cv: int):
     compare_feature_pipelines(spark, cv, ds_config, LinearFeatures, SparkLinearFeatures,
                               ml_alg_kwargs, 'linear_features')
 
 
-<<<<<<< HEAD
 @pytest.mark.parametrize("ds_config,cv", [(ds, CV) for ds in get_test_datasets(**DATASETS_ARG)])
-=======
-@pytest.mark.parametrize("ds_config,cv", [(ds, CV) for ds in get_test_datasets(dataset='used_cars_dataset_0125x')])
->>>>>>> 11b33e3f
 def test_lgbadv_features(spark: SparkSession, ds_config: Dict[str, Any], cv: int):
     compare_feature_pipelines(spark, cv, ds_config, LGBAdvancedPipeline, SparkLGBAdvancedPipeline,
                               ml_alg_kwargs, 'lgbadv_features')
 
 
-<<<<<<< HEAD
 @pytest.mark.parametrize("ds_config,cv", [(ds, CV) for ds in get_test_datasets(**DATASETS_ARG)])
-=======
-@pytest.mark.parametrize("ds_config,cv", [(ds, CV) for ds in get_test_datasets(dataset='used_cars_dataset_0125x')])
->>>>>>> 11b33e3f
 def test_lgbsimple_features(spark: SparkSession, ds_config: Dict[str, Any], cv: int):
     compare_feature_pipelines(spark, cv, ds_config, LGBSimpleFeatures, SparkLGBSimpleFeatures,
                               dict(), 'lgbsimple_features')
 
 
-<<<<<<< HEAD
-@pytest.mark.parametrize("config,cv", [(ds, CV) for ds in get_test_datasets(**DATASETS_ARG)])
-=======
-@pytest.mark.parametrize("config,cv", [(ds, CV) for ds in get_test_datasets(setting='all-tasks')])
->>>>>>> 11b33e3f
+@pytest.mark.parametrize("config,cv", [(ds, CV) for ds in get_test_datasets(**DATASETS_ARG)])
 def test_quality_linear_features(spark: SparkSession, config: Dict[str, Any], cv: int):
     compare_feature_pipelines_by_quality(spark, cv, config, LinearFeatures, LinearLBFGS,
                                          ml_alg_kwargs, 'linear_features')
 
 
-<<<<<<< HEAD
-@pytest.mark.parametrize("config,cv", [(ds, CV) for ds in get_test_datasets(**DATASETS_ARG)])
-=======
-@pytest.mark.parametrize("config,cv", [(ds, CV) for ds in get_test_datasets(dataset='used_cars_dataset_0125x')])
->>>>>>> 11b33e3f
+@pytest.mark.parametrize("config,cv", [(ds, CV) for ds in get_test_datasets(**DATASETS_ARG)])
 def test_quality_lgbadv_features(spark: SparkSession, config: Dict[str, Any], cv: int):
     compare_feature_pipelines_by_quality(spark, cv, config, LGBAdvancedPipeline, BoostLGBM,
                                          ml_alg_kwargs, 'lgbadv_features')
 
 
-<<<<<<< HEAD
-@pytest.mark.parametrize("config,cv", [(ds, CV) for ds in get_test_datasets(**DATASETS_ARG)])
-=======
-@pytest.mark.parametrize("config,cv", [(ds, CV) for ds in get_test_datasets(dataset='used_cars_dataset_0125x')])
->>>>>>> 11b33e3f
+@pytest.mark.parametrize("config,cv", [(ds, CV) for ds in get_test_datasets(**DATASETS_ARG)])
 def test_quality_lgbsimple_features(spark: SparkSession, config: Dict[str, Any], cv: int):
     compare_feature_pipelines_by_quality(spark, cv, config, LGBSimpleFeatures, BoostLGBM,
                                          dict(), 'lgbsimple_features')
 
 
-<<<<<<< HEAD
-@pytest.mark.parametrize("config,cv", [(ds, CV) for ds in get_test_datasets(**DATASETS_ARG)])
-=======
-@pytest.mark.parametrize("config,cv", [(ds, CV) for ds in get_test_datasets(setting="all-tasks")])
->>>>>>> 11b33e3f
+@pytest.mark.parametrize("config,cv", [(ds, CV) for ds in get_test_datasets(**DATASETS_ARG)])
 def test_quality_mlalgo_linearlgbfs(spark: SparkSession, config: Dict[str, Any], cv: int):
     compare_mlalgos_by_quality(spark, cv, config, LinearFeatures, LinearLBFGS, SparkLinearLBFGS, 'linear_features',
                                ml_alg_kwargs)
 
 
-<<<<<<< HEAD
-@pytest.mark.parametrize("config,cv", [(ds, CV) for ds in get_test_datasets(**DATASETS_ARG)])
-=======
-@pytest.mark.parametrize("config,cv", [(ds, CV) for ds in get_test_datasets(dataset='used_cars_dataset')])
->>>>>>> 11b33e3f
+@pytest.mark.parametrize("config,cv", [(ds, CV) for ds in get_test_datasets(**DATASETS_ARG)])
 def test_quality_mlalgo_boostlgbm(spark: SparkSession, config: Dict[str, Any], cv: int):
     compare_mlalgos_by_quality(spark, cv, config, LGBAdvancedPipeline, BoostLGBM, SparkBoostLGBM, 'lgbadv_features',
                                ml_alg_kwargs)
 
 
-<<<<<<< HEAD
-@pytest.mark.parametrize("config,cv", [(ds, CV) for ds in get_test_datasets(**DATASETS_ARG)])
-=======
-@pytest.mark.parametrize("config,cv", [(ds, CV) for ds in get_test_datasets(dataset='used_cars_dataset_0125x')])
->>>>>>> 11b33e3f
+@pytest.mark.parametrize("config,cv", [(ds, CV) for ds in get_test_datasets(**DATASETS_ARG)])
 def test_quality_mlalgo_simple_features_boostlgbm(spark: SparkSession, config: Dict[str, Any], cv: int):
     compare_mlalgos_by_quality(spark, cv, config, LGBSimpleFeatures, BoostLGBM, SparkBoostLGBM, 'lgbsimple_features',
                                {})