import logging.config
import logging.config
import os
from typing import Dict, Any, cast, Optional

import pandas as pd
import pytest
from pyspark.sql import SparkSession

from lightautoml.dataset.np_pd_dataset import PandasDataset
from lightautoml.ml_algo.boost_lgbm import BoostLGBM
from lightautoml.ml_algo.linear_sklearn import LinearLBFGS
from lightautoml.ml_algo.tuning.base import DefaultTuner
from lightautoml.ml_algo.utils import tune_and_fit_predict
from lightautoml.pipelines.features.lgb_pipeline import LGBAdvancedPipeline, LGBSimpleFeatures
from lightautoml.pipelines.features.linear_pipeline import LinearFeatures
from lightautoml.reader.base import PandasToPandasReader
from lightautoml.spark.ml_algo.base import SparkTabularMLAlgo
from lightautoml.spark.ml_algo.boost_lgbm import SparkBoostLGBM
from lightautoml.spark.ml_algo.linear_pyspark import SparkLinearLBFGS
from lightautoml.spark.pipelines.features.lgb_pipeline import SparkLGBAdvancedPipeline, SparkLGBSimpleFeatures
from lightautoml.spark.pipelines.features.linear_pipeline import SparkLinearFeatures
from lightautoml.spark.utils import logging_config, VERBOSE_LOGGING_FORMAT
from lightautoml.spark.validation.iterators import SparkFoldsIterator
from lightautoml.tasks import Task
from lightautoml.validation.np_iterators import FoldsIterator
from .. import spark as spark_sess
from ..dataset_utils import get_test_datasets, prepared_datasets, load_dump_if_exist, dump_data

spark = spark_sess

<<<<<<< HEAD
# DATASETS_ARG = {"setting": "all-tasks"}
DATASETS_ARG = {"dataset": "lama_test_dataset"}
=======
# DATASETS_ARG = {"dataset": "lama_test_dataset"}
DATASETS_ARG = {"setting": "binary"}
>>>>>>> 16af599c


CV = 5
seed = 42

# otherwise holdout is used
USE_FOLDS_VALIDATION = True

ml_alg_kwargs = {
    'auto_unique_co': 10,
    'max_intersection_depth': 3,
    'multiclass_te_co': 3,
    'output_categories': True,
    'top_intersections': 4
}


logging.config.dictConfig(logging_config(level=logging.DEBUG, log_filename='/tmp/lama.log'))
logging.basicConfig(level=logging.DEBUG, format=VERBOSE_LOGGING_FORMAT)
logger = logging.getLogger(__name__)


def compare_feature_pipelines_by_quality(spark: SparkSession, cv: int, config: Dict[str, Any],
                                         fp_lama_clazz, ml_algo_lama_clazz,
                                         ml_alg_kwargs: Dict[str, Any], pipeline_name: str):
    checkpoint_dir = '/opt/test_checkpoints/feature_pipelines'
    path = config['path']
    ds_name = os.path.basename(os.path.splitext(path)[0])

    dump_train_path = os.path.join(checkpoint_dir, f"dump_{pipeline_name}_{ds_name}_{cv}_train.dump") \
        if checkpoint_dir is not None else None
    dump_test_path = os.path.join(checkpoint_dir, f"dump_{pipeline_name}_{ds_name}_{cv}_test.dump") \
        if checkpoint_dir is not None else None

    train_res = load_dump_if_exist(spark, dump_train_path)
    test_res = load_dump_if_exist(spark, dump_test_path)
    if not train_res or not test_res:
        raise ValueError("Dataset should be processed with feature pipeline "
                         "and the corresponding dump should exist. Please, run corresponding non-quality test first.")
    dumped_train_ds, _ = train_res
    dumped_test_ds, _ = test_res

    test_ds = dumped_test_ds.to_pandas() if ml_algo_lama_clazz == BoostLGBM else dumped_test_ds.to_pandas().to_numpy()

    # Process spark-based features with LAMA
    pds = dumped_train_ds.to_pandas() if ml_algo_lama_clazz == BoostLGBM else dumped_train_ds.to_pandas().to_numpy()

    train_valid = FoldsIterator(pds)
    ml_algo = ml_algo_lama_clazz()
    ml_algo, oof_pred = tune_and_fit_predict(ml_algo, DefaultTuner(), train_valid)
    assert ml_algo is not None
    test_pred = ml_algo.predict(test_ds)
    score = train_valid.train.task.get_dataset_metric()
    spark_based_oof_metric = score(oof_pred)
    spark_based_test_metric = score(test_pred)

    # compare with native features of LAMA
    read_csv_args = {'dtype': config['dtype']} if 'dtype' in config else dict()
    train_pdf = pd.read_csv(config['train_path'], **read_csv_args)
    test_pdf = pd.read_csv(config['test_path'], **read_csv_args)
    # train_pdf, test_pdf = train_test_split(pdf, test_size=0.2, random_state=100)
    reader = PandasToPandasReader(task=Task(train_valid.train.task.name), cv=cv, advanced_roles=False, random_state=seed)
    train_ds = reader.fit_read(train_pdf, roles=config['roles'])
    test_ds = reader.read(test_pdf, add_array_attrs=True)
    lama_pipeline = fp_lama_clazz(**ml_alg_kwargs)
    lama_feats = lama_pipeline.fit_transform(train_ds)
    lama_test_feats = lama_pipeline.transform(test_ds)
    lama_feats = lama_feats if ml_algo_lama_clazz == BoostLGBM else lama_feats.to_numpy()

    train_valid = FoldsIterator(lama_feats.to_numpy())
    ml_algo = ml_algo_lama_clazz()
    ml_algo, oof_pred = tune_and_fit_predict(ml_algo, DefaultTuner(), train_valid)
    assert ml_algo is not None
    test_pred = ml_algo.predict(lama_test_feats)
    # test_pred = ml_algo.predict(test_ds)
    score = train_valid.train.task.get_dataset_metric()
    lama_oof_metric = score(oof_pred)
    lama_test_metric = score(test_pred)

    print(f"LAMA oof: {lama_oof_metric}. LAMA-on-Spark oof: {spark_based_oof_metric}")
    print(f"LAMA test: {lama_test_metric}. LAMA-on-Spark test: {spark_based_test_metric}")

    max_diff_in_percents = 0.05

    # assert spark_based_oof_metric > lama_oof_metric or abs((lama_oof_metric - spark_based_oof_metric) / max(lama_oof_metric, spark_based_oof_metric)) < max_diff_in_percents
    # assert spark_based_oof_metric > lama_oof_metric or abs((lama_oof_metric - spark_based_oof_metric) / min(lama_oof_metric, spark_based_oof_metric)) < max_diff_in_percents

    assert spark_based_test_metric > lama_test_metric or abs((lama_test_metric - spark_based_test_metric) / max(lama_test_metric, spark_based_test_metric)) < max_diff_in_percents
    assert spark_based_test_metric > lama_test_metric or abs((lama_test_metric - spark_based_test_metric) / min(lama_test_metric, spark_based_test_metric)) < max_diff_in_percents


def compare_feature_pipelines(spark: SparkSession, cv: int, ds_config: Dict[str, Any],
                              lama_clazz, slama_clazz, ml_alg_kwargs: Dict[str, Any], pipeline_name: str):
    checkpoint_fp_dir = '/opt/test_checkpoints/feature_pipelines'
    spark_dss = prepared_datasets(spark, cv, [ds_config], checkpoint_dir='/opt/test_checkpoints/reader_datasets')
    spark_train_ds, spark_test_ds = spark_dss[0]

    ds_name = os.path.basename(os.path.splitext(ds_config['path'])[0])

    # LAMA pipeline
    read_csv_args = {'dtype':  ds_config['dtype']} if 'dtype' in ds_config else dict()
    pdf = pd.read_csv(ds_config['train_path'], **read_csv_args)
    reader = PandasToPandasReader(task=Task(spark_train_ds.task.name), cv=cv, advanced_roles=False)
    ds = reader.fit_read(pdf, roles=ds_config['roles'])

    lama_pipeline = lama_clazz(**ml_alg_kwargs)
    lama_feats = lama_pipeline.fit_transform(ds)
    lf_pds = cast(PandasDataset, lama_feats.to_pandas())

    # SLAMA pipeline
    slama_pipeline = slama_clazz(**ml_alg_kwargs)
    slama_pipeline.input_roles = spark_train_ds.roles
    slama_feats = slama_pipeline.fit_transform(spark_train_ds)
    slama_lf_pds = cast(PandasDataset, slama_feats.to_pandas())

    # TODO: should be in the very end
    # now process test part of the data
    slama_test_feats = slama_pipeline.transform(spark_test_ds)
    # dumping resulting datasets
    chkp_train_path = os.path.join(checkpoint_fp_dir, f"dump_{pipeline_name}_{ds_name}_{cv}_train.dump")
    chkp_test_path = os.path.join(checkpoint_fp_dir, f"dump_{pipeline_name}_{ds_name}_{cv}_test.dump")
    dump_data(chkp_train_path, slama_feats[:, slama_pipeline.output_features], cv=cv)
    dump_data(chkp_test_path, slama_test_feats[:, slama_pipeline.output_features], cv=cv)

    # assert sorted(slama_pipeline.output_features) == sorted(lf_pds.features)
    assert sorted(slama_pipeline.output_features) == sorted([f for f in lf_pds.features])
    assert len(set(spark_train_ds.features).difference(slama_feats.features)) == 0
    assert len(set(ds.features).difference(slama_feats.features)) == 0
    assert set(slama_pipeline.output_roles.keys()) == set(f for f in lf_pds.roles.keys())
    assert all([(f in slama_feats.roles) for f in lf_pds.roles.keys()])

    not_equal_roles = [
        feat
        for feat, prole in lf_pds.roles.items()
        if not feat.startswith('nanflg_') and
           not (type(prole) == type(slama_pipeline.output_roles[feat]) == type(slama_feats.roles[feat]))
    ]
    assert len(not_equal_roles) == 0, f"Roles are different: {not_equal_roles}"

    assert set(slama_feats.features) == set(slama_test_feats.features)
    assert slama_feats.roles == slama_test_feats.roles


def compare_mlalgos_by_quality(spark: SparkSession, cv: int, config: Dict[str, Any],
                               fp_lama_clazz, ml_algo_lama_clazz, ml_algo_spark_clazz,
                               pipeline_name: str, ml_alg_kwargs,
                               ml_kwargs_lama: Optional[Dict[str, Any]] = None,
                               ml_kwargs_spark: Optional[Dict[str, Any]] = None):
    checkpoint_dir = '/opt/test_checkpoints/feature_pipelines'
    path = config['path']
    task_name = config['task_type']
    ds_name = os.path.basename(os.path.splitext(path)[0])

    dump_train_path = os.path.join(checkpoint_dir, f"dump_{pipeline_name}_{ds_name}_{cv}_train.dump") \
        if checkpoint_dir is not None else None
    dump_test_path = os.path.join(checkpoint_dir, f"dump_{pipeline_name}_{ds_name}_{cv}_test.dump") \
        if checkpoint_dir is not None else None

    train_res = load_dump_if_exist(spark, dump_train_path)
    test_res = load_dump_if_exist(spark, dump_test_path)
    if not train_res or not test_res:
        raise ValueError("Dataset should be processed with feature pipeline "
                         "and the corresponding dump should exist. Please, run corresponding non-quality test first.")
    dumped_train_ds, _ = train_res
    dumped_test_ds, _ = test_res

    if not ml_kwargs_lama:
        ml_kwargs_lama = dict()

    if not ml_kwargs_spark:
        ml_kwargs_spark = dict()

    read_csv_args = {'dtype': config['dtype']} if 'dtype' in config else dict()
    train_pdf = pd.read_csv(config['train_path'], **read_csv_args)
    test_pdf = pd.read_csv(config['test_path'], **read_csv_args)
    # train_pdf, test_pdf = train_test_split(pdf, test_size=0.2, random_state=100)
    reader = PandasToPandasReader(task=Task(task_name), cv=cv, advanced_roles=False, random_state=seed)
    train_ds = reader.fit_read(train_pdf, roles=config['roles'])
    test_ds = reader.read(test_pdf, add_array_attrs=True)
    lama_pipeline = fp_lama_clazz(**ml_alg_kwargs)
    lama_feats = lama_pipeline.fit_transform(train_ds)
    lama_test_feats = lama_pipeline.transform(test_ds)
    lama_feats = lama_feats if ml_algo_lama_clazz == BoostLGBM else lama_feats.to_numpy()
    train_valid = FoldsIterator(lama_feats.to_numpy())
    if not USE_FOLDS_VALIDATION:
        train_valid = train_valid.convert_to_holdout_iterator()
    ml_algo = ml_algo_lama_clazz(freeze_defaults=False, **ml_kwargs_lama)
    ml_algo, oof_pred = tune_and_fit_predict(ml_algo, DefaultTuner(), train_valid)
    assert ml_algo is not None
    test_pred = ml_algo.predict(lama_test_feats)
    # test_pred = ml_algo.predict(test_ds)
    score = train_valid.train.task.get_dataset_metric()
    lama_oof_metric = score(oof_pred)
    lama_test_metric = score(test_pred)

    train_valid = SparkFoldsIterator(dumped_train_ds, n_folds=cv, seed=seed)
    if not USE_FOLDS_VALIDATION:
        train_valid = train_valid.convert_to_holdout_iterator()
    ml_algo = ml_algo_spark_clazz(cacher_key='test', freeze_defaults=False, **ml_kwargs_spark)
    ml_algo, oof_pred = tune_and_fit_predict(ml_algo, DefaultTuner(), train_valid)
    ml_algo = cast(SparkTabularMLAlgo, ml_algo)
    assert ml_algo is not None
    test_pred = ml_algo.predict(dumped_test_ds)
    score = train_valid.train.task.get_dataset_metric()
    spark_based_oof_metric = score(oof_pred[:, ml_algo.prediction_feature])
    spark_based_test_metric = score(test_pred[:, ml_algo.prediction_feature])

    # TODO: SPARK-LAMA temporary commenting this section to make smoke test
    print(f"LAMA oof: {lama_oof_metric}. Lama test: {lama_test_metric}")
    print(f"Spark oof: {spark_based_oof_metric}. Spark test: {spark_based_test_metric}")

    max_diff_in_percents = 0.05

    assert spark_based_test_metric > lama_test_metric or abs(
        (lama_test_metric - spark_based_test_metric) / max(lama_test_metric,
                                                           spark_based_test_metric)) < max_diff_in_percents
    assert spark_based_test_metric > lama_test_metric or abs(
        (lama_test_metric - spark_based_test_metric) / min(lama_test_metric,
                                                           spark_based_test_metric)) < max_diff_in_percents


@pytest.mark.parametrize("ds_config,cv", [(ds, CV) for ds in get_test_datasets(**DATASETS_ARG)])
def test_linear_features(spark: SparkSession, ds_config: Dict[str, Any], cv: int):
    compare_feature_pipelines(spark, cv, ds_config, LinearFeatures, SparkLinearFeatures,
                              ml_alg_kwargs, 'linear_features')


@pytest.mark.parametrize("ds_config,cv", [(ds, CV) for ds in get_test_datasets(**DATASETS_ARG)])
def test_lgbadv_features(spark: SparkSession, ds_config: Dict[str, Any], cv: int):
    compare_feature_pipelines(spark, cv, ds_config, LGBAdvancedPipeline, SparkLGBAdvancedPipeline,
                              ml_alg_kwargs, 'lgbadv_features')


@pytest.mark.parametrize("ds_config,cv", [(ds, CV) for ds in get_test_datasets(**DATASETS_ARG)])
def test_lgbsimple_features(spark: SparkSession, ds_config: Dict[str, Any], cv: int):
    compare_feature_pipelines(spark, cv, ds_config, LGBSimpleFeatures, SparkLGBSimpleFeatures,
                              dict(), 'lgbsimple_features')


@pytest.mark.parametrize("config,cv", [(ds, CV) for ds in get_test_datasets(**DATASETS_ARG)])
def test_quality_linear_features(spark: SparkSession, config: Dict[str, Any], cv: int):
    compare_feature_pipelines_by_quality(spark, cv, config, LinearFeatures, LinearLBFGS,
                                         ml_alg_kwargs, 'linear_features')


@pytest.mark.parametrize("config,cv", [(ds, CV) for ds in get_test_datasets(**DATASETS_ARG)])
def test_quality_lgbadv_features(spark: SparkSession, config: Dict[str, Any], cv: int):
    compare_feature_pipelines_by_quality(spark, cv, config, LGBAdvancedPipeline, BoostLGBM,
                                         ml_alg_kwargs, 'lgbadv_features')


@pytest.mark.parametrize("config,cv", [(ds, CV) for ds in get_test_datasets(**DATASETS_ARG)])
def test_quality_lgbsimple_features(spark: SparkSession, config: Dict[str, Any], cv: int):
    compare_feature_pipelines_by_quality(spark, cv, config, LGBSimpleFeatures, BoostLGBM,
                                         dict(), 'lgbsimple_features')


@pytest.mark.parametrize("config,cv", [(ds, CV) for ds in get_test_datasets(**DATASETS_ARG)])
def test_quality_mlalgo_linearlgbfs(spark: SparkSession, config: Dict[str, Any], cv: int):
    compare_mlalgos_by_quality(spark, cv, config, LinearFeatures, LinearLBFGS, SparkLinearLBFGS, 'linear_features',
                               ml_alg_kwargs,
                               ml_kwargs_lama={"default_params": {"cs": [1e-5]}},
                               ml_kwargs_spark={"default_params": {"regParam": [1e-5]}})


@pytest.mark.parametrize("config,cv", [(ds, CV) for ds in get_test_datasets(**DATASETS_ARG)])
def test_quality_mlalgo_boostlgbm(spark: SparkSession, config: Dict[str, Any], cv: int):
    compare_mlalgos_by_quality(spark, cv, config, LGBAdvancedPipeline, BoostLGBM, SparkBoostLGBM, 'lgbadv_features',
                               ml_alg_kwargs)


@pytest.mark.parametrize("config,cv", [(ds, CV) for ds in get_test_datasets(**DATASETS_ARG)])
def test_quality_mlalgo_simple_features_boostlgbm(spark: SparkSession, config: Dict[str, Any], cv: int):
    compare_mlalgos_by_quality(spark, cv, config, LGBSimpleFeatures, BoostLGBM, SparkBoostLGBM, 'lgbsimple_features',
                               {})<|MERGE_RESOLUTION|>--- conflicted
+++ resolved
@@ -29,14 +29,8 @@
 
 spark = spark_sess
 
-<<<<<<< HEAD
-# DATASETS_ARG = {"setting": "all-tasks"}
-DATASETS_ARG = {"dataset": "lama_test_dataset"}
-=======
 # DATASETS_ARG = {"dataset": "lama_test_dataset"}
 DATASETS_ARG = {"setting": "binary"}
->>>>>>> 16af599c
-
 
 CV = 5
 seed = 42
