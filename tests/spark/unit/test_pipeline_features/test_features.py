--- conflicted
+++ resolved
@@ -31,25 +31,8 @@
 
 spark = spark_sess
 
-<<<<<<< HEAD
-DATASETS = [
-
-    # DatasetForTest("test_transformers/resources/datasets/dataset_23_cmc.csv", default_role=CategoryRole(np.int32)),
-
-    DatasetForTest("unit/resources/datasets/house_prices.csv",
-                   columns=["Id", "MSSubClass", "MSZoning", "LotFrontage", "WoodDeckSF"],
-                   roles={
-                       "Id": CategoryRole(np.int32),
-                       "MSSubClass": CategoryRole(np.int32),
-                       "MSZoning": CategoryRole(str),
-                       "LotFrontage": CategoryRole(np.float32),
-                       "WoodDeckSF": CategoryRole(bool)
-                   })
-]
-=======
 # DATASETS_ARG = {"setting": "reg+binary"}
 DATASETS_ARG = {"dataset": "lama_test_dataset"}
->>>>>>> eba29840
 
 CV = 5
 
@@ -160,19 +143,11 @@
     slama_lf_pds = cast(PandasDataset, slama_feats.to_pandas())
 
     # assert sorted(slama_pipeline.output_features) == sorted(lf_pds.features)
-<<<<<<< HEAD
-    assert sorted(slama_pipeline.output_features) == sorted([f for f in lf_pds.features if not f.startswith('nanflg_')])
-    assert len(set(spark_train_ds.features).difference(slama_feats.features)) == 0
-    assert len(set(ds.features).difference(slama_feats.features)) == 0
-    assert set(slama_pipeline.output_roles.keys()) == set(f for f in lf_pds.roles.keys() if not f.startswith('nanflg_'))
-    assert all([(f in slama_feats.roles) for f in lf_pds.roles.keys() if not f.startswith('nanflg_')])
-=======
     assert sorted(slama_pipeline.output_features) == sorted([f for f in lf_pds.features])
     assert len(set(spark_train_ds.features).difference(slama_feats.features)) == 0
     assert len(set(ds.features).difference(slama_feats.features)) == 0
     assert set(slama_pipeline.output_roles.keys()) == set(f for f in lf_pds.roles.keys())
     assert all([(f in slama_feats.roles) for f in lf_pds.roles.keys()])
->>>>>>> eba29840
 
     not_equal_roles = [
         feat
@@ -253,10 +228,6 @@
     lama_oof_metric = score(oof_pred)
     lama_test_metric = score(test_pred)
 
-<<<<<<< HEAD
-    train_valid = SparkFoldsIterator(dumped_train_ds)
-    ml_algo = ml_algo_spark_clazz()
-=======
     sdf = dumped_train_ds.data.replace(float('nan'), 0.0, subset=[
         f for f in dumped_train_ds.features if f.startswith("ord_")
     ])
@@ -269,7 +240,6 @@
 
     train_valid = SparkFoldsIterator(dumped_train_ds)
     ml_algo = ml_algo_spark_clazz(cacher_key='test')
->>>>>>> eba29840
     ml_algo, oof_pred = tune_and_fit_predict(ml_algo, DefaultTuner(), train_valid)
     ml_algo = cast(SparkTabularMLAlgo, ml_algo)
     assert ml_algo is not None
@@ -291,91 +261,55 @@
                                                            spark_based_test_metric)) < max_diff_in_percents
 
 
-<<<<<<< HEAD
-@pytest.mark.parametrize("ds_config,cv", [(ds, CV) for ds in get_test_datasets(setting='all-tasks')])
-=======
 @pytest.mark.parametrize("ds_config,cv", [(ds, CV) for ds in get_test_datasets(**DATASETS_ARG)])
->>>>>>> eba29840
 def test_linear_features(spark: SparkSession, ds_config: Dict[str, Any], cv: int):
     compare_feature_pipelines(spark, cv, ds_config, LinearFeatures, SparkLinearFeatures,
                               ml_alg_kwargs, 'linear_features')
 
 
-<<<<<<< HEAD
-@pytest.mark.parametrize("ds_config,cv", [(ds, CV) for ds in get_test_datasets(dataset='used_cars_dataset_0125x')])
-=======
 @pytest.mark.parametrize("ds_config,cv", [(ds, CV) for ds in get_test_datasets(**DATASETS_ARG)])
->>>>>>> eba29840
 def test_lgbadv_features(spark: SparkSession, ds_config: Dict[str, Any], cv: int):
     compare_feature_pipelines(spark, cv, ds_config, LGBAdvancedPipeline, SparkLGBAdvancedPipeline,
                               ml_alg_kwargs, 'lgbadv_features')
 
 
-<<<<<<< HEAD
-@pytest.mark.parametrize("ds_config,cv", [(ds, CV) for ds in get_test_datasets(setting="all-tasks")])
-=======
 @pytest.mark.parametrize("ds_config,cv", [(ds, CV) for ds in get_test_datasets(**DATASETS_ARG)])
->>>>>>> eba29840
 def test_lgbsimple_features(spark: SparkSession, ds_config: Dict[str, Any], cv: int):
     compare_feature_pipelines(spark, cv, ds_config, LGBSimpleFeatures, SparkLGBSimpleFeatures,
                               dict(), 'lgbsimple_features')
 
 
-<<<<<<< HEAD
-@pytest.mark.parametrize("config,cv", [(ds, CV) for ds in get_test_datasets(dataset='used_cars_dataset_head100k')])
-=======
-@pytest.mark.parametrize("config,cv", [(ds, CV) for ds in get_test_datasets(**DATASETS_ARG)])
->>>>>>> eba29840
+@pytest.mark.parametrize("config,cv", [(ds, CV) for ds in get_test_datasets(**DATASETS_ARG)])
 def test_quality_linear_features(spark: SparkSession, config: Dict[str, Any], cv: int):
     compare_feature_pipelines_by_quality(spark, cv, config, LinearFeatures, LinearLBFGS,
                                          ml_alg_kwargs, 'linear_features')
 
 
-<<<<<<< HEAD
-@pytest.mark.parametrize("config,cv", [(ds, CV) for ds in get_test_datasets(setting='all-tasks')])
-=======
-@pytest.mark.parametrize("config,cv", [(ds, CV) for ds in get_test_datasets(**DATASETS_ARG)])
->>>>>>> eba29840
+@pytest.mark.parametrize("config,cv", [(ds, CV) for ds in get_test_datasets(**DATASETS_ARG)])
 def test_quality_lgbadv_features(spark: SparkSession, config: Dict[str, Any], cv: int):
     compare_feature_pipelines_by_quality(spark, cv, config, LGBAdvancedPipeline, BoostLGBM,
                                          ml_alg_kwargs, 'lgbadv_features')
 
 
-<<<<<<< HEAD
-@pytest.mark.parametrize("config,cv", [(ds, CV) for ds in get_test_datasets(dataset='used_cars_dataset_head50k')])
-=======
-@pytest.mark.parametrize("config,cv", [(ds, CV) for ds in get_test_datasets(**DATASETS_ARG)])
->>>>>>> eba29840
+@pytest.mark.parametrize("config,cv", [(ds, CV) for ds in get_test_datasets(**DATASETS_ARG)])
 def test_quality_lgbsimple_features(spark: SparkSession, config: Dict[str, Any], cv: int):
     compare_feature_pipelines_by_quality(spark, cv, config, LGBSimpleFeatures, BoostLGBM,
                                          dict(), 'lgbsimple_features')
 
 
-<<<<<<< HEAD
-@pytest.mark.parametrize("config,cv", [(ds, CV) for ds in get_test_datasets(setting="multiclass")])
-=======
-@pytest.mark.parametrize("config,cv", [(ds, CV) for ds in get_test_datasets(**DATASETS_ARG)])
->>>>>>> eba29840
+@pytest.mark.parametrize("config,cv", [(ds, CV) for ds in get_test_datasets(**DATASETS_ARG)])
 def test_quality_mlalgo_linearlgbfs(spark: SparkSession, config: Dict[str, Any], cv: int):
     compare_mlalgos_by_quality(spark, cv, config, LinearFeatures, LinearLBFGS, SparkLinearLBFGS, 'linear_features',
                                ml_alg_kwargs)
 
 
-<<<<<<< HEAD
-@pytest.mark.parametrize("config,cv", [(ds, CV) for ds in get_test_datasets(setting='all-tasks')])
-=======
-@pytest.mark.parametrize("config,cv", [(ds, CV) for ds in get_test_datasets(**DATASETS_ARG)])
->>>>>>> eba29840
+@pytest.mark.parametrize("config,cv", [(ds, CV) for ds in get_test_datasets(**DATASETS_ARG)])
 def test_quality_mlalgo_boostlgbm(spark: SparkSession, config: Dict[str, Any], cv: int):
     compare_mlalgos_by_quality(spark, cv, config, LGBAdvancedPipeline, BoostLGBM, SparkBoostLGBM, 'lgbadv_features',
                                ml_alg_kwargs)
 
 
-<<<<<<< HEAD
-@pytest.mark.parametrize("config,cv", [(ds, CV) for ds in get_test_datasets(setting='all-tasks')])
-=======
-@pytest.mark.parametrize("config,cv", [(ds, CV) for ds in get_test_datasets(**DATASETS_ARG)])
->>>>>>> eba29840
+@pytest.mark.parametrize("config,cv", [(ds, CV) for ds in get_test_datasets(**DATASETS_ARG)])
 def test_quality_mlalgo_simple_features_boostlgbm(spark: SparkSession, config: Dict[str, Any], cv: int):
     compare_mlalgos_by_quality(spark, cv, config, LGBSimpleFeatures, BoostLGBM, SparkBoostLGBM, 'lgbsimple_features',
                                {})