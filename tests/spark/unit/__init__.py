--- conflicted
+++ resolved
@@ -43,27 +43,6 @@
         .config("spark.sql.shuffle.partitions", 200)
         .getOrCreate()
     )
-
-    print(f"Spark WebUI url: {spark.sparkContext.uiWebUrl}")
-
-    yield spark
-
-    # time.sleep(600)
-    spark.stop()
-
-
-@pytest.fixture(scope="session")
-def tiny_spark(jars=None) -> SparkSession:
-    _spark = (
-        SparkSession
-        .builder
-        .appName("LAMA-test-app")
-        .master("local[1]")
-    )
-    if jars is not None:
-        _spark.config("spark.jars", jars)
-
-    spark = _spark.getOrCreate()
 
     print(f"Spark WebUI url: {spark.sparkContext.uiWebUrl}")
 
@@ -124,10 +103,6 @@
                 print(f'Difference in col {col} and stats {stats_col} between {lama_df_stats[col][stats_col]} (lama) and {spark_df_stats[col][stats_col]} (spark)')
 
     assert not found_difference
-<<<<<<< HEAD
-
-=======
->>>>>>> 5aa411c2
 
 
 def compare_datasets(ds: PandasDataset,
@@ -136,20 +111,6 @@
                      compare_feature_distributions: bool = True,
                      compare_content: bool = False):
     lama_np_ds = cast(NumpyTransformable, transformed_ds).to_numpy()
-    print(f"\nTransformed LAMA: \n{lama_np_ds}")
-<<<<<<< HEAD
-    # for row in lama_np_ds:
-    #     print(row)
-
-    with log_exec_time("SPARK EXEC", write_log=False):
-        if isinstance(t_spark, Estimator):
-            t_spark = t_spark.fit(sds.data)
-
-    transformed_df = t_spark.transform(sds.data)
-    transformed_sds = SparkColumnsAndRoles.make_dataset(t_spark, sds, transformed_df)
-=======
->>>>>>> 5aa411c2
-
     spark_np_ds = transformed_sds.to_pandas()
     print(f"\nTransformed SPRK: \n{spark_np_ds.data[spark_np_ds.features]}")
     # for row in spark_np_ds:
@@ -263,18 +224,14 @@
         Returns:
             A tuple of (LAMA transformed dataset, Spark transformed dataset)
         """
-<<<<<<< HEAD
-    return compare_sparkml_transformers_results(spark, ds, t_lama, t_spark)
-=======
     compare_sparkml_transformers_results(spark, ds, t_lama, t_spark)
->>>>>>> 5aa411c2
 
 
 def compare_sparkml_by_metadata(spark: SparkSession,
                                 ds: PandasDataset,
                                 t_lama: LAMLTransformer,
                                 t_spark: Union[SparkBaseEstimator, SparkBaseTransformer],
-                                compare_feature_distributions: bool = False):
+                                compare_feature_distributions: bool = False) -> Tuple[NumpyDataset, NumpyDataset]:
     """
         Args:
             spark: session to be used for calculating the example
@@ -285,9 +242,9 @@
         Returns:
             A tuple of (LAMA transformed dataset, Spark transformed dataset)
         """
-    compare_sparkml_transformers_results(spark, ds, t_lama, t_spark,
-                                         compare_feature_distributions=compare_feature_distributions,
-                                         compare_content=False)
+    return compare_sparkml_transformers_results(spark, ds, t_lama, t_spark,
+                                                compare_feature_distributions=compare_feature_distributions,
+                                                compare_content=False)
 
 
 def compare_transformers_results(spark: SparkSession,
