from typing import Dict, Any

import numpy as np
import pandas as pd
import pytest
from pyspark.sql import SparkSession

from lightautoml.dataset.np_pd_dataset import PandasDataset
from lightautoml.dataset.roles import CategoryRole
from lightautoml.pipelines.utils import get_columns_by_role
from lightautoml.reader.base import PandasToPandasReader
from lightautoml.spark.transformers.categorical import SparkLabelEncoderEstimator, SparkFreqEncoderEstimator, \
    SparkOrdinalEncoderEstimator, SparkCatIntersectionsEstimator, SparkTargetEncoderEstimator, \
    SparkMulticlassTargetEncoderEstimator
from lightautoml.tasks import Task
from lightautoml.transformers.categorical import LabelEncoder, FreqEncoder, OrdinalEncoder, CatIntersectstions, \
    TargetEncoder, MultiClassTargetEncoder
from .. import DatasetForTest, compare_sparkml_by_content, spark as spark_sess, compare_sparkml_by_metadata
from ..dataset_utils import get_test_datasets

spark = spark_sess

CV = 5
<<<<<<< HEAD
=======

>>>>>>> eba29840

DATASETS = [

    # DatasetForTest("unit/resources/datasets/dataset_23_cmc.csv", default_role=CategoryRole(np.int32)),

    DatasetForTest("unit/resources/datasets/house_prices.csv",
                   columns=["Id", "MSSubClass", "MSZoning", "LotFrontage", "WoodDeckSF"],
                   roles={
                       "Id": CategoryRole(np.int32),
                       "MSSubClass": CategoryRole(np.int32),
                       "MSZoning": CategoryRole(str),
                       "LotFrontage": CategoryRole(np.float32),
                       "WoodDeckSF": CategoryRole(bool)
                   })


    # DatasetForTest("unit/resources/datasets/house_prices.csv",
    #                columns=["Id", "MSZoning", "WoodDeckSF"],
    #                roles={
    #                    "Id": CategoryRole(np.int32),
    #                    "MSZoning": CategoryRole(str),
    #                    "WoodDeckSF": CategoryRole(bool)
    #                })
]


@pytest.mark.parametrize("dataset", DATASETS)
def test_sparkml_label_encoder(spark: SparkSession, dataset: DatasetForTest):
<<<<<<< HEAD

=======
>>>>>>> eba29840
    ds = PandasDataset(dataset.dataset, roles=dataset.roles, task=Task("binary"))

    transformer = SparkLabelEncoderEstimator(
        input_cols=ds.features,
        input_roles=ds.roles
    )
<<<<<<< HEAD
    compare_sparkml_by_content(spark, ds, LabelEncoder(), transformer)
=======
    compare_sparkml_by_metadata(spark, ds, LabelEncoder(), transformer, compare_feature_distributions=True)
>>>>>>> eba29840


@pytest.mark.parametrize("dataset", DATASETS)
def test_freq_encoder(spark: SparkSession, dataset: DatasetForTest):
    ds = PandasDataset(dataset.dataset, roles=dataset.roles, task=Task("binary"))

<<<<<<< HEAD
    ds = PandasDataset(dataset.dataset, roles=dataset.roles, task=Task("binary"))

=======
>>>>>>> eba29840
    transformer = SparkFreqEncoderEstimator(
        input_cols=ds.features,
        input_roles=ds.roles
    )
    compare_sparkml_by_content(spark, ds, FreqEncoder(), transformer)


@pytest.mark.parametrize("dataset", DATASETS)
def test_ordinal_encoder(spark: SparkSession, dataset: DatasetForTest):
    ds = PandasDataset(dataset.dataset, roles=dataset.roles, task=Task("binary"))

<<<<<<< HEAD
    ds = PandasDataset(dataset.dataset, roles=dataset.roles, task=Task("binary"))

=======
>>>>>>> eba29840
    transformer = SparkOrdinalEncoderEstimator(
        input_cols=ds.features,
        input_roles=ds.roles
    )
    compare_sparkml_by_content(spark, ds, OrdinalEncoder(), transformer)


<<<<<<< HEAD
@pytest.mark.parametrize("config,cv", [(ds, CV) for ds in get_test_datasets(dataset="used_cars_dataset")])
def test_cat_intersections(spark: SparkSession, config: Dict[str, Any], cv: int):
    read_csv_args = {'dtype': config['dtype']} if 'dtype' in config else dict()
    pdf = pd.read_csv(config['path'], **read_csv_args)

    reader = PandasToPandasReader(task=Task(config["task_type"]), cv=CV, advanced_roles=False)
    train_ds = reader.fit_read(pdf, roles=config['roles'])

    # ds = PandasDataset(dataset.dataset, roles=dataset.roles, task=Task("binary"))
    le_cols = get_columns_by_role(train_ds, "Category")
    train_ds = train_ds[:, le_cols]

    transformer = SparkCatIntersectionsEstimator(
        input_cols=train_ds.features,
        input_roles=train_ds.roles
    )

    compare_sparkml_by_metadata(spark, train_ds, CatIntersectstions(), transformer, compare_feature_distributions=True)
=======
@pytest.mark.parametrize("dataset", DATASETS)
def test_cat_intersections(spark: SparkSession, dataset: DatasetForTest):
    ds = PandasDataset(dataset.dataset, roles=dataset.roles)

    # read_csv_args = {'dtype': config['dtype']} if 'dtype' in config else dict()
    # pdf = pd.read_csv(config['path'], **read_csv_args)
    #
    # reader = PandasToPandasReader(task=Task(config["task_type"]), cv=CV, advanced_roles=False)
    # train_ds = reader.fit_read(pdf, roles=config['roles'])
    #
    # # ds = PandasDataset(dataset.dataset, roles=dataset.roles, task=Task("binary"))
    # le_cols = get_columns_by_role(train_ds, "Category")
    # train_ds = train_ds[:, le_cols]
    #
    transformer = SparkCatIntersectionsEstimator(
        input_cols=ds.features,
        input_roles=ds.roles
    )
    #
    compare_sparkml_by_metadata(spark, ds, CatIntersectstions(), transformer, compare_feature_distributions=True)
    # compare_sparkml_by_content(spark, ds, CatIntersectstions(), transformer)
>>>>>>> eba29840


@pytest.mark.parametrize("dataset", DATASETS)
def test_target_encoder(spark: SparkSession, dataset: DatasetForTest):
    # reader = PandasToPandasReader(task=Task("binary"), cv=CV, advanced_roles=False)
    # train_ds = reader.fit_read(dataset.dataset, roles=dataset.roles)

    target = pd.Series(np.random.choice(a=[0, 1], size=dataset.dataset.shape[0], p=[0.5, 0.5]))
    folds = pd.Series(np.random.choice(a=[i for i in range(CV)],
                                       size=dataset.dataset.shape[0], p=[1.0 / CV for i in range(CV)]))

    train_ds = PandasDataset(dataset.dataset, roles=dataset.roles, task=Task("binary"), target=target, folds=folds)

    le = LabelEncoder()
    train_ds = le.fit_transform(train_ds)
    train_ds = train_ds.to_pandas()

    transformer = SparkTargetEncoderEstimator(
        input_cols=train_ds.features,
        input_roles=train_ds.roles,
        task_name=train_ds.task.name,
        target_column='target',
        folds_column='folds'
    )

    compare_sparkml_by_metadata(spark, train_ds, TargetEncoder(), transformer, compare_feature_distributions=True)


<<<<<<< HEAD
@pytest.mark.parametrize("config,cv", [(ds, CV) for ds in get_test_datasets(dataset="lama_test_dataset")])
=======
@pytest.mark.parametrize("config,cv", [(ds, CV) for ds in get_test_datasets(dataset="used_cars_dataset")])
>>>>>>> eba29840
def test_target_encoder_real_datasets(spark: SparkSession, config: Dict[str, Any], cv: int):
    read_csv_args = {'dtype': config['dtype']} if 'dtype' in config else dict()
    pdf = pd.read_csv(config['path'], **read_csv_args)

    reader = PandasToPandasReader(task=Task(config["task_type"]), cv=CV, advanced_roles=False)
    train_ds = reader.fit_read(pdf, roles=config['roles'])

    le_cols = get_columns_by_role(train_ds, "Category")
    train_ds = train_ds[:, le_cols]

    le = LabelEncoder()
    train_ds = le.fit_transform(train_ds)
    train_ds = train_ds.to_pandas()

    transformer = SparkTargetEncoderEstimator(
        input_cols=train_ds.features,
        input_roles=train_ds.roles,
        task_name=train_ds.task.name,
        target_column='target',
        folds_column='folds'
<<<<<<< HEAD
    )

    compare_sparkml_by_metadata(spark, train_ds, TargetEncoder(), transformer, compare_feature_distributions=True)


@pytest.mark.parametrize("config,cv", [(ds, CV) for ds in get_test_datasets(dataset='ipums_97')])
def test_multi_target_encoder(spark: SparkSession, config: Dict[str, Any], cv: int):
    read_csv_args = {'dtype': config['dtype']} if 'dtype' in config else dict()
    pdf = pd.read_csv(config['path'], **read_csv_args)

    reader = PandasToPandasReader(task=Task(config["task_type"]), cv=CV, advanced_roles=False)
    train_ds = reader.fit_read(pdf, roles=config['roles'])

    le_cols = get_columns_by_role(train_ds, "Category")
    train_ds = train_ds[:, le_cols]

    le = LabelEncoder()
    train_ds = le.fit_transform(train_ds)
    train_ds = train_ds.to_pandas()

    transformer = SparkMulticlassTargetEncoderEstimator(
        input_cols=train_ds.features,
        input_roles=train_ds.roles,
        task_name=train_ds.task.name,
        target_column='target',
        folds_column='folds'
    )

=======
    )

    compare_sparkml_by_metadata(spark, train_ds, TargetEncoder(), transformer, compare_feature_distributions=True)


@pytest.mark.parametrize("config,cv", [(ds, CV) for ds in get_test_datasets(dataset='ipums_97')])
def test_multi_target_encoder(spark: SparkSession, config: Dict[str, Any], cv: int):
    read_csv_args = {'dtype': config['dtype']} if 'dtype' in config else dict()
    pdf = pd.read_csv(config['path'], **read_csv_args)

    reader = PandasToPandasReader(task=Task(config["task_type"]), cv=CV, advanced_roles=False)
    train_ds = reader.fit_read(pdf, roles=config['roles'])

    le_cols = get_columns_by_role(train_ds, "Category")
    train_ds = train_ds[:, le_cols]

    le = LabelEncoder()
    train_ds = le.fit_transform(train_ds)
    train_ds = train_ds.to_pandas()

    transformer = SparkMulticlassTargetEncoderEstimator(
        input_cols=train_ds.features,
        input_roles=train_ds.roles,
        task_name=train_ds.task.name,
        target_column='target',
        folds_column='folds'
    )

>>>>>>> eba29840
    compare_sparkml_by_metadata(spark, train_ds, MultiClassTargetEncoder(), transformer, compare_feature_distributions=True)<|MERGE_RESOLUTION|>--- conflicted
+++ resolved
@@ -21,10 +21,6 @@
 spark = spark_sess
 
 CV = 5
-<<<<<<< HEAD
-=======
-
->>>>>>> eba29840
 
 DATASETS = [
 
@@ -53,32 +49,19 @@
 
 @pytest.mark.parametrize("dataset", DATASETS)
 def test_sparkml_label_encoder(spark: SparkSession, dataset: DatasetForTest):
-<<<<<<< HEAD
-
-=======
->>>>>>> eba29840
     ds = PandasDataset(dataset.dataset, roles=dataset.roles, task=Task("binary"))
 
     transformer = SparkLabelEncoderEstimator(
         input_cols=ds.features,
         input_roles=ds.roles
     )
-<<<<<<< HEAD
-    compare_sparkml_by_content(spark, ds, LabelEncoder(), transformer)
-=======
     compare_sparkml_by_metadata(spark, ds, LabelEncoder(), transformer, compare_feature_distributions=True)
->>>>>>> eba29840
 
 
 @pytest.mark.parametrize("dataset", DATASETS)
 def test_freq_encoder(spark: SparkSession, dataset: DatasetForTest):
     ds = PandasDataset(dataset.dataset, roles=dataset.roles, task=Task("binary"))
 
-<<<<<<< HEAD
-    ds = PandasDataset(dataset.dataset, roles=dataset.roles, task=Task("binary"))
-
-=======
->>>>>>> eba29840
     transformer = SparkFreqEncoderEstimator(
         input_cols=ds.features,
         input_roles=ds.roles
@@ -90,11 +73,6 @@
 def test_ordinal_encoder(spark: SparkSession, dataset: DatasetForTest):
     ds = PandasDataset(dataset.dataset, roles=dataset.roles, task=Task("binary"))
 
-<<<<<<< HEAD
-    ds = PandasDataset(dataset.dataset, roles=dataset.roles, task=Task("binary"))
-
-=======
->>>>>>> eba29840
     transformer = SparkOrdinalEncoderEstimator(
         input_cols=ds.features,
         input_roles=ds.roles
@@ -102,26 +80,6 @@
     compare_sparkml_by_content(spark, ds, OrdinalEncoder(), transformer)
 
 
-<<<<<<< HEAD
-@pytest.mark.parametrize("config,cv", [(ds, CV) for ds in get_test_datasets(dataset="used_cars_dataset")])
-def test_cat_intersections(spark: SparkSession, config: Dict[str, Any], cv: int):
-    read_csv_args = {'dtype': config['dtype']} if 'dtype' in config else dict()
-    pdf = pd.read_csv(config['path'], **read_csv_args)
-
-    reader = PandasToPandasReader(task=Task(config["task_type"]), cv=CV, advanced_roles=False)
-    train_ds = reader.fit_read(pdf, roles=config['roles'])
-
-    # ds = PandasDataset(dataset.dataset, roles=dataset.roles, task=Task("binary"))
-    le_cols = get_columns_by_role(train_ds, "Category")
-    train_ds = train_ds[:, le_cols]
-
-    transformer = SparkCatIntersectionsEstimator(
-        input_cols=train_ds.features,
-        input_roles=train_ds.roles
-    )
-
-    compare_sparkml_by_metadata(spark, train_ds, CatIntersectstions(), transformer, compare_feature_distributions=True)
-=======
 @pytest.mark.parametrize("dataset", DATASETS)
 def test_cat_intersections(spark: SparkSession, dataset: DatasetForTest):
     ds = PandasDataset(dataset.dataset, roles=dataset.roles)
@@ -143,7 +101,6 @@
     #
     compare_sparkml_by_metadata(spark, ds, CatIntersectstions(), transformer, compare_feature_distributions=True)
     # compare_sparkml_by_content(spark, ds, CatIntersectstions(), transformer)
->>>>>>> eba29840
 
 
 @pytest.mark.parametrize("dataset", DATASETS)
@@ -172,11 +129,7 @@
     compare_sparkml_by_metadata(spark, train_ds, TargetEncoder(), transformer, compare_feature_distributions=True)
 
 
-<<<<<<< HEAD
-@pytest.mark.parametrize("config,cv", [(ds, CV) for ds in get_test_datasets(dataset="lama_test_dataset")])
-=======
 @pytest.mark.parametrize("config,cv", [(ds, CV) for ds in get_test_datasets(dataset="used_cars_dataset")])
->>>>>>> eba29840
 def test_target_encoder_real_datasets(spark: SparkSession, config: Dict[str, Any], cv: int):
     read_csv_args = {'dtype': config['dtype']} if 'dtype' in config else dict()
     pdf = pd.read_csv(config['path'], **read_csv_args)
@@ -197,7 +150,6 @@
         task_name=train_ds.task.name,
         target_column='target',
         folds_column='folds'
-<<<<<<< HEAD
     )
 
     compare_sparkml_by_metadata(spark, train_ds, TargetEncoder(), transformer, compare_feature_distributions=True)
@@ -226,34 +178,4 @@
         folds_column='folds'
     )
 
-=======
-    )
-
-    compare_sparkml_by_metadata(spark, train_ds, TargetEncoder(), transformer, compare_feature_distributions=True)
-
-
-@pytest.mark.parametrize("config,cv", [(ds, CV) for ds in get_test_datasets(dataset='ipums_97')])
-def test_multi_target_encoder(spark: SparkSession, config: Dict[str, Any], cv: int):
-    read_csv_args = {'dtype': config['dtype']} if 'dtype' in config else dict()
-    pdf = pd.read_csv(config['path'], **read_csv_args)
-
-    reader = PandasToPandasReader(task=Task(config["task_type"]), cv=CV, advanced_roles=False)
-    train_ds = reader.fit_read(pdf, roles=config['roles'])
-
-    le_cols = get_columns_by_role(train_ds, "Category")
-    train_ds = train_ds[:, le_cols]
-
-    le = LabelEncoder()
-    train_ds = le.fit_transform(train_ds)
-    train_ds = train_ds.to_pandas()
-
-    transformer = SparkMulticlassTargetEncoderEstimator(
-        input_cols=train_ds.features,
-        input_roles=train_ds.roles,
-        task_name=train_ds.task.name,
-        target_column='target',
-        folds_column='folds'
-    )
-
->>>>>>> eba29840
     compare_sparkml_by_metadata(spark, train_ds, MultiClassTargetEncoder(), transformer, compare_feature_distributions=True)