from typing import Tuple, get_args, cast, List

import pytest
from pyspark.sql import SparkSession

from lightautoml.dataset.np_pd_dataset import PandasDataset, NumpyDataset
from lightautoml.spark.transformers.base import SparkTransformer
from lightautoml.spark.utils import from_pandas_to_spark
from lightautoml.transformers.base import LAMLTransformer
from lightautoml.transformers.numeric import NumpyTransformable

import numpy as np


@pytest.fixture(scope="session")
def spark() -> SparkSession:
    spark = SparkSession.builder.config("master", "local[1]").getOrCreate()

    print(f"Spark WebUI url: {spark.sparkContext.uiWebUrl}")

    yield spark

    spark.stop()


def compare_transformers_results(spark: SparkSession,
                                 ds: PandasDataset,
                                 t_lama: LAMLTransformer,
                                 t_spark: SparkTransformer,
                                 compare_metadata_only: bool = False) -> Tuple[NumpyDataset, NumpyDataset]:
    """
    Args:
        spark: session to be used for calculating the example
        ds: a dataset to be transformered by LAMA and Spark transformers
        t_lama: LAMA's version of the transformer
        t_spark: spark's version of the transformer
        compare_metadata_only: if True comapre only metadata of the resulting pair of datasets - columns
        count and their labels (e.g. features), roles and shapez

    Returns:
        A tuple of (LAMA transformed dataset, Spark transformed dataset)
    """
    sds = from_pandas_to_spark(ds, spark)

    t_lama.fit(ds)
    transformed_ds = t_lama.transform(ds)

    # print(f"Transformed LAMA: {transformed_ds.data}")

    assert isinstance(transformed_ds, get_args(NumpyTransformable)), \
        f"The returned dataset doesn't belong numpy covertable types {NumpyTransformable} and " \
        f"thus cannot be checked againt the resulting spark dataset." \
        f"The dataset's type is {type(transformed_ds)}"

    lama_np_ds = cast(NumpyTransformable, transformed_ds).to_numpy()

    print(f"\nTransformed LAMA: \n{lama_np_ds}")
    # for row in lama_np_ds:
    #     print(row)

    t_spark.fit(sds)
    transformed_sds = t_spark.transform(sds)

    spark_np_ds = transformed_sds.to_numpy()
    print(f"\nTransformed SPRK: \n{spark_np_ds}")
    # for row in spark_np_ds:
    #     print(row)

    # One can compare lists, sets and dicts in Python using '==' operator
    # For dicts, for instance, pythons checks presence of the same keya in both dicts
    # and then compare values with the same keys in both dicts using __eq__ operator of the entities
    # https://hg.python.org/cpython/file/6f535c725b27/Objects/dictobject.c#l1839
    # https://docs.pytest.org/en/6.2.x/example/reportingdemo.html#tbreportdemo

    # compare independent of feature ordering
    assert list(sorted(lama_np_ds.features)) == list(sorted(spark_np_ds.features)), \
<<<<<<< HEAD
        f"List of features are not equal:\nLAMA = {list(sorted(lama_np_ds.features))}\nSPRK = {list(sorted(spark_np_ds.features))}"
=======
        f"List of features are not equal\n" \
        f"LAMA: {sorted(lama_np_ds.features)}\n" \
        f"SPARK: {sorted(spark_np_ds.features)}"
>>>>>>> 8f5c7de1

    # compare roles equality for the columns
    assert lama_np_ds.roles == spark_np_ds.roles, "Roles are not equal"

    # compare shapes
    assert lama_np_ds.shape == spark_np_ds.shape, "Shapes are not equals"

    if not compare_metadata_only:
        features: List[int] = [i for i, _ in sorted(enumerate(transformed_ds.features), key=lambda x: x[1])]

        trans_data: np.ndarray = lama_np_ds.data
        trans_data_result: np.ndarray = spark_np_ds.data
        # TODO: fix type checking here
        # compare content equality of numpy arrays
<<<<<<< HEAD

        # import pickle
        # with open("lama.pickle", "wb") as lf:
        #     pickle.dump(trans_data, lf)
        #
        # with open("spark.pickle", "wb") as sf:
        #     pickle.dump(trans_data_result, sf)

        # assert (trans_data[:, features] == trans_data_result[:, features]).all(), \
        # assert np.allclose(trans_data[:, features], trans_data_result[:, features], equal_nan=True), \
        assert np.array_equal(trans_data[:, features], trans_data_result[:, features], equal_nan=True), \
=======
        diff = (trans_data[:, features] - trans_data_result[:, features])
        assert (diff < 0.001).all(), \
>>>>>>> 8f5c7de1
            f"Results of the LAMA's transformer and the Spark based transformer are not equal: " \
            f"\n\nLAMA: \n{trans_data}" \
            f"\n\nSpark: \n{trans_data_result}" \
            f"\n\nDiff: \n{diff}" \
            f"\n\nCompare matrix: \n{diff < 0.001}"

    return lama_np_ds, spark_np_ds


def compare_by_content(spark: SparkSession,
                       ds: PandasDataset,
                       t_lama: LAMLTransformer,
                       t_spark: SparkTransformer) -> Tuple[NumpyDataset, NumpyDataset]:
    """
        Args:
            spark: session to be used for calculating the example
            ds: a dataset to be transformered by LAMA and Spark transformers
            t_lama: LAMA's version of the transformer
            t_spark: spark's version of the transformer

        Returns:
            A tuple of (LAMA transformed dataset, Spark transformed dataset)
        """
    return compare_transformers_results(spark, ds, t_lama, t_spark, compare_metadata_only=False)


def compare_by_metadata(spark: SparkSession,
                       ds: PandasDataset,
                       t_lama: LAMLTransformer,
                       t_spark: SparkTransformer) -> Tuple[NumpyDataset, NumpyDataset]:
    """

        Args:
            spark: session to be used for calculating the example
            ds: a dataset to be transformered by LAMA and Spark transformers
            t_lama: LAMA's version of the transformer
            t_spark: spark's version of the transformer

        Returns:
            A tuple of (LAMA transformed dataset, Spark transformed dataset)

        NOTE: Content of the datasets WON'T be checked for equality.
        This function should be used only to compare stochastic-based transformers
    """
    return compare_transformers_results(spark, ds, t_lama, t_spark, compare_metadata_only=True)


def smoke_check(spark: SparkSession, ds: PandasDataset, t_spark: SparkTransformer) -> NumpyDataset:
    sds = from_pandas_to_spark(ds, spark)

    t_spark.fit(sds)
    transformed_sds = t_spark.transform(sds)

    spark_np_ds = transformed_sds.to_numpy()

    return spark_np_ds<|MERGE_RESOLUTION|>--- conflicted
+++ resolved
@@ -1,15 +1,21 @@
-from typing import Tuple, get_args, cast, List
+from typing import Tuple, get_args, cast, List, Optional, Dict
 
 import pytest
 from pyspark.sql import SparkSession
 
 from lightautoml.dataset.np_pd_dataset import PandasDataset, NumpyDataset
+from lightautoml.dataset.roles import ColumnRole
 from lightautoml.spark.transformers.base import SparkTransformer
 from lightautoml.spark.utils import from_pandas_to_spark
 from lightautoml.transformers.base import LAMLTransformer
 from lightautoml.transformers.numeric import NumpyTransformable
 
 import numpy as np
+import pandas as pd
+
+# NOTE!!!
+# All tests require PYSPARK_PYTHON env variable to be set
+# for example: PYSPARK_PYTHON=/home/nikolay/.conda/envs/LAMA/bin/python
 
 
 @pytest.fixture(scope="session")
@@ -74,13 +80,9 @@
 
     # compare independent of feature ordering
     assert list(sorted(lama_np_ds.features)) == list(sorted(spark_np_ds.features)), \
-<<<<<<< HEAD
-        f"List of features are not equal:\nLAMA = {list(sorted(lama_np_ds.features))}\nSPRK = {list(sorted(spark_np_ds.features))}"
-=======
         f"List of features are not equal\n" \
         f"LAMA: {sorted(lama_np_ds.features)}\n" \
         f"SPARK: {sorted(spark_np_ds.features)}"
->>>>>>> 8f5c7de1
 
     # compare roles equality for the columns
     assert lama_np_ds.roles == spark_np_ds.roles, "Roles are not equal"
@@ -95,27 +97,10 @@
         trans_data_result: np.ndarray = spark_np_ds.data
         # TODO: fix type checking here
         # compare content equality of numpy arrays
-<<<<<<< HEAD
-
-        # import pickle
-        # with open("lama.pickle", "wb") as lf:
-        #     pickle.dump(trans_data, lf)
-        #
-        # with open("spark.pickle", "wb") as sf:
-        #     pickle.dump(trans_data_result, sf)
-
-        # assert (trans_data[:, features] == trans_data_result[:, features]).all(), \
-        # assert np.allclose(trans_data[:, features], trans_data_result[:, features], equal_nan=True), \
-        assert np.array_equal(trans_data[:, features], trans_data_result[:, features], equal_nan=True), \
-=======
-        diff = (trans_data[:, features] - trans_data_result[:, features])
-        assert (diff < 0.001).all(), \
->>>>>>> 8f5c7de1
+        assert np.allclose(trans_data[:, features], trans_data_result[:, features], equal_nan=True), \
             f"Results of the LAMA's transformer and the Spark based transformer are not equal: " \
             f"\n\nLAMA: \n{trans_data}" \
-            f"\n\nSpark: \n{trans_data_result}" \
-            f"\n\nDiff: \n{diff}" \
-            f"\n\nCompare matrix: \n{diff < 0.001}"
+            f"\n\nSpark: \n{trans_data_result}"
 
     return lama_np_ds, spark_np_ds
 
@@ -138,9 +123,9 @@
 
 
 def compare_by_metadata(spark: SparkSession,
-                       ds: PandasDataset,
-                       t_lama: LAMLTransformer,
-                       t_spark: SparkTransformer) -> Tuple[NumpyDataset, NumpyDataset]:
+                        ds: PandasDataset,
+                        t_lama: LAMLTransformer,
+                        t_spark: SparkTransformer) -> Tuple[NumpyDataset, NumpyDataset]:
     """
 
         Args:
@@ -166,4 +151,25 @@
 
     spark_np_ds = transformed_sds.to_numpy()
 
-    return spark_np_ds+    return spark_np_ds
+
+
+class DatasetForTest:
+    def __init__(self, path: Optional[str] = None,
+                 df: Optional[pd.DataFrame] = None,
+                 columns: Optional[List[str]] = None,
+                 roles: Optional[Dict] = None,
+                 default_role: Optional[ColumnRole] = None):
+
+        if path is not None:
+            self.dataset = pd.read_csv(path)
+        else:
+            self.dataset = df
+
+        if columns is not None:
+            self.dataset = self.dataset[columns]
+
+        if roles is None:
+            self.roles = {name: default_role for name in self.dataset.columns}
+        else:
+            self.roles = roles