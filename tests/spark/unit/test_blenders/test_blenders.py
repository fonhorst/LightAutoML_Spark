import random

from lightautoml.dataset.roles import NumericRole
from pyspark.sql import SparkSession

from sparklightautoml.automl.blend import SparkWeightedBlender
from sparklightautoml.dataset.base import SparkDataset
from sparklightautoml.dataset.persistence import PlainCachePersistenceManager
from sparklightautoml.dataset.roles import NumericVectorOrArrayRole
from sparklightautoml.pipelines.ml.base import SparkMLPipeline
from sparklightautoml.tasks.base import SparkTask as SparkTask
from sparklightautoml.utils import log_exec_time
from sparklightautoml.validation.iterators import SparkFoldsIterator
from .. import spark as spark_sess
from ..test_auto_ml.utils import DummyMLAlgo
<<<<<<< HEAD
=======

from pyspark.sql import functions as sf
>>>>>>> ba36062e

spark = spark_sess


# noinspection PyShadowingNames
def test_weighted_blender(spark: SparkSession):
    target_col = "some_target"
    folds_col = "folds"
    n_classes = 10
<<<<<<< HEAD
    models_count = 4
=======
    models_count = 1
>>>>>>> ba36062e
    persistence_manager = PlainCachePersistenceManager()

    data = [
        {
            SparkDataset.ID_COLUMN: i,
            "a": i, "b": 100 + i, "c": 100 * i,
            target_col: random.randint(0, n_classes),
            folds_col: random.randint(0, 2)
        }
        for i in range(100)
    ]

    roles = {"a": NumericRole(), "b": NumericRole(), "c": NumericRole()}

    data_sdf = spark.createDataFrame(data)

<<<<<<< HEAD
    data_sds = SparkDataset(
=======
    original_data_sds = SparkDataset(
>>>>>>> ba36062e
        data=data_sdf,
        task=SparkTask("multiclass"),
        persistence_manager=persistence_manager,
        roles=roles,
        target=target_col,
        folds=folds_col,
        name="WeightedBlenderData"
    ).persist()

<<<<<<< HEAD
    train_valid_iterator = SparkFoldsIterator(data_sds)
=======
    train_valid_iterator = SparkFoldsIterator(original_data_sds)
>>>>>>> ba36062e
    train_valid_iterator.train_frozen = True
    train_valid_iterator.val_frozen = True

    pipes = [SparkMLPipeline(ml_algos=[DummyMLAlgo(n_classes, name=f"dummy_0_{i}")]) for i in range(models_count)]

    pipes_preds = [pipe.fit_predict(train_valid_iterator).persist() for pipe in pipes]

    data_sds = SparkDataset.concatenate(pipes_preds, name="concatanated").persist()

    swb = SparkWeightedBlender(max_iters=1, max_inner_iters=1)
    with log_exec_time('Blender fit_predict'):
        blended_sds, filtered_pipes = swb.fit_predict(data_sds, pipes)
        blended_sds.persist()

    with log_exec_time('Blender predict'):
<<<<<<< HEAD
        transformed_preds_sdf = swb.transformer().transform(data_sds.data)
=======
        test_col = "do_not_drop_it"
        df = data_sds.data.withColumn(test_col, sf.lit(42.0))
        transformed_preds_sdf = swb.transformer().transform(df)
>>>>>>> ba36062e
        transformed_preds_sdf.write.mode('overwrite').format('noop').save()
        assert test_col in transformed_preds_sdf.columns

    assert len(swb.output_roles) == 1
    prediction, role = list(swb.output_roles.items())[0]
    if data_sds.task.name in ["binary", "multiclass"]:
        assert isinstance(role, NumericVectorOrArrayRole)
    else:
        assert isinstance(role, NumericRole)
    assert prediction in blended_sds.data.columns
    assert prediction in blended_sds.roles
    assert blended_sds.roles[prediction] == role
    assert prediction in transformed_preds_sdf.columns

    train_valid_iterator.train_frozen = False
    train_valid_iterator.val_frozen = False
    train_valid_iterator.unpersist()

    blended_sds.unpersist()

    print("Finished")<|MERGE_RESOLUTION|>--- conflicted
+++ resolved
@@ -13,11 +13,8 @@
 from sparklightautoml.validation.iterators import SparkFoldsIterator
 from .. import spark as spark_sess
 from ..test_auto_ml.utils import DummyMLAlgo
-<<<<<<< HEAD
-=======
 
 from pyspark.sql import functions as sf
->>>>>>> ba36062e
 
 spark = spark_sess
 
@@ -27,11 +24,7 @@
     target_col = "some_target"
     folds_col = "folds"
     n_classes = 10
-<<<<<<< HEAD
     models_count = 4
-=======
-    models_count = 1
->>>>>>> ba36062e
     persistence_manager = PlainCachePersistenceManager()
 
     data = [
@@ -48,11 +41,7 @@
 
     data_sdf = spark.createDataFrame(data)
 
-<<<<<<< HEAD
-    data_sds = SparkDataset(
-=======
     original_data_sds = SparkDataset(
->>>>>>> ba36062e
         data=data_sdf,
         task=SparkTask("multiclass"),
         persistence_manager=persistence_manager,
@@ -62,11 +51,7 @@
         name="WeightedBlenderData"
     ).persist()
 
-<<<<<<< HEAD
-    train_valid_iterator = SparkFoldsIterator(data_sds)
-=======
     train_valid_iterator = SparkFoldsIterator(original_data_sds)
->>>>>>> ba36062e
     train_valid_iterator.train_frozen = True
     train_valid_iterator.val_frozen = True
 
@@ -82,13 +67,9 @@
         blended_sds.persist()
 
     with log_exec_time('Blender predict'):
-<<<<<<< HEAD
-        transformed_preds_sdf = swb.transformer().transform(data_sds.data)
-=======
         test_col = "do_not_drop_it"
         df = data_sds.data.withColumn(test_col, sf.lit(42.0))
         transformed_preds_sdf = swb.transformer().transform(df)
->>>>>>> ba36062e
         transformed_preds_sdf.write.mode('overwrite').format('noop').save()
         assert test_col in transformed_preds_sdf.columns
 
