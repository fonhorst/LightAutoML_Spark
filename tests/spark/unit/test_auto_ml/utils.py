--- conflicted
+++ resolved
@@ -23,11 +23,7 @@
 from sparklightautoml.reader.base import SparkToSparkReader
 from sparklightautoml.tasks.base import SparkTask
 from sparklightautoml.utils import SparkDataFrame
-<<<<<<< HEAD
 from sparklightautoml.validation.base import SparkBaseTrainValidIterator, split_out_val
-=======
-from sparklightautoml.validation.base import SparkBaseTrainValidIterator
->>>>>>> ba36062e
 from sparklightautoml.validation.iterators import SparkFoldsIterator
 
 logger = logging.getLogger(__name__)
@@ -97,16 +93,12 @@
 
 
 class DummyMLAlgo(SparkTabularMLAlgo):
-<<<<<<< HEAD
-=======
-
->>>>>>> ba36062e
+
     def __init__(self, n_classes: int, name: str):
         self._name = name
         super().__init__()
         self.n_classes = n_classes
 
-<<<<<<< HEAD
     def fit_predict_single_fold(self, fold_prediction_column: str, validation_column: str, train: SparkDataset) \
             -> Tuple[SparkMLModel, SparkDataFrame, str]:
         fake_op = FakeOpTransformer(cols_to_generate=[fold_prediction_column], n_classes=self.n_classes)
@@ -115,14 +107,6 @@
         valid_data = split_out_val(train.data, validation_column)
 
         return ml_model, ml_model.transform(valid_data), fold_prediction_column
-=======
-    def fit_predict_single_fold(self, fold_prediction_column: str, train: SparkDataset,
-                                valid: SparkDataset) -> Tuple[SparkMLModel, SparkDataFrame, str]:
-        fake_op = FakeOpTransformer(cols_to_generate=[fold_prediction_column], n_classes=self.n_classes)
-        ml_model = PipelineModel(stages=[fake_op])
-
-        return ml_model, ml_model.transform(valid.data), fold_prediction_column
->>>>>>> ba36062e
 
     def predict_single_fold(self, model: SparkMLModel, dataset: SparkDataset) -> SparkDataFrame:
         raise NotImplementedError("")
