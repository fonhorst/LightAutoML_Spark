--- conflicted
+++ resolved
@@ -39,11 +39,7 @@
     dumped_test_ds, _ = test_res
 
     train_valid = SparkHoldoutIterator(dumped_train_ds)
-<<<<<<< HEAD
-    ml_algo = SparkBoostLGBM()
-=======
     ml_algo = SparkBoostLGBM(cacher_key='test')
->>>>>>> eba29840
     ml_algo, oof_pred = tune_and_fit_predict(ml_algo, DefaultTuner(), train_valid)
     ml_algo = cast(SparkTabularMLAlgo, ml_algo)
     assert ml_algo is not None
