# -*- encoding: utf-8 -*-

"""
Simple example for binary classification on tabular data.
"""
import logging
<<<<<<< HEAD
import logging.config
=======
import os
>>>>>>> 3a9ae905
from typing import Dict, Any, Optional

import pandas as pd
import sklearn
import yaml
from sklearn.model_selection import train_test_split
from dataset_utils import datasets

from lightautoml.automl.presets.tabular_presets import TabularAutoML
from lightautoml.spark.utils import logging_config, VERBOSE_LOGGING_FORMAT, log_exec_timer
from lightautoml.tasks import Task
from lightautoml.utils.tmp_utils import log_data, LAMA_LIBRARY

logger = logging.getLogger(__name__)


def calculate_automl(path: str,
                     task_type: str,
                     metric_name: str,
                     target_col: str = 'target',
                     seed: int = 42,
                     cv: int = 5,
                     use_algos = ("lgb", "linear_l2"),
                     roles: Optional[Dict] = None,
                     dtype: Optional[Dict] = None) -> Dict[str, Any]:
<<<<<<< HEAD
    with log_exec_timer("LAMA") as train_timer:
=======
    os.environ[LAMA_LIBRARY] = "lama"

    with log_exec_time("LAMA"):
>>>>>>> 3a9ae905
        # to assure that LAMA correctly interprets these columns as categorical
        roles = roles if roles else {}
        dtype = dtype if dtype else {}

        data = pd.read_csv(path,  dtype=dtype)
        train_data, test_data = train_test_split(data, test_size=0.2, random_state=seed)

        task = Task(task_type)

        automl = TabularAutoML(
            task=task,
            timeout=3600 * 3,
            general_params={"use_algos": use_algos},
            reader_params={"cv": cv}
        )

        oof_predictions = automl.fit_predict(
            train_data,
            roles=roles
        )

    log_data("lama_test_part", {"test": test_data})

    if metric_name == "mse":
        evaluator = sklearn.metrics.mean_squared_error
    elif metric_name == "areaUnderROC":
        evaluator = sklearn.metrics.roc_auc_score
    else:
        raise ValueError(f"Metric {metric_name} is not supported")

    metric_value = evaluator(train_data[target_col].values, oof_predictions.data[:, 0])
    logger.info(f"mse score for out-of-fold predictions: {metric_value}")

    with log_exec_timer() as predict_timer:
        te_pred = automl.predict(test_data)

    test_metric_value = evaluator(test_data[target_col].values, te_pred.data[:, 0])
    logger.info(f"mse score for test predictions: {test_metric_value}")

    logger.info("Predicting is finished")

    return {"metric_value": metric_value, "test_metric_value": test_metric_value,
            "train_duration_secs": train_timer.duration,
            "predict_duration_secs": predict_timer.duration}


if __name__ == "__main__":
    logging.config.dictConfig(logging_config(level=logging.INFO, log_filename="/tmp/lama.log"))
    logging.basicConfig(level=logging.INFO, format=VERBOSE_LOGGING_FORMAT)
    logger = logging.getLogger(__name__)

    # Read values from config file
    with open("/scripts/config.yaml", "r") as stream:
        config_data = yaml.safe_load(stream)

    ds_cfg = datasets()[config_data['dataset']]
    del config_data['dataset']
    ds_cfg.update(config_data)

    result = calculate_automl(**ds_cfg)
    print(f"EXP-RESULT: {result}")<|MERGE_RESOLUTION|>--- conflicted
+++ resolved
@@ -4,11 +4,8 @@
 Simple example for binary classification on tabular data.
 """
 import logging
-<<<<<<< HEAD
 import logging.config
-=======
 import os
->>>>>>> 3a9ae905
 from typing import Dict, Any, Optional
 
 import pandas as pd
@@ -34,13 +31,9 @@
                      use_algos = ("lgb", "linear_l2"),
                      roles: Optional[Dict] = None,
                      dtype: Optional[Dict] = None) -> Dict[str, Any]:
-<<<<<<< HEAD
-    with log_exec_timer("LAMA") as train_timer:
-=======
     os.environ[LAMA_LIBRARY] = "lama"
 
-    with log_exec_time("LAMA"):
->>>>>>> 3a9ae905
+    with log_exec_timer("LAMA") as train_timer:
         # to assure that LAMA correctly interprets these columns as categorical
         roles = roles if roles else {}
         dtype = dtype if dtype else {}
