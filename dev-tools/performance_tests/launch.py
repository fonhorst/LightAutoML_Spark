--- conflicted
+++ resolved
@@ -1,4 +1,3 @@
-import logging.config
 import logging.config
 import os
 import shutil
@@ -7,9 +6,13 @@
 from typing import Callable
 
 from dataset_utils import datasets
+
+from lama_used_cars import calculate_automl as lama_automl
 from lightautoml.spark.utils import logging_config, VERBOSE_LOGGING_FORMAT
 from lightautoml.utils.tmp_utils import LOG_DATA_DIR, log_config
 from spark_used_cars import calculate_automl as spark_automl
+
+
 
 logging.config.dictConfig(logging_config(level=logging.INFO, log_filename='/tmp/lama.log'))
 logging.basicConfig(level=logging.DEBUG, format=VERBOSE_LOGGING_FORMAT)
@@ -19,22 +22,18 @@
 def calculate_quality(calc_automl: Callable, delete_dir: bool = True):
 
     # dataset_name = "used_cars_dataset"
-<<<<<<< HEAD
     # dataset_name = "kdd_internet_usage"
     dataset_name = "lama_test_dataset"
     # dataset_name = "ailerons_dataset"
-=======
-    dataset_name = "lama_test_dataset"
->>>>>>> 370d563e
     # dataset_name = "buzz_dataset"
 
     config = copy(datasets()[dataset_name])
-    config["use_algos"] = [["lgb_tuned"]]
+    config["use_algos"] = [["lgb"]]
 
     # seeds = [1, 42, 100, 200, 333, 555, 777, 2000, 50000, 100500,
     #              200000, 300000, 1_000_000, 2_000_000, 5_000_000, 74909, 54179, 68572, 25425]
 
-    cv = 5
+    cv = 3
     seeds = [42]
     results = []
     for seed in seeds:
@@ -62,5 +61,5 @@
 
 
 if __name__ == "__main__":
-    # calculate_quality(lama_automl)
-    calculate_quality(spark_automl, delete_dir=False)+    calculate_quality(lama_automl)
+    # calculate_quality(spark_automl, delete_dir=False)