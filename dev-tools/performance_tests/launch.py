--- conflicted
+++ resolved
@@ -20,7 +20,6 @@
 def calculate_quality(calc_automl: Callable, delete_dir: bool = True):
 
     # dataset_name = "used_cars_dataset"
-<<<<<<< HEAD
     dataset_name = "lama_test_dataset"
 
     config = copy(datasets()[dataset_name])
@@ -30,26 +29,6 @@
     # config["use_algos"] = [["lgb"]]
     # config["use_algos"] = [["linear_l2"]]
 
-=======
-    # dataset_name = "kdd_internet_usage"
-    # dataset_name = "lama_test_dataset"
-    # dataset_name = "ailerons_dataset"
-    # dataset_name = "buzz_dataset"
-    # dataset_name = "used_cars_dataset_head50k"
-    # dataset_name = "used_cars_dataset_0125x"
-    dataset_name = "used_cars_dataset_025x"
-    # dataset_name = "used_cars_dataset_05x"
-    # dataset_name = "used_cars_dataset_1x"
-    # dataset_name = "tiny_used_cars_dataset"
-
-    config = copy(datasets()[dataset_name])
-    # config["use_algos"] = [["lgb"], ["linear_l2"]]
-    config["use_algos"] = [["lgb"]]
-
-    # seeds = [1, 42, 100, 200, 333, 555, 777, 2000, 50000, 100500,
-    #              200000, 300000, 1_000_000, 2_000_000, 5_000_000, 74909, 54179, 68572, 25425]
-
->>>>>>> 097395c7
     cv = 5
     seeds = [42]
     results = []
@@ -59,13 +38,6 @@
         cfg['cv'] = cv
 
         cfg['checkpoint_path'] = '/opt/checkpoints/tmp_chck'
-<<<<<<< HEAD
-=======
-        # os.environ[LOG_DATA_DIR] = f"./dumps/datalogs_{dataset_name}_{seed}"
-        # if os.path.exists(os.environ[LOG_DATA_DIR]) and delete_dir:
-        #     shutil.rmtree(os.environ[LOG_DATA_DIR])
-
->>>>>>> 097395c7
         log_config("general", cfg)
 
         res = calc_automl(**cfg)
