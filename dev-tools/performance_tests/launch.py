--- conflicted
+++ resolved
@@ -9,12 +9,8 @@
 from pyspark.ml import Pipeline
 
 from lama_used_cars import calculate_automl as lama_automl
-<<<<<<< HEAD
-from lightautoml.spark.utils import logging_config, VERBOSE_LOGGING_FORMAT, spark_session
-=======
 from lightautoml.spark.utils import logging_config, VERBOSE_LOGGING_FORMAT
 from lightautoml.utils.tmp_utils import LOG_DATA_DIR, log_config
->>>>>>> 2f0abcd2
 from spark_used_cars import calculate_automl as spark_automl
 
 
@@ -147,11 +143,6 @@
     seeds = [42]
     results = []
     for seed in seeds:
-<<<<<<< HEAD
-        with spark_session(master="local[4]") as spark:
-            res = calc_automl(dataset_path, seed, use_algos)
-            results.append(res)
-=======
         cfg = deepcopy(config)
         cfg['seed'] = seed
         cfg['cv'] = cv
@@ -165,7 +156,6 @@
         res = calc_automl(**cfg)
         results.append(res)
         logger.info(f"Result for seed {seed}: {res}")
->>>>>>> 2f0abcd2
 
     mvals = [f"{r['metric_value']:_.2f}" for r in results]
     print("OOf on train metric")
