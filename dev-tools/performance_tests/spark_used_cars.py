# -*- encoding: utf-8 -*-

"""
Simple example for binary classification on tabular data.
"""
import logging
<<<<<<< HEAD
import logging.config
import os
import socket
import sys
from contextlib import contextmanager
from typing import Dict, Any

from pyspark.ml.evaluation import RegressionEvaluator
from pyspark.sql import functions as F, SparkSession
=======
from typing import Dict, Any, Optional

import sklearn
from pyspark.ml.evaluation import RegressionEvaluator, BinaryClassificationEvaluator, MulticlassClassificationEvaluator
from pyspark.sql import functions as F
>>>>>>> 2f0abcd2
from pyspark.sql.types import DoubleType

from lightautoml.spark.automl.presets.tabular_presets import TabularAutoML
from lightautoml.spark.dataset.base import SparkDataset
from lightautoml.spark.tasks.base import Task as SparkTask
<<<<<<< HEAD
from lightautoml.spark.utils import log_exec_time, spark_session, logging_config, VERBOSE_LOGGING_FORMAT
=======
from lightautoml.spark.utils import log_exec_time, spark_session
from lightautoml.utils.tmp_utils import log_data
>>>>>>> 2f0abcd2

logger = logging.getLogger(__name__)


<<<<<<< HEAD
def calculate_automl(spark: SparkSession, path: str, seed: int = 42, use_algos=("lgb", "linear_l2")) -> Dict[str, Any]:
    with log_exec_time():
        target_col = "price"
        task = SparkTask("reg")
        data = spark.read.csv(path, header=True, escape='"')
        # data = spark.read.csv("file:///spark_data/tiny_used_cars_data.csv", header=True, escape="\"")
        # data = spark.read.csv("file:///spark_data/derivative_datasets/0125x_cleaned.csv", header=True, escape="\"")
        # data = spark.read.csv("file:///spark_data/derivative_datasets/4x_cleaned.csv", header=True, escape="\"")
        # data = spark.read.csv("file:///spark_data/derivative_datasets/2x_cleaned.csv", header=True, escape="\"")
        # data = spark.read.csv("file:///opt/0125l_dataset.csv", header=True, escape="\"")

        data = (
            data.withColumnRenamed(target_col, f"{target_col}_old")
            .select("*", F.col(f"{target_col}_old").astype(DoubleType()).alias(target_col))
            .drop(f"{target_col}_old")
            .withColumn(SparkDataset.ID_COLUMN, F.monotonically_increasing_id())
            .cache()
        )
        train_data, test_data = data.randomSplit([0.8, 0.2], seed=seed)

        test_data_dropped = test_data.drop(F.col(target_col)).cache()

        automl = TabularAutoML(spark=spark, task=task, general_params={"use_algos": use_algos})

        oof_predictions = automl.fit_predict(
            train_data,
            roles={
                "target": target_col,
                "drop": [
                    "dealer_zip",
                    "description",
                    "listed_date",
                    "year",
                    "Unnamed: 0",
                    "_c0",
                    "sp_id",
                    "sp_name",
                    "trimId",
                    "trim_name",
                    "major_options",
                    "main_picture_url",
                    "interior_color",
                    "exterior_color",
                ],
                "numeric": ["latitude", "longitude", "mileage"],
            },
        )

    logger.info("Predicting on out of fold")

    oof_preds_for_eval = oof_predictions.data.join(train_data, on=SparkDataset.ID_COLUMN).select(
        SparkDataset.ID_COLUMN, target_col, oof_predictions.features[0]
    )

    evaluator = RegressionEvaluator(predictionCol=oof_predictions.features[0], labelCol=target_col, metricName="mse")

    metric_value = evaluator.evaluate(oof_preds_for_eval)
    logger.info(f"{evaluator.getMetricName()} score for out-of-fold predictions: {metric_value}")

    # TODO: SPARK-LAMA fix bug in SparkToSparkReader.read method
    with log_exec_time():
        te_pred = automl.predict(test_data_dropped)

        te_pred = te_pred.data.join(test_data, on=SparkDataset.ID_COLUMN).select(
            SparkDataset.ID_COLUMN, target_col, te_pred.features[0]
        )
=======
def calculate_automl(path: str,
                     task_type: str,
                     metric_name: str,
                     target_col: str = 'target',
                     seed: int = 42,
                     cv: int = 5,
                     use_algos = ("lgb", "linear_l2"),
                     roles: Optional[Dict] = None,
                     dtype: Optional[None] = None) -> Dict[str, Any]:
    roles = roles if roles else {}

    with spark_session(master="local[4]") as spark:
        with log_exec_time("spark-lama training"):
            task = SparkTask(task_type)
            data = spark.read.csv(path, header=True, escape="\"").repartition(4)

            data = (
                data
                # .withColumnRenamed(target_col, f"{target_col}_old")
                # .select('*', F.col(f"{target_col}_old").astype(DoubleType()).alias(target_col)).drop(f"{target_col}_old")
                .withColumn(SparkDataset.ID_COLUMN, F.monotonically_increasing_id())
                .cache()
            )
            train_data, test_data = data.randomSplit([0.8, 0.2], seed=seed)

            # test_data_dropped = test_data \
            #     .drop(F.col(target_col)).cache()
            test_data_dropped = test_data.cache()

            automl = TabularAutoML(
                spark=spark,
                task=task,
                general_params={"use_algos": use_algos},
                reader_params={"cv": cv}
            )

            oof_predictions = automl.fit_predict(
                train_data,
                roles=roles
            )

        log_data("spark_test_part", {"test": test_data.select(SparkDataset.ID_COLUMN, target_col).toPandas()})

        logger.info("Predicting on out of fold")

        predict_col = oof_predictions.features[0]
        oof_preds_for_eval = (
            oof_predictions.data
            .join(train_data, on=SparkDataset.ID_COLUMN)
            .select(SparkDataset.ID_COLUMN, target_col, predict_col)
        )

        # if task_type == "reg":
        #     evaluator = RegressionEvaluator(predictionCol=oof_predictions.features[0], labelCol=target_col,
        #                                     metricName=metric_name)
        # elif task_type == "binary":
        #     evaluator = BinaryClassificationEvaluator(rawPredictionCol=oof_predictions.features[0], labelCol=target_col,
        #                                               metricName=metric_name)
        # elif task_type == "multiclass":
        #     evaluator = MulticlassClassificationEvaluator(predictionCol=oof_predictions.features[0], labelCol=target_col,
        #                                                   metricName=metric_name)
        # else:
        #     raise ValueError(f"Task type {task_type} is not supported")
        #
        # metric_value = evaluator.evaluate(oof_preds_for_eval)
        # logger.info(f"{evaluator.getMetricName()} score for out-of-fold predictions: {metric_value}")

        if metric_name == "mse":
            evaluator = sklearn.metrics.mean_squared_error
        elif metric_name == "areaUnderROC":
            evaluator = sklearn.metrics.roc_auc_score
        else:
            raise ValueError(f"Metric {metric_name} is not supported")

        oof_preds_for_eval_pdf = oof_preds_for_eval.toPandas()
        metric_value = evaluator(oof_preds_for_eval_pdf[target_col].values, oof_preds_for_eval_pdf[predict_col].values)
        logger.info(f"{metric_name} score for out-of-fold predictions: {metric_value}")

        with log_exec_time("spark-lama predicting on test"):
            te_pred = automl.predict(test_data_dropped)
>>>>>>> 2f0abcd2

        test_metric_value = evaluator.evaluate(te_pred)
        logger.info(f"{evaluator.getMetricName()} score for test predictions: {test_metric_value}")

    logger.info("Predicting is finished")

    return {"metric_value": metric_value, "test_metric_value": test_metric_value}


@contextmanager
def configure_spark_session(do_configuring: bool):
    if do_configuring:
        local_ip = socket.gethostbyname(socket.gethostname())
        spark = (
            SparkSession.builder.appName("test-exps")
            .master("k8s://https://node2.bdcl:6443")
            .config("spark.driver.host", local_ip)
            .config("spark.driver.bindAddress", "0.0.0.0")
            .config("spark.jars.packages", "com.microsoft.azure:synapseml_2.12:0.9.4")
            .config("spark.jars.repositories", "https://mmlspark.azureedge.net/maven")
            .config("spark.kubernetes.executor.deleteOnTermination", "false")
            .config("spark.kubernetes.container.image", "node2.bdcl:5000/spark-lama-k8s:3.9-3.2.0")
            .config("spark.kubernetes.container.image.pullPolicy", "Always")
            .config("spark.kubernetes.namespace", "spark-lama-exps")
            .config("spark.kubernetes.authenticate.driver.serviceAccountName", "spark")
            .config("spark.kubernetes.memoryOverheadFactor", "0.1")
            .config("spark.kubernetes.driver.label.appname", "driver-test-submit-run")
            .config("spark.kubernetes.executor.label.appname", "executor-test-submit-run")
            .config("spark.kubernetes.executor.deleteOnTermination", "false")
            .config(
                "spark.kubernetes.driver.volumes.persistentVolumeClaim.spark-lama-data.options.claimName",
                "spark-lama-data",
            )
            .config(
                "spark.kubernetes.driver.volumes.persistentVolumeClaim.spark-lama-data.options.storageClass",
                "local-hdd",
            )
            .config("spark.kubernetes.driver.volumes.persistentVolumeClaim.spark-lama-data.mount.path", "/spark_data")
            .config("spark.kubernetes.driver.volumes.persistentVolumeClaim.spark-lama-data.mount.readOnly", "true")
            .config(
                "spark.kubernetes.executor.volumes.persistentVolumeClaim.spark-lama-data.options.claimName",
                "spark-lama-data",
            )
            .config(
                "spark.kubernetes.executor.volumes.persistentVolumeClaim.spark-lama-data.options.storageClass",
                "local-hdd",
            )
            .config("spark.kubernetes.executor.volumes.persistentVolumeClaim.spark-lama-data.mount.path", "/spark_data")
            .config("spark.kubernetes.executor.volumes.persistentVolumeClaim.spark-lama-data.mount.readOnly", "true")
            .config("spark.driver.cores", "4")
            .config("spark.driver.memory", "16g")
            .config("spark.executor.instances", "1")
            .config("spark.executor.cores", "4")
            .config("spark.executor.memory", "16g")
            .config("spark.cores.max", "4")
            .config("spark.memory.fraction", "0.6")
            .config("spark.memory.storageFraction", "0.5")
            .config("spark.sql.autoBroadcastJoinThreshold", "100MB")
            .config("spark.sql.execution.arrow.pyspark.enabled", "true")
            .getOrCreate()
        )
    else:
        spark = SparkSession.builder.getOrCreate()

    try:
        yield spark
    finally:
        spark.stop()


<<<<<<< HEAD
if __name__ == "__main__":
    logging.config.dictConfig(logging_config(level=logging.INFO, log_filename="/tmp/lama.log"))
    logging.basicConfig(level=logging.INFO, format=VERBOSE_LOGGING_FORMAT)
    logger = logging.getLogger(__name__)
=======
            # test_metric_value = evaluator.evaluate(te_pred)
            # logger.info(f"{evaluator.getMetricName()} score for test predictions: {test_metric_value}")

            te_pred_pdf = te_pred.toPandas()
            test_metric_value = evaluator(te_pred_pdf[target_col].values, te_pred_pdf[predict_col].values)
            logger.info(f"{metric_name} score for test predictions: {test_metric_value}")
>>>>>>> 2f0abcd2

    do_configuring = True if len(sys.argv) > 1 and os.path.exists(sys.argv[1]) else False

    with configure_spark_session(do_configuring) as spark:
        print(calculate_automl(spark, path="/spark_data/tiny_used_cars_data_cleaned.csv", use_algos=["lgb", "linear_l2"]))<|MERGE_RESOLUTION|>--- conflicted
+++ resolved
@@ -4,106 +4,22 @@
 Simple example for binary classification on tabular data.
 """
 import logging
-<<<<<<< HEAD
-import logging.config
-import os
-import socket
-import sys
-from contextlib import contextmanager
-from typing import Dict, Any
-
-from pyspark.ml.evaluation import RegressionEvaluator
-from pyspark.sql import functions as F, SparkSession
-=======
 from typing import Dict, Any, Optional
 
 import sklearn
 from pyspark.ml.evaluation import RegressionEvaluator, BinaryClassificationEvaluator, MulticlassClassificationEvaluator
 from pyspark.sql import functions as F
->>>>>>> 2f0abcd2
 from pyspark.sql.types import DoubleType
 
 from lightautoml.spark.automl.presets.tabular_presets import TabularAutoML
 from lightautoml.spark.dataset.base import SparkDataset
 from lightautoml.spark.tasks.base import Task as SparkTask
-<<<<<<< HEAD
-from lightautoml.spark.utils import log_exec_time, spark_session, logging_config, VERBOSE_LOGGING_FORMAT
-=======
 from lightautoml.spark.utils import log_exec_time, spark_session
 from lightautoml.utils.tmp_utils import log_data
->>>>>>> 2f0abcd2
 
 logger = logging.getLogger(__name__)
 
 
-<<<<<<< HEAD
-def calculate_automl(spark: SparkSession, path: str, seed: int = 42, use_algos=("lgb", "linear_l2")) -> Dict[str, Any]:
-    with log_exec_time():
-        target_col = "price"
-        task = SparkTask("reg")
-        data = spark.read.csv(path, header=True, escape='"')
-        # data = spark.read.csv("file:///spark_data/tiny_used_cars_data.csv", header=True, escape="\"")
-        # data = spark.read.csv("file:///spark_data/derivative_datasets/0125x_cleaned.csv", header=True, escape="\"")
-        # data = spark.read.csv("file:///spark_data/derivative_datasets/4x_cleaned.csv", header=True, escape="\"")
-        # data = spark.read.csv("file:///spark_data/derivative_datasets/2x_cleaned.csv", header=True, escape="\"")
-        # data = spark.read.csv("file:///opt/0125l_dataset.csv", header=True, escape="\"")
-
-        data = (
-            data.withColumnRenamed(target_col, f"{target_col}_old")
-            .select("*", F.col(f"{target_col}_old").astype(DoubleType()).alias(target_col))
-            .drop(f"{target_col}_old")
-            .withColumn(SparkDataset.ID_COLUMN, F.monotonically_increasing_id())
-            .cache()
-        )
-        train_data, test_data = data.randomSplit([0.8, 0.2], seed=seed)
-
-        test_data_dropped = test_data.drop(F.col(target_col)).cache()
-
-        automl = TabularAutoML(spark=spark, task=task, general_params={"use_algos": use_algos})
-
-        oof_predictions = automl.fit_predict(
-            train_data,
-            roles={
-                "target": target_col,
-                "drop": [
-                    "dealer_zip",
-                    "description",
-                    "listed_date",
-                    "year",
-                    "Unnamed: 0",
-                    "_c0",
-                    "sp_id",
-                    "sp_name",
-                    "trimId",
-                    "trim_name",
-                    "major_options",
-                    "main_picture_url",
-                    "interior_color",
-                    "exterior_color",
-                ],
-                "numeric": ["latitude", "longitude", "mileage"],
-            },
-        )
-
-    logger.info("Predicting on out of fold")
-
-    oof_preds_for_eval = oof_predictions.data.join(train_data, on=SparkDataset.ID_COLUMN).select(
-        SparkDataset.ID_COLUMN, target_col, oof_predictions.features[0]
-    )
-
-    evaluator = RegressionEvaluator(predictionCol=oof_predictions.features[0], labelCol=target_col, metricName="mse")
-
-    metric_value = evaluator.evaluate(oof_preds_for_eval)
-    logger.info(f"{evaluator.getMetricName()} score for out-of-fold predictions: {metric_value}")
-
-    # TODO: SPARK-LAMA fix bug in SparkToSparkReader.read method
-    with log_exec_time():
-        te_pred = automl.predict(test_data_dropped)
-
-        te_pred = te_pred.data.join(test_data, on=SparkDataset.ID_COLUMN).select(
-            SparkDataset.ID_COLUMN, target_col, te_pred.features[0]
-        )
-=======
 def calculate_automl(path: str,
                      task_type: str,
                      metric_name: str,
@@ -184,92 +100,20 @@
 
         with log_exec_time("spark-lama predicting on test"):
             te_pred = automl.predict(test_data_dropped)
->>>>>>> 2f0abcd2
 
-        test_metric_value = evaluator.evaluate(te_pred)
-        logger.info(f"{evaluator.getMetricName()} score for test predictions: {test_metric_value}")
+            te_pred = (
+                te_pred.data
+                .join(test_data, on=SparkDataset.ID_COLUMN)
+                .select(SparkDataset.ID_COLUMN, target_col, te_pred.features[0])
+            )
 
-    logger.info("Predicting is finished")
-
-    return {"metric_value": metric_value, "test_metric_value": test_metric_value}
-
-
-@contextmanager
-def configure_spark_session(do_configuring: bool):
-    if do_configuring:
-        local_ip = socket.gethostbyname(socket.gethostname())
-        spark = (
-            SparkSession.builder.appName("test-exps")
-            .master("k8s://https://node2.bdcl:6443")
-            .config("spark.driver.host", local_ip)
-            .config("spark.driver.bindAddress", "0.0.0.0")
-            .config("spark.jars.packages", "com.microsoft.azure:synapseml_2.12:0.9.4")
-            .config("spark.jars.repositories", "https://mmlspark.azureedge.net/maven")
-            .config("spark.kubernetes.executor.deleteOnTermination", "false")
-            .config("spark.kubernetes.container.image", "node2.bdcl:5000/spark-lama-k8s:3.9-3.2.0")
-            .config("spark.kubernetes.container.image.pullPolicy", "Always")
-            .config("spark.kubernetes.namespace", "spark-lama-exps")
-            .config("spark.kubernetes.authenticate.driver.serviceAccountName", "spark")
-            .config("spark.kubernetes.memoryOverheadFactor", "0.1")
-            .config("spark.kubernetes.driver.label.appname", "driver-test-submit-run")
-            .config("spark.kubernetes.executor.label.appname", "executor-test-submit-run")
-            .config("spark.kubernetes.executor.deleteOnTermination", "false")
-            .config(
-                "spark.kubernetes.driver.volumes.persistentVolumeClaim.spark-lama-data.options.claimName",
-                "spark-lama-data",
-            )
-            .config(
-                "spark.kubernetes.driver.volumes.persistentVolumeClaim.spark-lama-data.options.storageClass",
-                "local-hdd",
-            )
-            .config("spark.kubernetes.driver.volumes.persistentVolumeClaim.spark-lama-data.mount.path", "/spark_data")
-            .config("spark.kubernetes.driver.volumes.persistentVolumeClaim.spark-lama-data.mount.readOnly", "true")
-            .config(
-                "spark.kubernetes.executor.volumes.persistentVolumeClaim.spark-lama-data.options.claimName",
-                "spark-lama-data",
-            )
-            .config(
-                "spark.kubernetes.executor.volumes.persistentVolumeClaim.spark-lama-data.options.storageClass",
-                "local-hdd",
-            )
-            .config("spark.kubernetes.executor.volumes.persistentVolumeClaim.spark-lama-data.mount.path", "/spark_data")
-            .config("spark.kubernetes.executor.volumes.persistentVolumeClaim.spark-lama-data.mount.readOnly", "true")
-            .config("spark.driver.cores", "4")
-            .config("spark.driver.memory", "16g")
-            .config("spark.executor.instances", "1")
-            .config("spark.executor.cores", "4")
-            .config("spark.executor.memory", "16g")
-            .config("spark.cores.max", "4")
-            .config("spark.memory.fraction", "0.6")
-            .config("spark.memory.storageFraction", "0.5")
-            .config("spark.sql.autoBroadcastJoinThreshold", "100MB")
-            .config("spark.sql.execution.arrow.pyspark.enabled", "true")
-            .getOrCreate()
-        )
-    else:
-        spark = SparkSession.builder.getOrCreate()
-
-    try:
-        yield spark
-    finally:
-        spark.stop()
-
-
-<<<<<<< HEAD
-if __name__ == "__main__":
-    logging.config.dictConfig(logging_config(level=logging.INFO, log_filename="/tmp/lama.log"))
-    logging.basicConfig(level=logging.INFO, format=VERBOSE_LOGGING_FORMAT)
-    logger = logging.getLogger(__name__)
-=======
             # test_metric_value = evaluator.evaluate(te_pred)
             # logger.info(f"{evaluator.getMetricName()} score for test predictions: {test_metric_value}")
 
             te_pred_pdf = te_pred.toPandas()
             test_metric_value = evaluator(te_pred_pdf[target_col].values, te_pred_pdf[predict_col].values)
             logger.info(f"{metric_name} score for test predictions: {test_metric_value}")
->>>>>>> 2f0abcd2
 
-    do_configuring = True if len(sys.argv) > 1 and os.path.exists(sys.argv[1]) else False
+        logger.info("Predicting is finished")
 
-    with configure_spark_session(do_configuring) as spark:
-        print(calculate_automl(spark, path="/spark_data/tiny_used_cars_data_cleaned.csv", use_algos=["lgb", "linear_l2"]))+        return {"metric_value": metric_value, "test_metric_value": test_metric_value}