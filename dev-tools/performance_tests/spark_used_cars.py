# -*- encoding: utf-8 -*-

"""
Simple example for binary classification on tabular data.
"""
import logging
import logging.config
import os
from typing import Dict, Any, Optional

from dataset_utils import datasets

import sklearn
<<<<<<< HEAD
=======
import yaml
from pyspark.ml.evaluation import RegressionEvaluator, BinaryClassificationEvaluator, MulticlassClassificationEvaluator
>>>>>>> 370d563e
from pyspark.sql import functions as F
from pyspark.sql.types import FloatType

from lightautoml.spark.automl.presets.tabular_presets import SparkTabularAutoML
from lightautoml.spark.dataset.base import SparkDataset
<<<<<<< HEAD
from lightautoml.spark.tasks.base import SparkTask as SparkTask
from lightautoml.spark.utils import log_exec_time, spark_session
from lightautoml.utils.tmp_utils import log_data
=======
from lightautoml.spark.tasks.base import Task as SparkTask
from lightautoml.spark.utils import spark_session, logging_config, VERBOSE_LOGGING_FORMAT, log_exec_timer
from lightautoml.utils.tmp_utils import log_data, LAMA_LIBRARY
>>>>>>> 370d563e

logger = logging.getLogger(__name__)


def calculate_automl(path: str,
                     task_type: str,
                     metric_name: str,
                     target_col: str = 'target',
                     seed: int = 42,
                     cv: int = 5,
                     use_algos = ("lgb", "linear_l2"),
                     roles: Optional[Dict] = None,
                     dtype: Optional[None] = None,
                     spark_config: Optional[Dict[str, Any]] = None) -> Dict[str, Any]:
    roles = roles if roles else {}

    os.environ[LAMA_LIBRARY] = "spark"
    if not spark_config:
        spark_args = {"master": "local[4]"}
    else:
        spark_args = {'session_args': spark_config}

    with spark_session(**spark_args) as spark:
        with log_exec_timer("spark-lama training") as train_timer:
            task = SparkTask(task_type)
            data = spark.read.csv(path, header=True, escape="\"").repartition(4)

            data = (
                data
                # .withColumnRenamed(target_col, f"{target_col}_old")
                # .select('*', F.col(f"{target_col}_old").astype(DoubleType()).alias(target_col)).drop(f"{target_col}_old")
                .withColumn(SparkDataset.ID_COLUMN, F.monotonically_increasing_id())
                .withColumn('is_test', F.rand(seed))
                .cache()
            )
            data.write.mode('overwrite').format('noop').save()
            # train_data, test_data = data.randomSplit([0.8, 0.2], seed=seed)

            train_data = data.where(F.col('is_test') < 0.8).drop('is_test').cache()
            test_data = data.where(F.col('is_test') >= 0.8).drop('is_test').cache()

            train_data.write.mode('overwrite').format('noop').save()
            test_data.write.mode('overwrite').format('noop').save()

            # test_data_dropped = test_data \
            #     .drop(F.col(target_col))
            test_data_dropped = test_data

            automl = SparkTabularAutoML(
                spark=spark,
                task=task,
                general_params={"use_algos": use_algos},
                reader_params={"cv": cv},
                tuning_params={'fit_on_holdout': True, 'max_tuning_iter': 101, 'max_tuning_time': 3600}
            )

            oof_predictions = automl.fit_predict(
                train_data,
                roles=roles
            )

        log_data("spark_test_part", {"test": test_data.select(SparkDataset.ID_COLUMN, target_col).toPandas()})

        logger.info("Predicting on out of fold")

        # predict_col = oof_predictions.features[0]
        # oof_preds_for_eval = (
        #     oof_predictions.data
        #     .join(train_data, on=SparkDataset.ID_COLUMN)
        #     .select(SparkDataset.ID_COLUMN, target_col, predict_col)
        # )
        #
        # if metric_name == "mse":
        #     evaluator = sklearn.metrics.mean_squared_error
        # elif metric_name == "areaUnderROC":
        #     evaluator = sklearn.metrics.roc_auc_score
        # else:
        #     raise ValueError(f"Metric {metric_name} is not supported")
        #
        # oof_preds_for_eval_pdf = oof_preds_for_eval.toPandas()
        # metric_value = evaluator(oof_preds_for_eval_pdf[target_col].values, oof_preds_for_eval_pdf[predict_col].values)

<<<<<<< HEAD
        score = task.get_dataset_metric()
        metric_value = score(oof_predictions)
=======
        with log_exec_timer("spark-lama predicting on test") as predict_timer:
            te_pred = automl.predict(test_data_dropped)
>>>>>>> 370d563e

        logger.info(f"{metric_name} score for out-of-fold predictions: {metric_value}")

        with log_exec_time("spark-lama predicting on test"):
            te_pred = automl.predict(test_data_dropped, add_reader_attrs=True)

            # te_pred = (
            #     te_pred.data
            #     .join(test_data, on=SparkDataset.ID_COLUMN)
            #     .select(SparkDataset.ID_COLUMN, target_col, te_pred.features[0])
            # )
            #
            # # test_metric_value = evaluator.evaluate(te_pred)
            # # logger.info(f"{evaluator.getMetricName()} score for test predictions: {test_metric_value}")
            #
            # te_pred_pdf = te_pred.toPandas()
            # test_metric_value = evaluator(te_pred_pdf[target_col].values, te_pred_pdf[predict_col].values)

            score = task.get_dataset_metric()
            test_metric_value = score(te_pred)

            # alternative way of measuring (gives the same results)
            # te_pred_df = te_pred.data.join(
            #     test_data.select(SparkDataset.ID_COLUMN, F.col(target_col).astype(FloatType()).alias(target_col)),
            #     on=SparkDataset.ID_COLUMN
            # )
            # ds = SparkDataset(te_pred_df, te_pred.roles, te_pred.task, target=target_col)
            # test_metric_value = score(ds)

            logger.info(f"{metric_name} score for test predictions: {test_metric_value}")

        logger.info("Predicting is finished")

        return {"metric_value": metric_value, "test_metric_value": test_metric_value,
                "train_duration_secs": train_timer.duration,
                "predict_duration_secs": predict_timer.duration}


if __name__ == "__main__":
    logging.config.dictConfig(logging_config(level=logging.INFO, log_filename="/tmp/lama.log"))
    logging.basicConfig(level=logging.INFO, format=VERBOSE_LOGGING_FORMAT)
    logger = logging.getLogger(__name__)

    # Read values from config file
    with open("/scripts/config.yaml", "r") as stream:
        config_data = yaml.safe_load(stream)

    ds_cfg = datasets()[config_data['dataset']]
    del config_data['dataset']
    ds_cfg.update(config_data)

    result = calculate_automl(**ds_cfg)
    print(f"EXP-RESULT: {result}")<|MERGE_RESOLUTION|>--- conflicted
+++ resolved
@@ -3,33 +3,19 @@
 """
 Simple example for binary classification on tabular data.
 """
-import logging
 import logging.config
 import os
 from typing import Dict, Any, Optional
 
+import yaml
+from pyspark.sql import functions as F
+
 from dataset_utils import datasets
-
-import sklearn
-<<<<<<< HEAD
-=======
-import yaml
-from pyspark.ml.evaluation import RegressionEvaluator, BinaryClassificationEvaluator, MulticlassClassificationEvaluator
->>>>>>> 370d563e
-from pyspark.sql import functions as F
-from pyspark.sql.types import FloatType
-
 from lightautoml.spark.automl.presets.tabular_presets import SparkTabularAutoML
 from lightautoml.spark.dataset.base import SparkDataset
-<<<<<<< HEAD
 from lightautoml.spark.tasks.base import SparkTask as SparkTask
-from lightautoml.spark.utils import log_exec_time, spark_session
-from lightautoml.utils.tmp_utils import log_data
-=======
-from lightautoml.spark.tasks.base import Task as SparkTask
-from lightautoml.spark.utils import spark_session, logging_config, VERBOSE_LOGGING_FORMAT, log_exec_timer
+from lightautoml.spark.utils import spark_session, log_exec_timer, logging_config, VERBOSE_LOGGING_FORMAT
 from lightautoml.utils.tmp_utils import log_data, LAMA_LIBRARY
->>>>>>> 370d563e
 
 logger = logging.getLogger(__name__)
 
@@ -57,14 +43,11 @@
             task = SparkTask(task_type)
             data = spark.read.csv(path, header=True, escape="\"").repartition(4)
 
-            data = (
-                data
-                # .withColumnRenamed(target_col, f"{target_col}_old")
-                # .select('*', F.col(f"{target_col}_old").astype(DoubleType()).alias(target_col)).drop(f"{target_col}_old")
-                .withColumn(SparkDataset.ID_COLUMN, F.monotonically_increasing_id())
-                .withColumn('is_test', F.rand(seed))
-                .cache()
-            )
+            data = data.select(
+                '*',
+                F.monotonically_increasing_id().alias(SparkDataset.ID_COLUMN),
+                F.rand(seed).alias('is_test')
+            ).cache()
             data.write.mode('overwrite').format('noop').save()
             # train_data, test_data = data.randomSplit([0.8, 0.2], seed=seed)
 
@@ -112,17 +95,12 @@
         # oof_preds_for_eval_pdf = oof_preds_for_eval.toPandas()
         # metric_value = evaluator(oof_preds_for_eval_pdf[target_col].values, oof_preds_for_eval_pdf[predict_col].values)
 
-<<<<<<< HEAD
         score = task.get_dataset_metric()
         metric_value = score(oof_predictions)
-=======
-        with log_exec_timer("spark-lama predicting on test") as predict_timer:
-            te_pred = automl.predict(test_data_dropped)
->>>>>>> 370d563e
 
         logger.info(f"{metric_name} score for out-of-fold predictions: {metric_value}")
 
-        with log_exec_time("spark-lama predicting on test"):
+        with log_exec_timer("spark-lama predicting on test") as predict_timer:
             te_pred = automl.predict(test_data_dropped, add_reader_attrs=True)
 
             # te_pred = (
