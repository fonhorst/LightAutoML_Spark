---
experiment_type: spark_quality
calculation_scripts:
  spark: spark_used_cars.py
  lama: lama_used_cars.py
state_file: 'delete'  # Available values are 'use|ignore|delete', use - skip experiments in state file, ignore - don`t skip experiments, delete - delete experiments in state file

# Unique set of parameters for each experiment

experiments:
#  - name: "cmp-all-0"
#    library: [ "spark" ]
#    repeat_rate: 1
#    params:
#      func: [ "calculate_automl" ]
#      dataset: [ "used_cars_dataset_0125x"]
#      seed: [ 42 ]
#      cv: [ 5 ]
#      use_algos:
#        - [ [ "lgb" ] ]
#    spark_config:
#      spark.executor.instances: [ '5' ]
#      spark.executor.cores: [ '4' ]
#      spark.executor.memory: [ '16g' ]
  - name: "cmp-all-1"
    library: [ "spark" ]
    repeat_rate: 1
    params:
<<<<<<< HEAD
      func: [ "calculate_automl" ]
      dataset: [ "used_cars_dataset_025x" ]
      seed: [ 42 ]
      cv: [ 5 ]
      use_algos:
        - [ [ "lgb", "linear_l2" ], [ "lgb"] ]
    spark_config:
      spark.executor.instances: [ '7' ]
=======
      func: [ "calculate_pure_boostlgb" ]
      dataset: [ "lama_test_dataset" ]
      seed: [ 42 ]
      cv: [ 5 ]
      use_algos:
        - [ [ "lgb"] ]
    spark_config:
      spark.executor.instances: [ '4' ]
>>>>>>> eba29840
      spark.executor.cores: [ '8' ]
      spark.executor.memory: [ '32g' ]
#  - name: "cmp-all-2"
#    library: [ "lama" ]
#    repeat_rate: 1
#    params:
#      dataset: [ "used_cars_dataset_0125x" ]
#      seed: [ 42 ]
#      cv: [ 5 ]
#      use_algos:
#        - [ [ "lgb" ] ]

# Static parameters for Spark
default_spark_config: {
  spark.master: k8s://https://10.32.15.3:6443,
<<<<<<< HEAD
=======
#  spark.master: "local[2]",
>>>>>>> eba29840
  #deploy-mode: cluster,
  spark.driver.bindAddress: '0.0.0.0',
  spark.kubernetes.container.image: node2.bdcl:5000/spark-lama-k8s:3.9-3.2.0-1,
  spark.kubernetes.namespace: spark-lama-exps,
  spark.kubernetes.authenticate.driver.serviceAccountName: spark,
  spark.kubernetes.memoryOverheadFactor: '0.4',
  spark.kubernetes.driver.label.appname: driver-test-submit-run,
  spark.kubernetes.executor.label.appname: executor-test-submit-run,
  spark.kubernetes.executor.deleteOnTermination: 'false',
<<<<<<< HEAD
  spark.scheduler.minRegisteredResourcesRatio: '1.0',
  spark.scheduler.maxRegisteredResourcesWaitingTime: '180s',
  spark.jars.packages: com.microsoft.azure:synapseml_2.12:0.9.5,
  spark.jars.repositories: https://mmlspark.azureedge.net/maven,
=======
  spark.kubernetes.container.image.pullPolicy: 'Always',
  spark.scheduler.minRegisteredResourcesRatio: '1.0',
  spark.scheduler.maxRegisteredResourcesWaitingTime: '180s',
  spark.jars: '/root/.ivy2/jars/com.azure_azure-ai-textanalytics-5.1.4.jar,/root/.ivy2/jars/com.azure_azure-core-1.22.0.jar,/root/.ivy2/jars/com.azure_azure-core-http-netty-1.11.2.jar,/root/.ivy2/jars/com.azure_azure-storage-blob-12.14.2.jar,/root/.ivy2/jars/com.azure_azure-storage-common-12.14.1.jar,/root/.ivy2/jars/com.azure_azure-storage-internal-avro-12.1.2.jar,/root/.ivy2/jars/com.beust_jcommander-1.27.jar,/root/.ivy2/jars/com.chuusai_shapeless_2.12-2.3.2.jar,/root/.ivy2/jars/com.fasterxml.jackson.core_jackson-annotations-2.12.5.jar,/root/.ivy2/jars/com.fasterxml.jackson.core_jackson-core-2.12.5.jar,/root/.ivy2/jars/com.fasterxml.jackson.core_jackson-databind-2.12.5.jar,/root/.ivy2/jars/com.fasterxml.jackson.dataformat_jackson-dataformat-xml-2.12.5.jar,/root/.ivy2/jars/com.fasterxml.jackson.datatype_jackson-datatype-jsr310-2.12.5.jar,/root/.ivy2/jars/com.fasterxml.jackson.module_jackson-module-jaxb-annotations-2.12.5.jar,/root/.ivy2/jars/com.fasterxml.woodstox_woodstox-core-6.2.4.jar,/root/.ivy2/jars/com.github.vowpalwabbit_vw-jni-8.9.1.jar,/root/.ivy2/jars/com.jcraft_jsch-0.1.54.jar,/root/.ivy2/jars/com.linkedin.isolation-forest_isolation-forest_3.2.0_2.12-2.0.8.jar,/root/.ivy2/jars/com.microsoft.azure_synapseml_2.12-0.9.5.jar,/root/.ivy2/jars/com.microsoft.azure_synapseml-cognitive_2.12-0.9.5.jar,/root/.ivy2/jars/com.microsoft.azure_synapseml-core_2.12-0.9.5.jar,/root/.ivy2/jars/com.microsoft.azure_synapseml-deep-learning_2.12-0.9.5.jar,/root/.ivy2/jars/com.microsoft.azure_synapseml-lightgbm_2.12-0.9.5.jar,/root/.ivy2/jars/com.microsoft.azure_synapseml-opencv_2.12-0.9.5.jar,/root/.ivy2/jars/com.microsoft.azure_synapseml-vw_2.12-0.9.5.jar,/root/.ivy2/jars/com.microsoft.cntk_cntk-2.4.jar,/root/.ivy2/jars/com.microsoft.cognitiveservices.speech_client-jar-sdk-1.14.0.jar,/root/.ivy2/jars/com.microsoft.ml.lightgbm_lightgbmlib-3.2.110.jar,/root/.ivy2/jars/com.microsoft.onnxruntime_onnxruntime_gpu-1.8.1.jar,/root/.ivy2/jars/commons-codec_commons-codec-1.10.jar,/root/.ivy2/jars/commons-logging_commons-logging-1.2.jar,/root/.ivy2/jars/io.netty_netty-buffer-4.1.68.Final.jar,/root/.ivy2/jars/io.netty_netty-codec-4.1.68.Final.jar,/root/.ivy2/jars/io.netty_netty-codec-dns-4.1.68.Final.jar,/root/.ivy2/jars/io.netty_netty-codec-http2-4.1.68.Final.jar,/root/.ivy2/jars/io.netty_netty-codec-http-4.1.68.Final.jar,/root/.ivy2/jars/io.netty_netty-codec-socks-4.1.68.Final.jar,/root/.ivy2/jars/io.netty_netty-common-4.1.68.Final.jar,/root/.ivy2/jars/io.netty_netty-handler-4.1.68.Final.jar,/root/.ivy2/jars/io.netty_netty-handler-proxy-4.1.68.Final.jar,/root/.ivy2/jars/io.netty_netty-resolver-4.1.68.Final.jar,/root/.ivy2/jars/io.netty_netty-resolver-dns-4.1.68.Final.jar,/root/.ivy2/jars/io.netty_netty-resolver-dns-native-macos-4.1.68.Final-osx-x86_64.jar,/root/.ivy2/jars/io.netty_netty-tcnative-boringssl-static-2.0.43.Final.jar,/root/.ivy2/jars/io.netty_netty-transport-4.1.68.Final.jar,/root/.ivy2/jars/io.netty_netty-transport-native-epoll-4.1.68.Final-linux-x86_64.jar,/root/.ivy2/jars/io.netty_netty-transport-native-kqueue-4.1.68.Final-osx-x86_64.jar,/root/.ivy2/jars/io.netty_netty-transport-native-unix-common-4.1.68.Final.jar,/root/.ivy2/jars/io.projectreactor.netty_reactor-netty-core-1.0.11.jar,/root/.ivy2/jars/io.projectreactor.netty_reactor-netty-http-1.0.11.jar,/root/.ivy2/jars/io.projectreactor_reactor-core-3.4.10.jar,/root/.ivy2/jars/io.spray_spray-json_2.12-1.3.2.jar,/root/.ivy2/jars/jakarta.activation_jakarta.activation-api-1.2.1.jar,/root/.ivy2/jars/jakarta.xml.bind_jakarta.xml.bind-api-2.3.2.jar,/root/.ivy2/jars/org.apache.httpcomponents_httpclient-4.5.6.jar,/root/.ivy2/jars/org.apache.httpcomponents_httpcore-4.4.10.jar,/root/.ivy2/jars/org.apache.httpcomponents_httpmime-4.5.6.jar,/root/.ivy2/jars/org.apache.spark_spark-avro_2.12-3.2.0.jar,/root/.ivy2/jars/org.beanshell_bsh-2.0b4.jar,/root/.ivy2/jars/org.codehaus.woodstox_stax2-api-4.2.1.jar,/root/.ivy2/jars/org.openpnp_opencv-3.2.0-1.jar,/root/.ivy2/jars/org.reactivestreams_reactive-streams-1.0.3.jar,/root/.ivy2/jars/org.scalactic_scalactic_2.12-3.0.5.jar,/root/.ivy2/jars/org.scala-lang_scala-reflect-2.12.4.jar,/root/.ivy2/jars/org.slf4j_slf4j-api-1.7.32.jar,/root/.ivy2/jars/org.spark-project.spark_unused-1.0.0.jar,/root/.ivy2/jars/org.testng_testng-6.8.8.jar,/root/.ivy2/jars/org.tukaani_xz-1.8.jar,/root/.ivy2/jars/org.typelevel_macro-compat_2.12-1.1.1.jar,/src/jars/spark-lightautoml_2.12-0.1.jar',
#  spark.driver.extraLibraryPath: '/root/.ivy2/jars/com.azure_azure-ai-textanalytics-5.1.4.jar:/root/.ivy2/jars/com.azure_azure-core-1.22.0.jar:/root/.ivy2/jars/com.azure_azure-core-http-netty-1.11.2.jar:/root/.ivy2/jars/com.azure_azure-storage-blob-12.14.2.jar:/root/.ivy2/jars/com.azure_azure-storage-common-12.14.1.jar:/root/.ivy2/jars/com.azure_azure-storage-internal-avro-12.1.2.jar:/root/.ivy2/jars/com.beust_jcommander-1.27.jar:/root/.ivy2/jars/com.chuusai_shapeless_2.12-2.3.2.jar:/root/.ivy2/jars/com.fasterxml.jackson.core_jackson-annotations-2.12.5.jar:/root/.ivy2/jars/com.fasterxml.jackson.core_jackson-core-2.12.5.jar:/root/.ivy2/jars/com.fasterxml.jackson.core_jackson-databind-2.12.5.jar:/root/.ivy2/jars/com.fasterxml.jackson.dataformat_jackson-dataformat-xml-2.12.5.jar:/root/.ivy2/jars/com.fasterxml.jackson.datatype_jackson-datatype-jsr310-2.12.5.jar:/root/.ivy2/jars/com.fasterxml.jackson.module_jackson-module-jaxb-annotations-2.12.5.jar:/root/.ivy2/jars/com.fasterxml.woodstox_woodstox-core-6.2.4.jar:/root/.ivy2/jars/com.github.vowpalwabbit_vw-jni-8.9.1.jar:/root/.ivy2/jars/com.jcraft_jsch-0.1.54.jar:/root/.ivy2/jars/com.linkedin.isolation-forest_isolation-forest_3.2.0_2.12-2.0.8.jar:/root/.ivy2/jars/com.microsoft.azure_synapseml_2.12-0.9.5.jar:/root/.ivy2/jars/com.microsoft.azure_synapseml-cognitive_2.12-0.9.5.jar:/root/.ivy2/jars/com.microsoft.azure_synapseml-core_2.12-0.9.5.jar:/root/.ivy2/jars/com.microsoft.azure_synapseml-deep-learning_2.12-0.9.5.jar:/root/.ivy2/jars/com.microsoft.azure_synapseml-lightgbm_2.12-0.9.5.jar:/root/.ivy2/jars/com.microsoft.azure_synapseml-opencv_2.12-0.9.5.jar:/root/.ivy2/jars/com.microsoft.azure_synapseml-vw_2.12-0.9.5.jar:/root/.ivy2/jars/com.microsoft.cntk_cntk-2.4.jar:/root/.ivy2/jars/com.microsoft.cognitiveservices.speech_client-jar-sdk-1.14.0.jar:/root/.ivy2/jars/com.microsoft.ml.lightgbm_lightgbmlib-3.2.110.jar:/root/.ivy2/jars/com.microsoft.onnxruntime_onnxruntime_gpu-1.8.1.jar:/root/.ivy2/jars/commons-codec_commons-codec-1.10.jar:/root/.ivy2/jars/commons-logging_commons-logging-1.2.jar:/root/.ivy2/jars/io.netty_netty-buffer-4.1.68.Final.jar:/root/.ivy2/jars/io.netty_netty-codec-4.1.68.Final.jar:/root/.ivy2/jars/io.netty_netty-codec-dns-4.1.68.Final.jar:/root/.ivy2/jars/io.netty_netty-codec-http2-4.1.68.Final.jar:/root/.ivy2/jars/io.netty_netty-codec-http-4.1.68.Final.jar:/root/.ivy2/jars/io.netty_netty-codec-socks-4.1.68.Final.jar:/root/.ivy2/jars/io.netty_netty-common-4.1.68.Final.jar:/root/.ivy2/jars/io.netty_netty-handler-4.1.68.Final.jar:/root/.ivy2/jars/io.netty_netty-handler-proxy-4.1.68.Final.jar:/root/.ivy2/jars/io.netty_netty-resolver-4.1.68.Final.jar:/root/.ivy2/jars/io.netty_netty-resolver-dns-4.1.68.Final.jar:/root/.ivy2/jars/io.netty_netty-resolver-dns-native-macos-4.1.68.Final-osx-x86_64.jar:/root/.ivy2/jars/io.netty_netty-tcnative-boringssl-static-2.0.43.Final.jar:/root/.ivy2/jars/io.netty_netty-transport-4.1.68.Final.jar:/root/.ivy2/jars/io.netty_netty-transport-native-epoll-4.1.68.Final-linux-x86_64.jar:/root/.ivy2/jars/io.netty_netty-transport-native-kqueue-4.1.68.Final-osx-x86_64.jar:/root/.ivy2/jars/io.netty_netty-transport-native-unix-common-4.1.68.Final.jar:/root/.ivy2/jars/io.projectreactor.netty_reactor-netty-core-1.0.11.jar:/root/.ivy2/jars/io.projectreactor.netty_reactor-netty-http-1.0.11.jar:/root/.ivy2/jars/io.projectreactor_reactor-core-3.4.10.jar:/root/.ivy2/jars/io.spray_spray-json_2.12-1.3.2.jar:/root/.ivy2/jars/jakarta.activation_jakarta.activation-api-1.2.1.jar:/root/.ivy2/jars/jakarta.xml.bind_jakarta.xml.bind-api-2.3.2.jar:/root/.ivy2/jars/org.apache.httpcomponents_httpclient-4.5.6.jar:/root/.ivy2/jars/org.apache.httpcomponents_httpcore-4.4.10.jar:/root/.ivy2/jars/org.apache.httpcomponents_httpmime-4.5.6.jar:/root/.ivy2/jars/org.apache.spark_spark-avro_2.12-3.2.0.jar:/root/.ivy2/jars/org.beanshell_bsh-2.0b4.jar:/root/.ivy2/jars/org.codehaus.woodstox_stax2-api-4.2.1.jar:/root/.ivy2/jars/org.openpnp_opencv-3.2.0-1.jar:/root/.ivy2/jars/org.reactivestreams_reactive-streams-1.0.3.jar:/root/.ivy2/jars/org.scalactic_scalactic_2.12-3.0.5.jar:/root/.ivy2/jars/org.scala-lang_scala-reflect-2.12.4.jar:/root/.ivy2/jars/org.slf4j_slf4j-api-1.7.32.jar:/root/.ivy2/jars/org.spark-project.spark_unused-1.0.0.jar:/root/.ivy2/jars/org.testng_testng-6.8.8.jar:/root/.ivy2/jars/org.tukaani_xz-1.8.jar:/root/.ivy2/jars/org.typelevel_macro-compat_2.12-1.1.1.jar',
#  spark.executor.extraLibraryPath: '/root/.ivy2/jars/com.azure_azure-ai-textanalytics-5.1.4.jar:/root/.ivy2/jars/com.azure_azure-core-1.22.0.jar:/root/.ivy2/jars/com.azure_azure-core-http-netty-1.11.2.jar:/root/.ivy2/jars/com.azure_azure-storage-blob-12.14.2.jar:/root/.ivy2/jars/com.azure_azure-storage-common-12.14.1.jar:/root/.ivy2/jars/com.azure_azure-storage-internal-avro-12.1.2.jar:/root/.ivy2/jars/com.beust_jcommander-1.27.jar:/root/.ivy2/jars/com.chuusai_shapeless_2.12-2.3.2.jar:/root/.ivy2/jars/com.fasterxml.jackson.core_jackson-annotations-2.12.5.jar:/root/.ivy2/jars/com.fasterxml.jackson.core_jackson-core-2.12.5.jar:/root/.ivy2/jars/com.fasterxml.jackson.core_jackson-databind-2.12.5.jar:/root/.ivy2/jars/com.fasterxml.jackson.dataformat_jackson-dataformat-xml-2.12.5.jar:/root/.ivy2/jars/com.fasterxml.jackson.datatype_jackson-datatype-jsr310-2.12.5.jar:/root/.ivy2/jars/com.fasterxml.jackson.module_jackson-module-jaxb-annotations-2.12.5.jar:/root/.ivy2/jars/com.fasterxml.woodstox_woodstox-core-6.2.4.jar:/root/.ivy2/jars/com.github.vowpalwabbit_vw-jni-8.9.1.jar:/root/.ivy2/jars/com.jcraft_jsch-0.1.54.jar:/root/.ivy2/jars/com.linkedin.isolation-forest_isolation-forest_3.2.0_2.12-2.0.8.jar:/root/.ivy2/jars/com.microsoft.azure_synapseml_2.12-0.9.5.jar:/root/.ivy2/jars/com.microsoft.azure_synapseml-cognitive_2.12-0.9.5.jar:/root/.ivy2/jars/com.microsoft.azure_synapseml-core_2.12-0.9.5.jar:/root/.ivy2/jars/com.microsoft.azure_synapseml-deep-learning_2.12-0.9.5.jar:/root/.ivy2/jars/com.microsoft.azure_synapseml-lightgbm_2.12-0.9.5.jar:/root/.ivy2/jars/com.microsoft.azure_synapseml-opencv_2.12-0.9.5.jar:/root/.ivy2/jars/com.microsoft.azure_synapseml-vw_2.12-0.9.5.jar:/root/.ivy2/jars/com.microsoft.cntk_cntk-2.4.jar:/root/.ivy2/jars/com.microsoft.cognitiveservices.speech_client-jar-sdk-1.14.0.jar:/root/.ivy2/jars/com.microsoft.ml.lightgbm_lightgbmlib-3.2.110.jar:/root/.ivy2/jars/com.microsoft.onnxruntime_onnxruntime_gpu-1.8.1.jar:/root/.ivy2/jars/commons-codec_commons-codec-1.10.jar:/root/.ivy2/jars/commons-logging_commons-logging-1.2.jar:/root/.ivy2/jars/io.netty_netty-buffer-4.1.68.Final.jar:/root/.ivy2/jars/io.netty_netty-codec-4.1.68.Final.jar:/root/.ivy2/jars/io.netty_netty-codec-dns-4.1.68.Final.jar:/root/.ivy2/jars/io.netty_netty-codec-http2-4.1.68.Final.jar:/root/.ivy2/jars/io.netty_netty-codec-http-4.1.68.Final.jar:/root/.ivy2/jars/io.netty_netty-codec-socks-4.1.68.Final.jar:/root/.ivy2/jars/io.netty_netty-common-4.1.68.Final.jar:/root/.ivy2/jars/io.netty_netty-handler-4.1.68.Final.jar:/root/.ivy2/jars/io.netty_netty-handler-proxy-4.1.68.Final.jar:/root/.ivy2/jars/io.netty_netty-resolver-4.1.68.Final.jar:/root/.ivy2/jars/io.netty_netty-resolver-dns-4.1.68.Final.jar:/root/.ivy2/jars/io.netty_netty-resolver-dns-native-macos-4.1.68.Final-osx-x86_64.jar:/root/.ivy2/jars/io.netty_netty-tcnative-boringssl-static-2.0.43.Final.jar:/root/.ivy2/jars/io.netty_netty-transport-4.1.68.Final.jar:/root/.ivy2/jars/io.netty_netty-transport-native-epoll-4.1.68.Final-linux-x86_64.jar:/root/.ivy2/jars/io.netty_netty-transport-native-kqueue-4.1.68.Final-osx-x86_64.jar:/root/.ivy2/jars/io.netty_netty-transport-native-unix-common-4.1.68.Final.jar:/root/.ivy2/jars/io.projectreactor.netty_reactor-netty-core-1.0.11.jar:/root/.ivy2/jars/io.projectreactor.netty_reactor-netty-http-1.0.11.jar:/root/.ivy2/jars/io.projectreactor_reactor-core-3.4.10.jar:/root/.ivy2/jars/io.spray_spray-json_2.12-1.3.2.jar:/root/.ivy2/jars/jakarta.activation_jakarta.activation-api-1.2.1.jar:/root/.ivy2/jars/jakarta.xml.bind_jakarta.xml.bind-api-2.3.2.jar:/root/.ivy2/jars/org.apache.httpcomponents_httpclient-4.5.6.jar:/root/.ivy2/jars/org.apache.httpcomponents_httpcore-4.4.10.jar:/root/.ivy2/jars/org.apache.httpcomponents_httpmime-4.5.6.jar:/root/.ivy2/jars/org.apache.spark_spark-avro_2.12-3.2.0.jar:/root/.ivy2/jars/org.beanshell_bsh-2.0b4.jar:/root/.ivy2/jars/org.codehaus.woodstox_stax2-api-4.2.1.jar:/root/.ivy2/jars/org.openpnp_opencv-3.2.0-1.jar:/root/.ivy2/jars/org.reactivestreams_reactive-streams-1.0.3.jar:/root/.ivy2/jars/org.scalactic_scalactic_2.12-3.0.5.jar:/root/.ivy2/jars/org.scala-lang_scala-reflect-2.12.4.jar:/root/.ivy2/jars/org.slf4j_slf4j-api-1.7.32.jar:/root/.ivy2/jars/org.spark-project.spark_unused-1.0.0.jar:/root/.ivy2/jars/org.testng_testng-6.8.8.jar:/root/.ivy2/jars/org.tukaani_xz-1.8.jar:/root/.ivy2/jars/org.typelevel_macro-compat_2.12-1.1.1.jar',
#  spark.jars.packages: com.microsoft.azure:synapseml_2.12:0.9.5,
#  spark.jars.repositories: https://mmlspark.azureedge.net/maven,
#  spark.jars: /root/jars/spark-lightautoml_2.12-0.1.jar,
#  spark.jars: /sbin,
>>>>>>> eba29840
  spark.driver.cores: '4',
  spark.driver.memory: '32g',
  spark.executor.instances: '4',
  spark.executor.cores: '4',
  spark.executor.memory: '16g',
  spark.cores.max: '16',
  spark.memory.fraction:  '0.6',
  spark.memory.storageFraction: '0.5',
  spark.sql.autoBroadcastJoinThreshold: 100MB,
  spark.sql.execution.arrow.pyspark.enabled: 'true',

  spark.kubernetes.driver.volumes.persistentVolumeClaim.spark-lama-data.options.claimName: spark-lama-data,
  spark.kubernetes.driver.volumes.persistentVolumeClaim.spark-lama-data.options.storageClass: local-hdd,
  spark.kubernetes.driver.volumes.persistentVolumeClaim.spark-lama-data.mount.path: /opt/spark_data/,
  spark.kubernetes.driver.volumes.persistentVolumeClaim.spark-lama-data.mount.readOnly: 'true',

  spark.kubernetes.executor.volumes.persistentVolumeClaim.spark-lama-data.options.claimName: spark-lama-data,
  spark.kubernetes.executor.volumes.persistentVolumeClaim.spark-lama-data.options.storageClass: local-hdd,
  spark.kubernetes.executor.volumes.persistentVolumeClaim.spark-lama-data.mount.path: /opt/spark_data/,
  spark.kubernetes.executor.volumes.persistentVolumeClaim.spark-lama-data.mount.readOnly: 'true',

#  spark.kubernetes.driver.volumes.persistentVolumeClaim.spark-lama-ivy2-cache.options.claimName: spark-lama-ivy2-cache,
#  spark.kubernetes.driver.volumes.persistentVolumeClaim.spark-lama-ivy2-cache.options.storageClass: local-hdd,
#  spark.kubernetes.driver.volumes.persistentVolumeClaim.spark-lama-ivy2-cache.mount.path: /root/.ivy2/cache,
#  spark.kubernetes.driver.volumes.persistentVolumeClaim.spark-lama-ivy2-cache.mount.readOnly: 'true',
#
#  spark.kubernetes.executor.volumes.persistentVolumeClaim.spark-lama-ivy2-cache.options.claimName: spark-lama-ivy2-cache,
#  spark.kubernetes.executor.volumes.persistentVolumeClaim.spark-lama-ivy2-cache.options.storageClass: local-hdd,
#  spark.kubernetes.executor.volumes.persistentVolumeClaim.spark-lama-ivy2-cache.mount.path: /root/.ivy2/cache,
#  spark.kubernetes.executor.volumes.persistentVolumeClaim.spark-lama-ivy2-cache.mount.readOnly: 'true',

  spark.kubernetes.driver.volumes.persistentVolumeClaim.exp-results-vol.options.claimName:  exp-results-vol,
  spark.kubernetes.driver.volumes.persistentVolumeClaim.exp-results-vol.options.storageClass: local-hdd,
  spark.kubernetes.driver.volumes.persistentVolumeClaim.exp-results-vol.mount.path: /exp_results,
  spark.kubernetes.driver.volumes.persistentVolumeClaim.exp-results-vol.mount.readOnly: 'false',

  spark.kubernetes.driver.volumes.persistentVolumeClaim.mnt-nfs.options.claimName: mnt-nfs,
  spark.kubernetes.driver.volumes.persistentVolumeClaim.mnt-nfs.options.storageClass: nfs,
  spark.kubernetes.driver.volumes.persistentVolumeClaim.mnt-nfs.mount.path: /mnt/nfs/,
  spark.kubernetes.driver.volumes.persistentVolumeClaim.mnt-nfs.mount.readOnly: false,
  spark.kubernetes.executor.volumes.persistentVolumeClaim.mnt-nfs.options.claimName: mnt-nfs,
  spark.kubernetes.executor.volumes.persistentVolumeClaim.mnt-nfs.options.storageClass: nfs,
  spark.kubernetes.executor.volumes.persistentVolumeClaim.mnt-nfs.mount.path: /mnt/nfs/,
  spark.kubernetes.executor.volumes.persistentVolumeClaim.mnt-nfs.mount.readOnly: false

}<|MERGE_RESOLUTION|>--- conflicted
+++ resolved
@@ -26,16 +26,6 @@
     library: [ "spark" ]
     repeat_rate: 1
     params:
-<<<<<<< HEAD
-      func: [ "calculate_automl" ]
-      dataset: [ "used_cars_dataset_025x" ]
-      seed: [ 42 ]
-      cv: [ 5 ]
-      use_algos:
-        - [ [ "lgb", "linear_l2" ], [ "lgb"] ]
-    spark_config:
-      spark.executor.instances: [ '7' ]
-=======
       func: [ "calculate_pure_boostlgb" ]
       dataset: [ "lama_test_dataset" ]
       seed: [ 42 ]
@@ -44,7 +34,6 @@
         - [ [ "lgb"] ]
     spark_config:
       spark.executor.instances: [ '4' ]
->>>>>>> eba29840
       spark.executor.cores: [ '8' ]
       spark.executor.memory: [ '32g' ]
 #  - name: "cmp-all-2"
@@ -60,10 +49,7 @@
 # Static parameters for Spark
 default_spark_config: {
   spark.master: k8s://https://10.32.15.3:6443,
-<<<<<<< HEAD
-=======
 #  spark.master: "local[2]",
->>>>>>> eba29840
   #deploy-mode: cluster,
   spark.driver.bindAddress: '0.0.0.0',
   spark.kubernetes.container.image: node2.bdcl:5000/spark-lama-k8s:3.9-3.2.0-1,
@@ -73,12 +59,6 @@
   spark.kubernetes.driver.label.appname: driver-test-submit-run,
   spark.kubernetes.executor.label.appname: executor-test-submit-run,
   spark.kubernetes.executor.deleteOnTermination: 'false',
-<<<<<<< HEAD
-  spark.scheduler.minRegisteredResourcesRatio: '1.0',
-  spark.scheduler.maxRegisteredResourcesWaitingTime: '180s',
-  spark.jars.packages: com.microsoft.azure:synapseml_2.12:0.9.5,
-  spark.jars.repositories: https://mmlspark.azureedge.net/maven,
-=======
   spark.kubernetes.container.image.pullPolicy: 'Always',
   spark.scheduler.minRegisteredResourcesRatio: '1.0',
   spark.scheduler.maxRegisteredResourcesWaitingTime: '180s',
@@ -89,7 +69,6 @@
 #  spark.jars.repositories: https://mmlspark.azureedge.net/maven,
 #  spark.jars: /root/jars/spark-lightautoml_2.12-0.1.jar,
 #  spark.jars: /sbin,
->>>>>>> eba29840
   spark.driver.cores: '4',
   spark.driver.memory: '32g',
   spark.executor.instances: '4',
